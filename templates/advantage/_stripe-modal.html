--- conflicted
+++ resolved
@@ -183,11 +183,7 @@
       </div>
     </div>
 
-<<<<<<< HEAD
-    <footer class="p-modal__footer u-align--right">
-=======
     <footer class="p-modal__footer">
->>>>>>> 27c74be9
       <span id="js-progress-indicator" class="p-modal__progress u-hide">
         <i class="p-icon--success u-hide"></i>
         <i class="p-icon--spinner u-animation--spin"></i>&nbsp;&nbsp;
