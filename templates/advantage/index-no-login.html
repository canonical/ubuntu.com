{% extends "advantage/base_advantage.html" %}

{% block title %}Ubuntu Pro{% endblock %}
{% block meta_description %}Canonical provides Ubuntu Pro with 10 years of enhanced CVE patching, FIPS compliance, CIS and DISA-STIG profiles and enterprise-grade open source software support with a single subscription for open source supply chain provenance.{% endblock %}
{% block meta_copydoc %}https://docs.google.com/document/d/1In4NSnckAtL51_7D_AZCHa6TPnPGXqctXo-5rE77_aY/edit?usp=sharing{% endblock meta_copydoc %}

{% block content %}

<section class="p-strip--image is-dark is-x-deep" style="background-image:url('https://assets.ubuntu.com/v1/78c0cbe3-05_suru2_dark_2K.jpg')">
  <div class="u-fixed-width p-strip is-shallow">
    <img src="https://assets.ubuntu.com/v1/cf49340a-Ubuntu+Pro+hero+typography.svg" style="min-width: 100%"/>
    <h2>Same great OS.<br>More security updates.</h2>
  </div>
</section>
<section class="p-strip is-x-deep">
  <div class="p-strip is-shallow u-no-padding--top">
    <hr class="is-fixed-width u-no-margin--bottom">
    <div class="row">
      <div class="col-6 col-medium-3">
        <h2>10 year security coverage</h2>
      </div>
      <div class="col-6 col-medium-3">
        <p>Ubuntu Pro (currently in public beta) expands our famous ten-year security coverage to an additional 23,000 packages beyond the main operating system.
        </p>
        <p>
          Including Ansible, Apache Tomcat, Apache Zookeeper, Docker, Drupal, Nagios, Node.js, phpMyAdmin, Puppet, PowerDNS, Python 2, Redis, Rust, WordPress, and many more...
        </p>
      </div>
    </div>
  </div>
  <div class="row">
    <div class="col-small-1 col-medium-1 col-1">
      {{ image (
        url="https://assets.ubuntu.com/v1/23697815-ansible+logo.png",
        alt="Ansible",
        attrs={"class":"p-logo-section__logo"},
        width="75",
        height="75",
        hi_def=False,
        loading="lazy",
        ) | safe
      }}
    </div>
    <div class="col-small-1 col-medium-1 col-1">
      {{ image (
        url="https://assets.ubuntu.com/v1/4655fcbb-apache+tomcat+logo.png",
        alt="Apache Tomcat",
        attrs={"class":"p-logo-section__logo"},
        width="75",
        height="75",
        hi_def=False,
        loading="lazy",
        ) | safe
      }}
    </div>
    <div class="col-small-1 col-medium-1 col-1">
      {{ image (
        url="https://assets.ubuntu.com/v1/b470ac47-docker+logo.png",
        alt="Docker",
        attrs={"class":"p-logo-section__logo"},
        width="75",
        height="75",
        hi_def=False,
        loading="lazy",
        ) | safe
      }}
    </div>
    <div class="col-small-1 col-medium-1 col-1">
      {{ image (
        url="https://assets.ubuntu.com/v1/d1727051-drupal+logo.png",
        alt="Drupal",
        attrs={"class":"p-logo-section__logo"},
        width="75",
        height="75",
        hi_def=False,
        loading="lazy",
        ) | safe
      }}
    </div>
    <div class="col-small-1 col-medium-1 col-1">
      {{ image (
        url="https://assets.ubuntu.com/v1/6e46c91a-etcd+logo.png",
        alt="E T C D",
        attrs={"class":"p-logo-section__logo"},
        width="75",
        height="75",
        hi_def=False,
        loading="lazy",
        ) | safe
      }}
    </div>
    <div class="col-small-1 col-medium-1 col-1">
      {{ image (
        url="https://assets.ubuntu.com/v1/ebff661c-glusterfs+logo.png",
        alt="Gluster",
        attrs={"class":"p-logo-section__logo"},
        width="75",
        height="75",
        hi_def=False,
        loading="lazy",
        ) | safe
      }}
    </div>
    <div class="col-small-1 col-medium-1 col-1">
      {{ image (
        url="https://assets.ubuntu.com/v1/9e493fed-go+logo.png",
        alt="Gloang",
        attrs={"class":"p-logo-section__logo"},
        width="75",
        height="75",
        hi_def=False,
        loading="lazy",
        ) | safe
      }}
    </div>
    <div class="col-small-1 col-medium-1 col-1">
      {{ image (
        url="https://assets.ubuntu.com/v1/ba7d0c15-kafka+logo.png",
        alt="Kafka",
        attrs={"class":"p-logo-section__logo"},
        width="75",
        height="75",
        hi_def=False,
        loading="lazy",
        ) | safe
      }}
    </div>
    <div class="col-small-1 col-medium-1 col-1">
      {{ image (
        url="https://assets.ubuntu.com/v1/e135dd81-nagios+logo.png",
        alt="Nagios",
        attrs={"class":"p-logo-section__logo"},
        width="75",
        height="75",
        hi_def=False,
        loading="lazy",
        ) | safe
      }}
    </div>
    <div class="col-small-1 col-medium-1 col-1">
      {{ image (
        url="https://assets.ubuntu.com/v1/6c6234f0-nginex+logo.png",
        alt="nginex",
        attrs={"class":"p-logo-section__logo"},
        width="75",
        height="75",
        hi_def=False,
        loading="lazy",
        ) | safe
      }}
    </div>
    <div class="col-small-1 col-medium-1 col-1">
      {{ image (
        url="https://assets.ubuntu.com/v1/06550033-node-logo.png",
        alt="Node J S",
        attrs={"class":"p-logo-section__logo"},
        width="75",
        height="75",
        hi_def=False,
        loading="lazy",
        ) | safe
      }}
    </div>
    <div class="col-small-1 col-medium-1 col-1">
      {{ image (
        url="https://assets.ubuntu.com/v1/caa2cd98-openjdk+logo.png",
        alt="Open J D K",
        attrs={"class":"p-logo-section__logo"},
        width="75",
        height="75",
        hi_def=False,
        loading="lazy",
        ) | safe
      }}
    </div>
  </div>
  <div class="row">
    <div class="col-small-1 col-medium-1 col-1">
      {{ image (
        url="https://assets.ubuntu.com/v1/75328b01-perl+logo.png",
        alt="Perl",
        attrs={"class":"p-logo-section__logo"},
        width="75",
        height="75",
        hi_def=False,
        loading="lazy",
        ) | safe
      }}
    </div>
    <div class="col-small-1 col-medium-1 col-1">
      {{ image (
        url="https://assets.ubuntu.com/v1/a61f2f07-pg-bouncer+logo.png",
        alt="P G Bouncecr",
        attrs={"class":"p-logo-section__logo"},
        width="75",
        height="75",
        hi_def=False,
        loading="lazy",
        ) | safe
      }}
    </div>
    <div class="col-small-1 col-medium-1 col-1">
      {{ image (
        url="https://assets.ubuntu.com/v1/247a8141-php+logo.png",
        alt="P H P",
        attrs={"class":"p-logo-section__logo"},
        width="75",
        height="75",
        hi_def=False,
        loading="lazy",
        ) | safe
      }}
    </div>
    <div class="col-small-1 col-medium-1 col-1">
      {{ image (
        url="https://assets.ubuntu.com/v1/e846b0b0-powerdns+logo.png",
        alt="Power D N S",
        attrs={"class":"p-logo-section__logo"},
        width="75",
        height="75",
        hi_def=False,
        loading="lazy",
        ) | safe
      }}
    </div>
    <div class="col-small-1 col-medium-1 col-1">
      {{ image (
        url="https://assets.ubuntu.com/v1/5f89e433-puppet+logo.png",
        alt="Puppet",
        attrs={"class":"p-logo-section__logo"},
        width="75",
        height="75",
        hi_def=False,
        loading="lazy",
        ) | safe
      }}
    </div>
    <div class="col-small-1 col-medium-1 col-1">
      {{ image (
        url="https://assets.ubuntu.com/v1/64254f61-python+logo.png",
        alt="Python",
        attrs={"class":"p-logo-section__logo"},
        width="75",
        height="75",
        hi_def=False,
        loading="lazy",
        ) | safe
      }}
    </div>
    <div class="col-small-1 col-medium-1 col-1">
      {{ image (
        url="https://assets.ubuntu.com/v1/11a31e9e-redis+logo.png",
        alt="Redis",
        attrs={"class":"p-logo-section__logo"},
        width="75",
        height="75",
        hi_def=False,
        loading="lazy",
        ) | safe
      }}
    </div>
    <div class="col-small-1 col-medium-1 col-1">
      {{ image (
        url="https://assets.ubuntu.com/v1/eb1bcbf2-ruby-rails+logo.png",
        alt="Ruby on Rails",
        attrs={"class":"p-logo-section__logo"},
        width="75",
        height="75",
        hi_def=False,
        loading="lazy",
        ) | safe
      }}
    </div>
    <div class="col-small-1 col-medium-1 col-1">
      {{ image (
        url="https://assets.ubuntu.com/v1/e009ff2f-rust+logo.png",
        alt="Rust",
        attrs={"class":"p-logo-section__logo"},
        width="75",
        height="75",
        hi_def=False,
        loading="lazy",
        ) | safe
      }}
    </div>
    <div class="col-small-1 col-medium-1 col-1">
      {{ image (
        url="https://assets.ubuntu.com/v1/10657f8c-vagrant+logo.png",
        alt="Vagrant",
        attrs={"class":"p-logo-section__logo"},
        width="75",
        height="75",
        hi_def=False,
        loading="lazy",
        ) | safe
      }}
    </div>
    <div class="col-small-1 col-medium-1 col-1">
      {{ image (
        url="https://assets.ubuntu.com/v1/020f08d9-wordpress+logo.png",
        alt="Wordpress",
        attrs={"class":"p-logo-section__logo"},
        width="75",
        height="75",
        hi_def=False,
        loading="lazy",
        ) | safe
      }}
    </div>
    <div class="col-small-1 col-medium-1 col-1">
      {{ image (
        url="https://assets.ubuntu.com/v1/bf0817ec-zookeeper+logo.png",
        alt="Apache Zookeper",
        attrs={"class":"p-logo-section__logo"},
        width="75",
        height="75",
        hi_def=False,
        loading="lazy",
        ) | safe
      }}
    </div>
  </div>
</section>
<section class="p-strip is-x-deep u-no-padding--top">
  <div class="u-fixed-width">
    <h2>Ready to try Ubuntu Pro beta today?
      <br>
      <a href="https://ubuntu.com/pro/beta">Discover a step-by-step Ubuntu Pro beta tutorial</a>
    </h2>
  </div>
</section>

<<<<<<< HEAD
<section class="p-strip is-x-deep u-no-padding--top">
  <div class="row">
    <!-- <div class="p-strip is-shallow u-no-padding--top"> -->
      <h2>Recommended by professionals</h2>
      <hr class="u-no-margin--bottom">
    <!-- </div> -->
  </div>
  <div class="p-testimonial">
    <div class="p-testimonial__logo u-pad-logo">
      {{ image (
        url="https://assets.ubuntu.com/v1/3d55a536-nvidia+logo+158x40logo.png",
        alt="",
        width="158",
        height="40",
        hi_def=True,
        loading="auto|lazy"
        ) | safe
      }}
    </div>
    <div class="p-testimonial__author">
      <p>
        <span>Justin Boitano</span>
        <br><span class="u-text--muted">Vice President of Enterprise Computing</span>
      </p>
    </div>
    <div class="p-testimonial__quote">
      <i>
        <p>
          &ldquo;Transformative innovations such as AI and deep learning have vastly expanded the volume of data that enterprises must secure against anomalies and threats.
=======
  <section class="p-strip--light is-shallow">
    <div class="row u-equal-height">
      <div class="col-6">
        <h3>Per-machine enterprise subscriptions</h3>
        <p>Enterprises choose Ubuntu Advantage for extended security, certified compliance and <a href="/support">24x7 support</a>.</p>
        <p>
          <a 
            href="/pro/subscribe"
            class="p-button--positive"   
            onclick="dataLayer.push({
              'event' : 'GAEvent',
              'eventCategory' : 'Advantage',
              'eventAction' : 'go-to-shop',
              'eventLabel' : 'Add new subscription',
              'eventValue' : 5
            });">
              Buy
          </a>
          <span>an enterprise subscription</span>
>>>>>>> 94342961
        </p>
        <p>
          NVIDIA's collaboration with Canonical equips enterprises with the reliability and long-term security assurance needed to achieve breakthroughs that benefit society.&rdquo;
        </p>
      </i>
    </div>
  </div>
  <hr class="is-fixed-width u-no-margin--bottom">
  <div class="p-testimonial">
    <div class="p-testimonial__logo u-pad-logo">
      {{ image (
        url="https://assets.ubuntu.com/v1/75919905-vmware-logo+158x40.png",
        alt="",
        width="158",
        height="40",
        hi_def=True,
        loading="auto|lazy"
        ) | safe
      }}
    </div>
    <div class="p-testimonial__author">
      <p>
        <span>Ajay Patel</span>
        <br><span class="u-text--muted">GM and SVP</span>
        <br><span class="u-text--muted">Modern Apps &amp; Cloud Management Business</span>
      </p>
    </div>
    <div class="p-testimonial__quote">
      <i>
        <p>
          “Enterprises need modular, cloud-native application platforms that accelerate how they build, run, and manage their applications without compromising on their compliance, security, or support requirements.
        </p>
        <p>
          VMware is thrilled to partner with Canonical with their field-proven expertise in securing and supporting open-source. By offering Ubuntu Pro with VMware Tanzu, we can provide customers with a hardened, better secure, and enterprise-grade application environment that is as friendly to their developers as it is to their CISO.”
        </p>
      </i>
    </div>
  </div>
  <hr class="is-fixed-width u-no-margin--bottom">
  <div class="p-testimonial">
    <div class="p-testimonial__logo u-pad-logo">
      {{ image (
        url="https://assets.ubuntu.com/v1/f34edb1f-Google+Cloud+logo+158x40.png",
        alt="",
        width="158",
        height="40",
        hi_def=True,
        loading="auto|lazy"
        ) | safe
      }}
    </div>
    <div class="p-testimonial__author">
      <p>
        <span>Derry Cheng</span>
        <br><span class="u-text--muted">Product Manager for Compute Engine</span>
      </p>
    </div>
    <div class="p-testimonial__quote">
      <i>
        <p>
          &ldquo;For the last decade, Google has partnered with Canonical to promote the adoption of open-source software.
        </p>
        <p>
          By offering Ubuntu Pro on Google Compute Engine, together we help customers enhance the security and compliance for their production workloads.&rdquo;
        </p>
      </i>
    </div>
  </div>
</section>
<section class="p-strip is-x-deep u-no-padding--top">
  <hr class="is-fixed-width u-no-margin--bottom">
  <div class="row">
    <div class="col-6 col-medium-6">
      <div class="p-strip is-shallow u-no-padding--top">
        <h2>Available everywhere</h2>
        <p>Enterprise-grade security and compliance delivered on every cloud, <br>data centre, and desktop.<br class="u-hide--small u-hide--medium"><br><a>Let's talk</a></p>
      </div>
    </div>
    <div class="col-6 col-medium-6">
      <div class="p-strip u-no-padding--top">
        <div class="row">
          <div class="col-2 col-medium-3">
            <p class="p-text--x-small-capitalised u-align-text--x-small-to-default">Public Clouds</p>
          </div>
          <div class="col-4 col-medium-3">
            <p>
              <strong>Optimised, performant, secure and compliant.</strong>
              <br>
                Discover Ubuntu Pro available today across major public cloud marketplaces.
            </p>
          </div>
        </div>
        <div class="row">
          <div class="col-2 col-medium-3 col-small-2 u-pad-logo">
            {{ image (
              url="https://assets.ubuntu.com/v1/8ae663f9-Azure+logo++158x40.png",
              alt="",
              width="158",
              height="40",
              hi_def=True,
              loading="auto|lazy"
              ) | safe
            }}
          </div>
          <div class="col-4 col-medium-3 col-small-2">
            <p><a href="https://ubuntu.com/azure/pro">
              Learn more about Ubuntu Pro on Azure
            </a></p>
          </div>
        </div>
        <hr class="u-no-margin--bottom">
        <div class="row">
          <div class="col-2 col-medium-3 col-small-2 u-pad-logo">
            {{
              image(
                url="https://assets.ubuntu.com/v1/327f9207-aws-logo.png",
                alt="A W S",
                width="158",
                height="40",
                hi_def=True,
                loading="lazy"
              ) | safe
            }}
          </div>
          <div class="col-4 col-medium-3 col-small-2">
            <p><a href="https://ubuntu.com/aws/pro">
              Learn more about Ubuntu Pro on AWS
            </a></p>
          </div>
        </div>
        <hr class="u-no-margin--bottom">
        <div class="row">
          <div class="col-2 col-medium-3 col-small-2 u-pad-logo">
            {{ image (
              url="https://assets.ubuntu.com/v1/f34edb1f-Google+Cloud+logo+158x40.png",
              alt="Google Cloud logo",
              width="158",
              height="40",
              hi_def=True,
              loading="auto|lazy"
              ) | safe
            }}
          </div>
          <div class="col-4 col-medium-3">
            <p><a href="https://ubuntu.com/aws/pro">
              Learn more about Ubuntu Pro on Google Cloud
            </a></p>
          </div>
        </div>
      </div>
      <hr class="u-no-margin--bottom">
      <div class="row">
        <div class="col-2 col-medium-3">
          <p class="p-text--x-small-capitalised u-align-text--x-small-to-default">Desktop</p>
        </div>
        <div class="col-4 col-medium-3">
          <p>
            <strong>Power to developers. Peace of mind for IT.</strong>
            <br>
            Get security, management tooling and support for your Ubuntu Desktop fleet.
          </p>
        </div>
      </div>
      <div class="row">
        <div class="col-2 col-medium-3 col-small-2 u-pad-logo">
          {{ image (
            url="https://assets.ubuntu.com/v1/d649019e-u+pro+logo+158x40.png",
            alt="",
            width="158",
            height="40",
            hi_def=True,
            loading="auto|lazy"
            ) | safe
          }}
        </div>
        <div class="col-4 col-medium-3">
          <p><a href="http://ubuntu.com/desktop/organisations">
            Learn more about Ubuntu Pro Desktop
          </a></p>
        </div>
      </div>
    </div>
  </div>
</section>
<section class="p-strip is-x-deep u-no-padding--top">
  <hr class="is-fixed-width u-no-margin--bottom">
  <div class="row">
    <div class="col-6 col-medium-3">
      <h2>The most comprehensive subscription for open-source software security</h2>
    </div>
    <div class="col-6 col-medium-3">
      <div class="p-strip is-shallow u-no-padding--top">
        <p>
          <strong>Non-stop security for CVEs</strong><br>
          Coverage for critical, high, and selected medium Common Vulnerabilities and Exposures (CVEs)</p>
        <hr class="u-no-margin--bottom">
        <p>
          <strong>23,000 more packages secured</strong><br>
          Expanded coverage for over 10x more open-source packages, now including the Ubuntu Universe repository (in beta)</p>
        <hr class="u-no-margin--bottom">
        <p>
          <strong>10 years of Expanded Security Maintenance </strong><br>
          Gain API stability thanks to patches backporting for all Ubuntu debs for ten years on <a href="https://ubuntu.com/about/release-cycle#ubuntu">every Ubuntu LTS</a></p>
        <hr class="u-no-margin--bottom">
        <p>
          <strong>Zero-Day Vulnerabilities covered</strong><br>
          Many zero-day vulnerabilities addressed under embargo, with critical CVEs patched in less than 24h on average </p>
        <hr class="u-no-margin--bottom">
        <p>
          <strong>FedRAMP and HIPAA-compliant</strong><br>
          Ubuntu powers mission-critical workloads, with <a href="https://ubuntu.com/security/certifications#fips">FIPS 140-2 certified crypto modules</a></p>
        <hr class="u-no-margin--bottom">
        <p>
          <strong>Certified hardening for Ubuntu</strong><br>
          Ubuntu Security Guide (USG) enables CIS Server and Workstation Level 1 and 2 scripts, certified audit tooling, and DISA-STIG profiles</p>
      </div>
      <hr class="u-no-margin--bottom">
      <p><a href="#">Read the press release</a></p>
    </div>
  </div>
</section>
<section class="p-strip is-x-deep u-no-padding--top">
  <div class="u-fixed-width">
    <p class="p-text--x-small-capitalised">Upgrade to Ubuntu Pro beta today</p>
  </div>
  <hr class="is-fixed-width u-no-margin--bottom">
  <div class="row p-strip is-shallow u-no-padding--top">
    <div class="col-6 col-medium-3">
      <h2>Free for personal use</h2>
    </div>
    <div class="col-6 col-medium-3">
      <p>Anyone can use Ubuntu Pro for free on up to 5 machines, or 50 if you are <a href="https://wiki.ubuntu.com/Membership">an official Ubuntu Community member.</a></p>
      <button class="p-button--positive">Register</button>
    </div>
  </div>
  <hr class="is-fixed-width u-no-margin--bottom">
  <div class="row p-strip is-shallow u-no-padding--top">
    <div class="col-6 col-medium-3">
      <h2>Become a customer</h2>
    </div>
    <div class="col-6 col-medium-3">
      <p>For enterprises to cover their Ubuntu estate - <br class="u-hide--medium u-hide--small">servers and workstations.</p>
      <button class="p-button">Buy</button>
    </div>
  </div>
  <hr class="is-fixed-width u-no-margin--bottom">
  <div class="row p-strip is-shallow u-no-padding--top">
    <div class="col-6 col-medium-3">
      <h2>Trial at no extra cost for existing Ubuntu Advantage customers</h2>
    </div>
    <div class="col-6 col-medium-3">
      <p>
        Ubuntu Advantage for Infrastructure is now rebranded to Ubuntu Pro (Infra-only). The features and price have not changed.
      </p>
      <p>
        Ubuntu Pro (Infra-only) customers can register for the beta to try the full Ubuntu Pro subscription, including  security coverage for an additional 23,000 packages for 10 years.
      </p>
      <p>
        If you were an active customer before October 4th, 2022, this trial lasts for up to 1 year - until the end of your current contract. At the end of the trial, you can choose to upgrade to full Pro (at extra cost), or remain as an Ubuntu Pro (Infra-only) customer at your current price.
      </p>
      <p class="u-sv-1">
        <a>Request beta access at no extra cost</a>
      </p>
      <hr class="u-no-margin--bottom">
      <p>
        <a href="https://ubuntu.com/pricing/pro">Ubuntu Pro pricing</a>
      </p>
    </div>
  </div>
</section>
<section class="p-strip is-x-deep u-no-padding--top">
  <div class="row">
    <h2>What's the difference?</h2>
    <hr class="u-no-margin--bottom">
    <div class="p-strip is-shallow u-no-padding--top">
      <table class="p-table--mobile-card" aria-label="Pro vs Advantage - Security patching">
        <thead>
          <tr>
            <th class="u-no-padding--left" style="width: 50%;">
              Security patching
              <p class="p-text--small u-text--muted u-no-margin--bottom" style="text-transform: initial; font-weight: 300">(Coverage for both critical, high<br/> and selected medium CVEs)</p>
            </th>

            <th style="width: 15%;">Ubuntu LTS</th>
            <th style="width: 20%;">
              Ubuntu Pro (Infra-only)<br/>
              <p class="p-text--small u-text--muted u-no-margin--bottom" style="text-transform: initial; font-weight: 300">(Previously known as "Ubuntu Advantage for Infrastructure")</p>
            </th>
            <th style="width: 15%;">Ubuntu Pro</th>
          </tr>
        </thead>
        <tbody>
          <tr>
            <td class="u-no-padding--left" data-heading="Security patching">Over 2,300 packages in Ubuntu Main repository</td>
            <td data-heading="Ubuntu LTS">5 years</td>
            <td data-heading="Ubuntu Pro (Infra-only)">10 years</td>
            <td data-heading="Ubuntu Pro">10 years</td>
          </tr>
          <tr>
            <td class="u-no-padding--left" data-heading="Security patching">Over 23,000 packages in Ubuntu Universe repository</td>
            <td data-heading="Ubuntu LTS">Best effort</td>
            <td data-heading="Ubuntu Pro (Infra-only)">Best effort</td>
            <td data-heading="Ubuntu Pro">10 years</td>
          </tr>
      </tbody>
      </table>
    </div>

    <div class="p-strip is-shallow u-no-padding--top">
      <table class="p-table--mobile-card" aria-label="Pro vs Advantage - Compliance and hardening">
      <thead>
        <tr>
          <th class="u-no-padding--left" style="width: 50%;"><a href="https://ubuntu.com/security/certifications">Compliance and hardening</a></th>
          <th style="width: 15%;">Ubuntu LTS</th>
          <th style="width: 20%;">Ubuntu Pro (Infra-only)</th>
          <th class="u-no-padding--right" style="width: 15%;">Ubuntu Pro</th>
        </tr>
      </thead>
      <tbody>
        <tr>
          <td class="u-no-padding--left" data-heading="Compliance and hardening">NIST-certified FIPS crypto-modules</td>
          <td data-heading="Ubuntu LTS">No</td>
          <td data-heading="Ubuntu Pro (Infra-only)">Yes</td>
          <td class="u-no-padding--right" data-heading="Ubuntu Pro">Yes</td>
        </tr>
        <tr>
          <td class="u-no-padding--left" data-heading="Compliance and hardening">USG hardening with CIS and DISA-STIG profiles</td>
          <td data-heading="Ubuntu LTS">No</td>
          <td data-heading="Ubuntu Pro (Infra-only)">Yes</td>
          <td class="u-no-padding--right" data-heading="Ubuntu Pro">Yes</td>
        </tr>
        <tr>
          <td class="u-no-padding--left" data-heading="Compliance and hardening">Common Criteria EAL2</td>
          <td data-heading="Ubuntu LTS">No</td>
          <td data-heading="Ubuntu Pro (Infra-only)">Yes</td>
          <td class="u-no-padding--right" data-heading="Ubuntu Pro">Yes</td>
        </tr>
      </tbody>
      </table>
    </div>

    <div class="p-strip is-shallow u-no-padding--top">
      <table class="p-table--mobile-card" class="u-no-margin--bottom" aria-label="Pro vs Advantage - Other features">
      <thead>
        <tr>
          <th class="u-no-padding--left" style="width: 50%;">Other features</th>
          <th style="width: 15%;">Ubuntu LTS</th>
          <th style="width: 20%;">Ubuntu Pro (Infra-only)</th>
          <th class="u-no-padding--right" style="width: 15%;">Ubuntu Pro</th>
        </tr>
      </thead>
      <tbody>
        <tr>
          <td class="u-no-padding--left" data-heading="Other features"><a href="https://ubuntu.com/security/livepatch">Kernel Livepatch</a></td>
          <td data-heading="Ubuntu LTS">No</td>
          <td data-heading="Ubuntu Pro (Infra-only)">Yes</td>
          <td class="u-no-padding--right" data-heading="Ubuntu Pro">Yes</td>
        </tr>
        <tr>
          <td class="u-no-padding--left" data-heading="Other features"><a href="https://ubuntu.com/landscape">Systems management at scale with Landscape</a></td>
          <td data-heading="Ubuntu LTS">No</td>
          <td data-heading="Ubuntu Pro (Infra-only)">Yes</td>
          <td class="u-no-padding--right" data-heading="Ubuntu Pro">Yes</td>
        </tr>
        <tr>
          <td class="u-no-padding--left" data-heading="Other features">Optional Support</td>
          <td data-heading="Ubuntu LTS">No</td>
          <td data-heading="Ubuntu Pro (Infra-only)">Yes</td>
          <td class="u-no-padding--right" data-heading="Ubuntu Pro">Yes</td>
        </tr>
      </tbody>
      </table>
    </div>
</section>

<section class="p-strip is-x-deep u-no-padding--top">
  <div class="u-fixed-width">
    <h2>Experience Ubuntu Pro in action:<br>
      <a>Webinar</a>&nbsp;&nbsp;&nbsp;
      <a>Tutorials</a>
    </h2>
  </div>
</section>

<section class="p-strip is-x-deep u-no-padding--top">
  <div class="row">
    <!-- <div class="p-strip is-shallow u-no-padding--top"> -->
      <h2>Used by professionals</h2>
      <hr class="u-no-margin--bottom">
    <!-- </div> -->
  </div>
  <div class="p-testimonial">
    <div class="p-testimonial__logo u-pad-logo">
      {{ image (
        url="https://assets.ubuntu.com/v1/d45ff954-LaunchDarkly.png",
        alt="",
        width="158",
        height="40",
        hi_def=True,
        loading="auto|lazy"
        ) | safe
      }}
    </div>
    <div class="p-testimonial__author">
      <p>
        <span>Patrick Kaeding</span>
        <br><span class="u-text--muted">Security Engineer</span>
      </p>
    </div>
    <div class="p-testimonial__quote">
      <i>
        <p>
          &ldquo;
          FIPS 140-2 certified Ubuntu images on AWS fulfil our FedRAMP compliance requirements.
        </p>
        <p>
          With enterprise-grade Ubuntu Pro support backed by Canonical's 10 year security maintenance commitment, we provide critical development infrastructure for some of the world’s most famous brands.
          &rdquo;
        </p>
      </i>
    </div>
  </div>
  <hr class="is-fixed-width u-no-margin--bottom">
  <div class="p-testimonial">
    <div class="p-testimonial__logo u-pad-logo">
      {{ image (
        url="https://assets.ubuntu.com/v1/9257d79e-tenable+logo+158x40.png",
        alt="",
        width="158",
        height="40",
        hi_def=True,
        loading="auto|lazy"
        ) | safe
      }}
    </div>
    <div class="p-testimonial__author">
      <p>
        <span>Robert Huber</span>
        <br><span class="u-text--muted">Chief Security Officer</span>
      </p>
    </div>
    <div class="p-testimonial__quote">
      <i>
        <p>
          &ldquo;
          Tenable and Canonical collaborate to provide timely, accurate and actionable vulnerability alerts.
        </p>
        <p>
          Ubuntu Pro offers security patch assurance for a broad spectrum of open-source software. Together, we give customers a foundation for the trustworthy open source.
          &rdquo;
        </p>
      </i>
    </div>
  </div>
  <hr class="is-fixed-width u-no-margin--bottom">
  <div class="p-testimonial">
    <div class="p-testimonial__logo u-pad-logo">
      {{ image (
        url="https://assets.ubuntu.com/v1/d4bdfa0e-Acquia.png",
        alt="",
        width="158",
        height="40",
        hi_def=True,
        loading="auto|lazy"
        ) | safe
      }}
    </div>
    <div class="p-testimonial__author">
      <p>
        <span>Robert Former</span>
        <br><span class="u-text--muted">Chief Information Security Officer</span>
      </p>
    </div>
    <div class="p-testimonial__quote">
      <i>
        <p>
          &ldquo;
          Ubuntu Pro enables our engineering teams to focus on delivering industry-leading products and services to Acquia customers.
        </p>
        <p>
          Canonical's transparency and patching expedience give me peace of mind that we are providing the most secure and compelling solutions to power innovative digital experiences
          &rdquo;
        </p>
      </i>
    </div>
  </div>
</section>
{% endblock content %}<|MERGE_RESOLUTION|>--- conflicted
+++ resolved
@@ -329,8 +329,6 @@
     </h2>
   </div>
 </section>
-
-<<<<<<< HEAD
 <section class="p-strip is-x-deep u-no-padding--top">
   <div class="row">
     <!-- <div class="p-strip is-shallow u-no-padding--top"> -->
@@ -360,27 +358,6 @@
       <i>
         <p>
           &ldquo;Transformative innovations such as AI and deep learning have vastly expanded the volume of data that enterprises must secure against anomalies and threats.
-=======
-  <section class="p-strip--light is-shallow">
-    <div class="row u-equal-height">
-      <div class="col-6">
-        <h3>Per-machine enterprise subscriptions</h3>
-        <p>Enterprises choose Ubuntu Advantage for extended security, certified compliance and <a href="/support">24x7 support</a>.</p>
-        <p>
-          <a 
-            href="/pro/subscribe"
-            class="p-button--positive"   
-            onclick="dataLayer.push({
-              'event' : 'GAEvent',
-              'eventCategory' : 'Advantage',
-              'eventAction' : 'go-to-shop',
-              'eventLabel' : 'Add new subscription',
-              'eventValue' : 5
-            });">
-              Buy
-          </a>
-          <span>an enterprise subscription</span>
->>>>>>> 94342961
         </p>
         <p>
           NVIDIA's collaboration with Canonical equips enterprises with the reliability and long-term security assurance needed to achieve breakthroughs that benefit society.&rdquo;
