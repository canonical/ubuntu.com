--- conflicted
+++ resolved
@@ -104,7 +104,7 @@
               <div class="col-small-2 col-medium-3 u-align--left">
                 {{ contract['contractInfo']['effectiveToFormatted'] }}
                 {% if contract["contractInfo"]["daysTillExpiry"] >= 0 %}
-                  &nbsp;&mdash;&nbsp;
+                &nbsp;&mdash;&nbsp;
                   {% if contract["contractInfo"]["daysTillExpiry"] == 0 %}
                     today
                   {% elif contract["contractInfo"]["daysTillExpiry"] == 1 %}
@@ -240,39 +240,12 @@
                     {% endif %}
 
                     <tr class="p-table__row">
-<<<<<<< HEAD
                       {% include "advantage/table/_contract-name.html" %}
                       <td style="text-transform: capitalize;"><span class="u-truncate" style="padding-top: 0.35rem;">{{ contract['supportLevel'] }}</span></td>
                       <td class="u-align--center {% if new_subscription_id == contract['contractInfo']['id'] %} p-table--open{% endif %}">
                         <span class="u-hide">{{ contract }}</span>
                         <button class="u-toggle" aria-controls="#expanded-row-token-{{ outer_loop.index }}-{{ loop.index }}" aria-expanded="{% if new_subscription_id == contract['contractInfo']['id'] %} p-table--open{% endif %}" data-shown-text="Hide" data-hidden-text="Show">
-                          {{ contract['machineCount'] }} &nbsp;<i class="p-icon--contextual-menu {% if default_open_cell %}u-rotate{% endif %}">Open</i>
-=======
-                      <td class="u-no-padding{% if open_subscription == contract['contractInfo']['id'] %} p-table--open"{% endif %}">
-                        <button class="u-toggle u-toggle--full-width u-align--left" aria-controls="#expanded-details-{{ outer_loop.index }}-{{ loop.index }}" aria-expanded="false" data-shown-text="Hide" data-hidden-text="Show">
-                          {{ contract['contractInfo']['name'] }}&nbsp;<i class="p-icon--contextual-menu">Open</i>
-                          {% if contract["renewal"] %}
-                            {% if contract["renewal"]["renewable"] or contract["renewal"]["actionable"] == false %}
-                              <div class="u-toggle__supplemental" style="color: #666; font-size: 14px;"><i class="p-icon--{% if expired_renewable %}error u-disable{% else %}warning{% endif %}"></i>&nbsp;&nbsp;
-                                {% if contract["contractInfo"]["daysTillExpiry"] < 0 %}
-                                  Expired
-                                {% elif contract["contractInfo"]["daysTillExpiry"] == 0 %}
-                                  Ends today
-                                {% elif contract["contractInfo"]["daysTillExpiry"] == 1 %}
-                                  Ends in 1 day
-                                {% else %}
-                                  Ends in {{ contract["contractInfo"]["daysTillExpiry"] }} days
-                                {% endif %}
-                              </div>
-                            {% endif %}
-                          {% endif %}
-                        </button>
-                      </td>
-                      <td style="text-transform: capitalize;"><span class="u-truncate" style="padding-top: 0.35rem;">{{ contract['supportLevel'] }}</span></td>
-                      <td class="u-align--center {% if default_open_cell %}p-table--open{% endif %}">
-                        <button class="u-toggle" aria-controls="#expanded-row-token-{{ outer_loop.index }}-{{ loop.index }}" aria-expanded="{% if default_cell_open %}true{% else %}false{% endif %}" data-shown-text="Hide" data-hidden-text="Show">
                           {{ contract['machineCount'] }}&nbsp;<i class="p-icon--contextual-menu {% if default_open_cell %}u-rotate{% endif %}">Open</i>
->>>>>>> 8ca03f91
                         </button>
                       </td>
 
@@ -291,19 +264,13 @@
                       </td>
                       <td class="u-align--center">
                         {% if contract['entitlements']['livepatch'] == True %}
-<<<<<<< HEAD
                         <button class="u-toggle" style="position: relative;" aria-controls="#expanded-row-livepatch-{{ outer_loop.index }}-{{ loop.index }}" aria-expanded="false" data-shown-text="Hide" data-hidden-text="Show">
                           <span class="u-truncate" style="position: relative;">
-                            <i class="p-icon--{% if expired_renewable %}error u-disable{% else %}success{% endif %}"></i> &nbsp;<i class="p-icon--contextual-menu">Open</i>
+                            <i class="p-icon--{% if expired_renewable %}error u-disable{% else %}success{% endif %}"></i>&nbsp;<i class="p-icon--contextual-menu">Open</i>
                           </span>
                           {% if new_subscription_id == contract['contractInfo']['id'] %}
                             <i class="p-icon--attention u-hide" data-entitlement="livepatch" style="position: absolute; right: 11px; top: 4px;"></i>
                           {% endif %}
-=======
-                        <button class="u-toggle" aria-controls="#expanded-row-livepatch-{{ outer_loop.index }}-{{ loop.index }}" aria-expanded="false" data-shown-text="Hide" data-hidden-text="Show">
-                          <span class="u-truncate">
-                            <i class="p-icon--{% if expired_renewable %}error u-disable{% else %}success{% endif %}"></i>&nbsp;<i class="p-icon--contextual-menu">Open</i></span>
->>>>>>> 8ca03f91
                         </button>
                         {% else %}
                         <span style="padding-top: 0.35rem;">N/A</span>
@@ -311,17 +278,12 @@
                       </td>
                       <td class="u-align--center">
                         {% if contract['entitlements']['fips']  == True or contract['entitlements']['cc-eal']  == True %}
-<<<<<<< HEAD
                         <button class="u-toggle" style="position: relative;" aria-controls="#expanded-row-certifications-{{ outer_loop.index }}-{{ loop.index }}" aria-expanded="false" data-shown-text="Hide" data-hidden-text="Show">
-                          <span class="u-truncate" style="position: relative;"><i class="p-icon--{% if expired_renewable %}error u-disable{% else %}success{% endif %}"></i> &nbsp;<i class="p-icon--contextual-menu">Open</i>
+                          <span class="u-truncate" style="position: relative;"><i class="p-icon--{% if expired_renewable %}error u-disable{% else %}success{% endif %}"></i>&nbsp;<i class="p-icon--contextual-menu">Open</i>
                           </span>
                           {% if new_subscription_id == contract['contractInfo']['id'] %}
                             <i class="p-icon--attention u-hide" data-entitlement="fips" style="position: absolute; right: 11px; top: 4px;"></i>
                           {% endif %}
-=======
-                        <button class="u-toggle" aria-controls="#expanded-row-certifications-{{ outer_loop.index }}-{{ loop.index }}" aria-expanded="false" data-shown-text="Hide" data-hidden-text="Show">
-                          <span class="u-truncate"><i class="p-icon--{% if expired_renewable %}error u-disable{% else %}success{% endif %}"></i>&nbsp;<i class="p-icon--contextual-menu">Open</i></span>
->>>>>>> 8ca03f91
                         </button>
                         {% else %}
                         <span style="padding-top: 0.35rem;">N/A</span>
@@ -337,46 +299,7 @@
                               </tr>
 
                               {% if contract['contractInfo']['effectiveTo'] %}
-<<<<<<< HEAD
                                 {% include "advantage/table/_expiry-date.html" %}
-=======
-                                {% if contract["renewal"] %}
-                                  {% if contract["renewal"]["renewable"] or contract["renewal"]["actionable"] == false %}
-                                    <tr style="border-top: 0;">
-                                      <td class="u-align--right">
-                                        {% if contract["contractInfo"]["daysTillExpiry"] < 0 %}
-                                          <i class="p-icon--error u-disable"></i>&nbsp;&nbsp;Expired:
-                                        {% else %}
-                                          <i class="p-icon--warning"></i>&nbsp;&nbsp;Ends:
-                                        {% endif %}
-                                      </td>
-                                      <td class="u-align--left">
-                                        <strong>{{ contract['contractInfo']['effectiveToFormatted'] }}</strong>
-                                        {% if contract["contractInfo"]["daysTillExpiry"] >= 0 %}
-                                         &nbsp;&mdash;&nbsp;
-                                          {% if contract["contractInfo"]["daysTillExpiry"] == 0 %}
-                                            today
-                                          {% elif contract["contractInfo"]["daysTillExpiry"] == 1 %}
-                                            in 1 day
-                                          {% else %}
-                                            in {{ contract["contractInfo"]["daysTillExpiry"] }} days
-                                          {% endif %}
-                                        {% endif %}
-                                      </td>
-                                    </tr>
-                                  {% else %}
-                                    <tr style="border-top: 0;">
-                                      <td class="u-align--right">Ends:</td>
-                                      <td class="u-align--left">
-                                        <strong>{{ contract['contractInfo']['effectiveToFormatted'] }}</strong>
-                                        {% if contract["renewal"]["recently_renewed"] %}
-                                        <div class="p-label--updated">Renewed</div>
-                                        {% endif %}
-                                      </td>
-                                    </tr>
-                                  {% endif %}
-                                {% endif %}
->>>>>>> 8ca03f91
                               {% endif %}
 
                               {% if contract["renewal"] %}
