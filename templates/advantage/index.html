--- conflicted
+++ resolved
@@ -8,7 +8,6 @@
 %}https://docs.google.com/document/d/1So3n5HEpBX39xxEkkChnve09gKSr9TgYUcbfdOTCevk/edit{%
 endblock meta_copydoc %} 
 
-<<<<<<< HEAD
 {% block title %}
   {% if user_info %}
     Ubuntu Pro Dashboard
@@ -80,75 +79,18 @@
       </section>
     </div>
   {% endif %}
-
-  <script>
-    window.stripePublishableKey = "{{ get_stripe_publishable_key }}";
-  </script>
-=======
-{% block content %} 
-
-{% if user_info %}
-  {% if is_in_maintenance %}
-  <section class="p-strip--suru-topped u-no-padding--bottom">
-    <div class="row">
-      <div class="col-12">
-        <div class="p-notification--caution">
-          <div class="p-notification__content">
-            <h5 class="p-notification__title">
-              Ubuntu Pro store is in maintenance
-            </h5>
-            <p class="p-notification__message">
-              Subscriptions cannot be edited online until maintenance completes.
-              Please retry shortly.
-            </p>
-          </div>
-        </div>
-      </div>
-    </div>
-  </section>
-  {% endif %}
-
-  <script>
-    dataLayer.push({
-      event: "GAEvent",
-      eventCategory: "Advantage",
-      eventAction: "Authentication",
-      eventLabel: "Logged in",
-      eventValue: undefined,
-    });
-  </script>
-
-  <div id="react-root">
-    <section class="p-strip u-no-padding--top">
-      <div class="row">
-        <div class="col-12 u-no-margin--bottom p-card">
-          <i class="p-icon--spinner u-animation--spin"></i> Loading&hellip;
-        </div>
-      </div>
-    </section>
-  </div>
-{% endif %}
-
 <script>
   window.stripePublishableKey = "{{ get_stripe_publishable_key }}";
   localStorage.setItem("isTechnical", {{ is_technical|lower }});
   localStorage.setItem("isInMaintenance", {{ is_in_maintenance|lower }});
 </script>
->>>>>>> fa48a08f
 
   <script src="{{ versioned_static('js/dist/uaSubscriptions.js') }}"
           type="module"
           defer></script>
 
-<<<<<<< HEAD
   {% with first_item="_ua_got_questions", second_item="_ua_legal", third_item="_ua_further_reading" %}
     {% include "shared/contextual_footers/_contextual_footer.html" %}
   {% endwith %}
 
-{% endblock content %}
-=======
-{% with first_item="_ua_got_questions", second_item="_ua_legal",
-third_item="_ua_further_reading" %}{% include
-"shared/contextual_footers/_contextual_footer.html" %}{% endwith %} {% endblock
-content %}
->>>>>>> fa48a08f
+{% endblock content %}