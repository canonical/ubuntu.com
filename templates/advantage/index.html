--- conflicted
+++ resolved
@@ -315,11 +315,7 @@
                       </td>
 
                       {% include "advantage/table/_attached-machines.html" %}
-<<<<<<< HEAD
-
-=======
-                      
->>>>>>> 7e0b14d7
+
                       <td id="expanded-row-esm-{{ outer_loop.index }}-{{ loop.index }}" class="p-table-expanding__panel" aria-hidden="true">
                         {% include "advantage/shared/_esm-info.html" %}
                       </td>
@@ -327,32 +323,7 @@
                         {% include "advantage/shared/_livepatch-info.html" %}
                       </td>
                       <td id="expanded-row-certifications-{{ outer_loop.index }}-{{ loop.index }}" class="p-table-expanding__panel" aria-hidden="true">
-<<<<<<< HEAD
                         {% include "advantage/shared/_certifications-info.html" %}
-=======
-                        <div class="row" >
-                          <div class="col-12" style="text-align: center;">
-                            <div  style="display: inline-block; text-align: left;">
-                            <strong>FIPS 140-2</strong> Level 1 certified packages use older software versions.<br />
-                            Use them only if your organisation requires it.<br /><br />
-
-                            Available on: Ubuntu 16.04 LTS, 18.04 LTS<br />
-                            To activate FIPS: <a class="p-link--external" href="https://docs.ubuntu.com/security-certs/en/fips">FIPS setup instructions</a><br /><br />
-
-                            <strong>CC-EAL2</strong> certified packages use older software versions<br />
-                            Use them only if your organisation requires it.<br /><br />
-
-                            Available on: Ubuntu 16.04 LTS<br />
-                            To activate CC-EAL2: <a class="p-link--external" href="https://docs.ubuntu.com/security-certs/en/cc-16/">CC-EAL2 setup instructions</a><br /><br />
-
-                            <strong>CIS tools</strong> test compliance with the CIS security benchmark.<br /><br />
-
-                            Available on: Ubuntu 16.04 LTS, 18.04 LTS<br />
-                            To use the tools: <a class="p-link--external" href="https://docs.ubuntu.com/security-certs/en/cis-18-16.html">CIS setup instructions</a>
-                          </div>
-                          </div>
-                        </div>
->>>>>>> 7e0b14d7
                       </td>
                     </tr>
                   {% endif %}
@@ -417,11 +388,7 @@
   {% with type="renewal" %}
     {% include 'advantage/_stripe-modal.html' %}
   {% endwith %}
-<<<<<<< HEAD
-
-=======
   
->>>>>>> 7e0b14d7
 {% else %}
   <section class="p-strip--suru-topped is-shallow" style="padding-top: 6rem;"></section>
     <div class="row">
