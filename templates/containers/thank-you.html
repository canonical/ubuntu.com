{% extends "containers/base_containers.html" %}

{% block title %}Thank you | Containers{% endblock %}
<<<<<<< HEAD

{% block head_extra%}<meta name="robots" content="noindex" />{% endblock %}
=======
{% block meta_copydoc %}https://docs.google.com/document/d/17WtTD1VsXnMlsI7qp67hkJhItU6XUcSmIYzGv06we7k/edit{% endblock meta_copydoc %}
{% block canonical_url %}https://www.ubuntu.com/containers/contact-us{% endblock %}
>>>>>>> 926aafb1

{% block content %}
{% if product == 'containers-kubernetes' %}
  {% include "shared/_thank_you.html" with thanks_context="enquiring about the Canonical Distribution of Kubernetes" %}
{% elif product == 'containers-kubernetes-foundation' %}
    {% include "shared/_thank_you.html" with thanks_context="enquiring about the Enterprise Kubernetes Packages" %}
{%  else %}
  {% include "shared/_thank_you.html" with thanks_context="enquiring about containers" %}
{% endif %}
{% endblock content %}

{% block footer_extra %}
<!-- Google Code for Services Canonical &mdash; contact us Conversion Page -->
<script>
/* <![CDATA[ */
var google_conversion_id = 1012391776;
var google_conversion_language = "en";
var google_conversion_format = "3";
var google_conversion_color = "ffffff";
var google_conversion_label = "-mBBCIC5vwMQ4L7f4gM";
var google_conversion_value = 0;
/* ]]> */
</script>
<script type="text/javascript" src="https://www.googleadservices.com/pagead/conversion.js"></script>
<noscript>
  <div style="display:inline;">
    <img height="1" width="1" style="border-style:none;" alt="" src="https://www.googleadservices.com/pagead/conversion/1012391776/?value=0&amp;label=-mBBCIC5vwMQ4L7f4gM&amp;guid=ON&amp;script=0"/>
  </div>
</noscript>
{{ marketo }}
{% endblock footer_extra %}<|MERGE_RESOLUTION|>--- conflicted
+++ resolved
@@ -1,13 +1,9 @@
 {% extends "containers/base_containers.html" %}
 
 {% block title %}Thank you | Containers{% endblock %}
-<<<<<<< HEAD
-
 {% block head_extra%}<meta name="robots" content="noindex" />{% endblock %}
-=======
 {% block meta_copydoc %}https://docs.google.com/document/d/17WtTD1VsXnMlsI7qp67hkJhItU6XUcSmIYzGv06we7k/edit{% endblock meta_copydoc %}
 {% block canonical_url %}https://www.ubuntu.com/containers/contact-us{% endblock %}
->>>>>>> 926aafb1
 
 {% block content %}
 {% if product == 'containers-kubernetes' %}
