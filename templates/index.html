--- conflicted
+++ resolved
@@ -1,19 +1,9 @@
 {% extends "base_index.html" %}
 
-<<<<<<< HEAD
-
-{% block takeover_body_class %}juju-takeover{% endblock takeover_body_class %}
-=======
 {% block takeover_body_class %}intel-nuc-takeover{% endblock takeover_body_class %}
->>>>>>> 2da38103
 
 {% block head_extra %}
-
 <script src="{{ ASSET_SERVER_URL }}c954db4a-jfeed_prm.js"></script>
-<<<<<<< HEAD
-=======
-
->>>>>>> 2da38103
 {% endblock %}
 
 {% block takeover_content %}
@@ -21,11 +11,7 @@
     <div class="lang-switch-wrapper strip-inner-wrapper"><a href="/" class="lang-switch" lang="zh">中文主页&nbsp;&rsaquo;</a></div>
 {% endif %}
 
-<<<<<<< HEAD
-{% include "takeovers/_juju_circles_takeover.html" %}
-=======
 {% include "takeovers/_intel_nuc_takeover.html" %}
->>>>>>> 2da38103
 
 <section class="row row--ubuntu-news row-grey strip no-border">
     <div class="strip-inner-wrapper">
@@ -37,22 +23,14 @@
                 $.getFeed({
                   url: 'https://insights.ubuntu.com/feed',
                   success: function(feed) {
-<<<<<<< HEAD
                     var html = "<ul class='row--ubuntu-news__list no-bullets equal-height--vertical-divider'>";
-=======
-                    var html = "<ul class='row--ubuntu-news__list no-bullets vertical-divider'>";
->>>>>>> 2da38103
                     for(var i = 0; i < feed.items.length && i < 4; i++) {
                       var item = feed.items[i];
                       var lastClass = "";
                       if (i != 0 && i % 3 == 0) {
                         lastClass = ' last-col';
                       }
-<<<<<<< HEAD
                       html += "<li class='equal-height--vertical-divider__item three-col" + lastClass + "'><h3><a href='" + item.link + "'>" + item.title + "</a></h3><p><time pubdate datetime='" + item.updated + "'>" + item.nicedate + "</time></p></li>";
-=======
-                      html += "<li class='three-col" + lastClass + "'><h3><a href='" + item.link + "'>" + item.title + "</a></h3><p><time pubdate datetime='" + item.updated + "'>" + item.nicedate + "</time></p></li>";
->>>>>>> 2da38103
                     }
                     html += "</ul>";
                     if ($('#insights-cloud-feed')) {
@@ -94,11 +72,7 @@
                 <p>Get BootStack, a fully managed private OpenStack cloud with our experts responsible for design, deployment and availability.</p>
             </div>
         </div>
-<<<<<<< HEAD
         <div class="eight-col last-col equal-height__align-vertically for-medium">
-=======
-        <div class="eight-col last-col align-vertically for-medium">
->>>>>>> 2da38103
             <img src="{{ ASSET_SERVER_URL }}f27582be-image-cloud-static.jpg" alt="" />
         </div>
     </div>
@@ -144,36 +118,17 @@
             <div class="three-col last-col no-margin-bottom">
                 <h2 class="featured__title"><a href="https://insights.ubuntu.com/2015/11/24/opus-2-develops-the-legal-cloud-of-the-future-on-ubuntu-openstack" onclick="dataLayer.push({'event' : 'GAEvent', 'eventCategory' : 'Homepage Link', 'eventAction' : 'Opus 2 takeunder', 'eventLabel' : 'Learn more about Ubuntu', 'eventValue' : undefined });">The legal cloud of the future&nbsp;&rsaquo;</a></h2>
                 <p class="featured__desc">Read how Opus 2&rsquo;s flagship service was built entirely on Ubuntu OpenStack.</p>
-<<<<<<< HEAD
-            </div>
-        </div>
-        <div class="featured featured--right featured--event six-col">
-            <div class="three-col prepend-one no-margin-bottom">
-                <h2 class="featured__title featured--right__title"><a href="http://ubunt.eu/uWtnfa" onclick="_gaq.push(['_trackEvent', 'Homepage Link', 'Telco takeunder', 'Analytics and big data for telcos']);">Analytics and big data for telcos&nbsp;&rsaquo;</a></h2>
-                <p class="featured__desc featured--event__desc">Boost revenue and reduce time to identify new markets and solutions.</p>
-            </div>
-            <div class="featured__image two-col last-col not-for-small no-margin-bottom">
-                <img src="{{ ASSET_SERVER_URL }}c5326cfa-picto-startfirst-orange.svg" width="200" alt="" />
-            </div>
-        </div>
-=======
             </div>
         </div>
         {% include "takeovers/takeunders/_mwc-2016.html" %}
->>>>>>> 2da38103
     </div>
 </section>
 
-{% comment %}
+<style type="text/css">
     /* background image for the event feature */
     /* get original using this //maps.googleapis.com/maps/api/staticmap?center=Tokyo%2C+Japan&zoom=14&scale=2&size=1200x320&maptype=satellite but with the location details from the insights event */
-<<<<<<< HEAD
-    /*.featured--event:before { background-image: url('{{ ASSET_SERVER_URL }}62b7ce67-pasadena.png?fmt=jpg&q=20'); }*/
-{% endcomment %}
-=======
     .featured--event:before { background-image: url('{{ ASSET_SERVER_URL }}62b7ce67-pasadena.png?fmt=jpg&q=20'); }
 </style>
->>>>>>> 2da38103
 
 {% include "shared/_device_animation.html" %}
 </div>
