--- conflicted
+++ resolved
@@ -4,9 +4,6 @@
 {% endif %}
 {% if level_3 == 'thank-you' and not level_4 %}
         <li{% if level_3 == 'thank-you' %} class="active"{% endif %}>Thank you</li>
-{% endif %}
-{% if level_2 == 'managed-cloud' and level_3 == 'contact-us' %}
-		<li{% if level_3 == 'contact-us' %} class="active"{% endif %}>Contact us</li>
 {% endif %}
 {% if level_2 == 'training' and level_3 == 'order' %}
         <li{% if level_3 == 'order' %} class="active"{% endif %}>Order</li>
@@ -15,40 +12,24 @@
         <li{% if level_3 == 'order-thank-you' %} class="active"{% endif %}>Thank you</li>
 {% endif %}
 {% if level_2 == 'training' or level_2 == 'storage' or level_2 == 'managed-cloud' %}
-<<<<<<< HEAD
-    {% if level_3 == 'contact-us' or level_3 == 'classroom-contact-us' or level_3 == 'onsite-contact-us' %}
-		<li{% if level_3 == 'contact-us' %} class="active"{% endif %}>Contact us</li>
-    {% endif %}
-{% endif %}
-{% if level_2 == 'ubuntu-openstack' %}
-		<li{% if level_3 == 'reference-architecture' %} class="single-link"{% endif %} {% if level_3 != 'reference-architecture' %} class="single-link"{% endif %}><a{% if level_3 == 'reference-architecture' %} class="active"{% endif %} href="/cloud/ubuntu-openstack/reference-architecture">Reference architecture</a></li>
-{% endif %}
-{% if level_2 == 'use-a-cloud' %}
-		<li><a{% if level_3 == 'use-a-cloud' %} class="active"{% endif %} href="/cloud/public-cloud/guest">Cloud guest</a></li>
-{% endif %}
-{% if level_2 == 'tools' %}
-		<li><a{% if level_3 == 'juju' %} class="active"{% endif %} href="/cloud/tools/juju">Juju</a></li>
-		<li><a{% if level_3 == 'maas' %} class="active"{% endif %} href="/cloud/tools/maas">MAAS</a></li>
-		<li><a{% if level_3 == 'lxd' %} class="active"{% endif %} href="/cloud/tools/lxd">LXD</a></li>
-		<li><a{% if level_3 == 'snappy' %} class="active"{% endif %} href="/cloud/tools/snappy">Snappy</a></li>
-=======
         {% if level_3 == 'contact-us' or level_3 == 'classroom-contact-us' or level_3 == 'onsite-contact-us' %}
         <li{% if level_3 == 'contact-us' %} class="active"{% endif %}>Contact us</li>
         {% endif %}
 {% endif %}
 {% if level_2 == 'openstack' %}
-        <li{% if level_3 == 'autopilot' %} class="active"{% endif %}>
-            <a href="/cloud/openstack/autopilot">Autopilot</a>
+        <li>
+            <a{% if level_3 == 'autopilot' %} class="active"{% endif %} href="/cloud/openstack/autopilot">Autopilot</a>
         </li>
-        <li{% if level_3 == 'managed-cloud' %} class="active"{% endif %}>
-            <a href="/cloud/openstack/managed-cloud">Managed cloud</a>
+        <li>
+            <a{% if level_3 == 'managed-cloud' %} class="active"{% endif %} href="/cloud/openstack/managed-cloud">Managed cloud</a>
         </li>
-        <li{% if level_3 == 'training' %} class="active"{% endif %}>
-            <a href="/cloud/openstack/training">Training</a>
+        <li>
+            <a{% if level_3 == 'training' %} class="active"{% endif %} href="/cloud/openstack/training">Training</a>
         </li>
 {% endif %}
 {% if level_2 == 'use-a-cloud' %}
-        <li{% if level_3 == 'use-a-cloud' %} class="active"{% endif %}><a href="/cloud/public-cloud/guest">Cloud guest</a></li>
->>>>>>> 39b21ebe
+        <li><a{% if level_3 == 'use-a-cloud' %} class="active"{% endif %} href="/cloud/public-cloud/guest">Cloud guest</a></li>
 {% endif %}
-    </ul>+    </ul>
+    
+    