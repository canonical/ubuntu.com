--- conflicted
+++ resolved
@@ -14,11 +14,7 @@
 
 {% block outer_content %}
 {% block content %}
-<<<<<<< HEAD
 <section class="row row-hero row-training strip-light">
-=======
-<section class="row row-hero row-training">
->>>>>>> 64afa424
     <div class="strip-inner-wrapper">
         <h1>Train with Ubuntu</h1>
         <div class="six-col">
@@ -28,11 +24,7 @@
     </div>
 </section>
 
-<<<<<<< HEAD
 <section class="row strip-light">
-=======
-<section class="row">
->>>>>>> 64afa424
     <div class="strip-inner-wrapper">
         <ul class="twelve-col list no-bullets training-list">
             <li class="training-list__item">
@@ -134,11 +126,7 @@
     </div>
 </section>
 
-<<<<<<< HEAD
 <section class="row no-border strip-light">
-=======
-<section class="row no-border">
->>>>>>> 64afa424
     <div class="strip-inner-wrapper">
         <div class="seven-col">
             <h2>Questions about training?</h2>
