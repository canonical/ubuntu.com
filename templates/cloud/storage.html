{% extends "cloud/base_cloud-v1.html" %}
{% block title %}Ubuntu Advantage Storage | Cloud{% endblock %}
{% block meta_description %}Ubuntu Advantage Storage from Canonical embeds the proven software-defined storage (SDS) technologies of Ceph, NexentaEdge, Swift and SwiftStack, into a 24x7-supported software solution with a unique metered pricing model.{% endblock meta_description %}

<<<<<<< HEAD
{% block second_level_nav_items %}
{% include "templates/_nav_breadcrumb-v1.html" with section_title="Cloud" subsection_title="OpenStack" page_title="Storage" %}
{% endblock second_level_nav_items %}
=======
>>>>>>> e44f07e3

{% block content %}

<section class="p-strip is-deep is-bordered">
  <div class="row">
    <div class="u-equal-height">
      <div class="col-6">
        <h1>Ubuntu&nbsp;Advantage&nbsp;Storage</h1>
        <p>Ubuntu Advantage Storage from Canonical embeds the proven software&dash;defined storage (<abbr title="Software&dash;defined storage">SDS</abbr>) technologies of Ceph, NexentaEdge, Swift and SwiftStack, into a 24x7&dash;supported software solution with a unique metered pricing model.</p>
        <p><a class="p-button--brand" href="/cloud/contact-us?product=storage">Request a demo</a></p>
      </div>
      <div class="col-6 prefix-1 u-align--center u-vertically-center u-hidden--small">
        <img class="hero-image" width="100%" src="{{ ASSET_SERVER_URL }}c2d50399-storage.svg" alt="Lots of server pictos in a cloud" />
      </div>
    </div>
  </div>
</section>

<section class="p-strip--light is-bordered">
  <div class="row">
    <div class="col-12">
      <h2>The challenge</h2>
    </div>
  </div>
  <div class="row">
    <div class=" u-equal-height">
      <div class="col-7 suffix-1">
        <p>The pace of data creation is exploding. As structured and unstructured data fills disks and data retention policies lengthen, every organisation must find cost&dash;effective ways to grow their storage infrastructure.</p>
        <p>Traditionally enterprise storage needs have been met with appliance&dash;like <abbr title="Storage Area Network">SAN</abbr> (Storage Area Network) and <abbr title="Network Attached Storage">NAS</abbr> (Network Attached Storage) solutions. However, they are often expensive to purchase, expand and upgrade.</p>
        <p>Designed from the ground up for petabyte&dash;scale deployments, Ubuntu Advantage Storage now offers a proven software-defined storage (<abbr title="software&dash;defined storage">SDS</abbr>) alternative at the lowest per gigabyte price.</p>
        <p><a class="p-link--external" href="https://insights.ubuntu.com/2015/05/18/ubuntu-advantage-storage-factsheet/">Read the Ubuntu Advantage Storage factsheet</a></p>
      </div>

      <div class="col-4">
        <div class="p-card--highlighted  u-float--right">
          <h2 class="p-card__title"><a href="https://insights.ubuntu.com/2015/05/18/ubuntu-advantage-storage-faqs/" onclick="dataLayer.push({'event' : 'GAEvent', 'eventCategory' : 'resource', 'eventAction' : 'Ubuntu Storage FAQ', 'eventLabel' : 'from ubuntu.com/cloud/storage', 'eventValue' : undefined });">Ubuntu Advantage Storage FAQs&nbsp;&rsaquo;</a></h2>
          <p class="p-card__content">Answers to your most frequently asked questions about Ubuntu Advantage Storage.</p>
          <p class="p-card__category">FAQ</p>
        </div>
      </div>
    </div>
  </div>
</section>

<section class="p-strip">
  <div class="row">
    <div class="col-8">
      <h2>Storage options</h2>
      <p>With Ubuntu Advantage Storage you chose between four leading open source Software&dash;defined storage technologies.</p>
      <p>Both technologies are available within our fully&dash;supported reference architectures, deployed on Ubuntu {{ lts_release_full }} alongside our award&dash;winning cloud tools.</p>
    </div>
  </div>
</section>

<section class="p-strip is-bordered">
  <div class="row">
    <div class="col-12">
      <ul class="p-matrix is-split">
        <li class="p-matrix__item">
          <img class="p-matrix__img" src="{{ ASSET_SERVER_URL }}4f1e16bf-image-swift.svg" alt="Swift icon">
          <div class="p-matrix__content">
            <h3 class="p-matrix__title">Swift</h3>
            <p class="p-matrix__desc">The high performance S3‐compatible object store developed and shipped with OpenStack, ideal for storing unstructured data.</p>
            </div>
          </li>
          <li class="p-matrix__item">
            <img class="p-matrix__img" src="{{ ASSET_SERVER_URL }}6c2ee5b9-ceph-logo.png?w=160" alt="Ceph icon">
            <div class="p-matrix__content">
              <h3 class="p-matrix__title">Ceph</h3>
              <p class="p-matrix__desc">A converged storage framework that has been designed to present object, block, and file storage from a single distributed computer cluster.</p>
              </div>
            </li>
            <li class="p-matrix__item last-row">
              <img class="p-matrix__img" src="{{ ASSET_SERVER_URL }}888cd4eb-nexenta-logo.png?w=160" alt="NexentaEdge icon">
              <div class="p-matrix__content">
                <h3 class="p-matrix__title">NexentaEdge</h3>
                <p class="p-matrix__desc">Block and object storage offering inline de‐duplication &amp; compression, low latency block services, instant snapshots, and enterprise grade, end‐to‐end data integrity.</p>
                </div>
              </li>
              <li class="p-matrix__item">
                <img class="p-matrix__img" src="{{ ASSET_SERVER_URL }}d5950d6c-swiftstack.png?w=160" alt="SwiftStack icon">
                <div class="p-matrix__content">
                  <h3 class="p-matrix__title">SwiftStack</h3>
                  <p class="p-matrix__desc">An object storage system built on OpenStack Swift, with an innovative storage controller for global management and NFS and SMB/CIFS file gateways.</p>
                  </div>
                </li>
              </ul>
            </div>
          </div>
        </section>

        <section class="p-strip">
          <div class="row">
            <div class="col-12">
              <h2>Metered pricing</h2>
            </div>
          </div>
          <div class="row">
            <div class="u-equal-height">
              <div class="col-6">
                <p>Legacy storage solutions are often priced per&dash;node or according to total disk capacity. This can lead to a penalty for good practices such as high durability&nbsp;replication.</p>
                <p>Ubuntu Advantage Storage is different. Our pricing is based on the amount of data you record in your storage pool, regardless of how it is written or how much disk space is used.</p>
                <p>Ubuntu Advantage Storage means you don&rsquo;t have to pay for replicas or empty space.</p>
                <p><a href="/cloud/contact-us?product=storage">Find out how much you can save&nbsp;&rsaquo;</a></p>
              </div>
              <div class="col-6 u-align--center">
                <img src="{{ ASSET_SERVER_URL }}d8555ed7-storage-diagram-jy.png" alt="" />
              </div>
            </div>
          </section>

          <section class="p-strip--accent is-deep">
            <div class="row">
              <div class="col-12">
                <h2>Why Ubuntu Advantage Storage?</h2>
                <ul class="p-list is-split">
                  <li class="p-list__item is-ticked">Plan, build and grow your production-grade <abbr title="Software&dash;defined storage">SDS</abbr> infrastructure on commodity hardware using proven open source solutions.</li>
                  <li class="p-list__item is-ticked">Deploy and scale an Ubuntu Advantage Storage cluster in hours, not weeks, using Juju and MAAS.</li>
                  <li class="p-list__item is-ticked">Pay only for the data you store &mdash; no cost penalty for increased replication or high&dash;durability erasure coding or early build out of capacity.</li>
                  <li class="p-list__item is-ticked">Landscape customers can use Autopilot to design, deploy and manage their storage clusters in a fully automated&nbsp;manner.</li>
                  <li class="p-list__item is-ticked">World&dash;class support from Canonical, experts in large&dash;scale, multi&dash;site&dash;replicated deployments.</li>
                  <li class="p-list__item is-ticked">Built with Ubuntu {{ lts_release_full }} with five years of support for every component in the stack.</li>
                </ul>
                <p><a class="p-button--neutral" href="/cloud/contact-us?product=storage">Request a demo</a></p>
              </div>
            </div>
          </section>

          {% include "shared-v1/contextual_footers/_contextual_footer.html"  with first_item="_cloud_bootstack" second_item="_cloud_newsletter" third_item="_cloud_further_reading" %}

          {% endblock content %}<|MERGE_RESOLUTION|>--- conflicted
+++ resolved
@@ -1,13 +1,6 @@
 {% extends "cloud/base_cloud-v1.html" %}
 {% block title %}Ubuntu Advantage Storage | Cloud{% endblock %}
 {% block meta_description %}Ubuntu Advantage Storage from Canonical embeds the proven software-defined storage (SDS) technologies of Ceph, NexentaEdge, Swift and SwiftStack, into a 24x7-supported software solution with a unique metered pricing model.{% endblock meta_description %}
-
-<<<<<<< HEAD
-{% block second_level_nav_items %}
-{% include "templates/_nav_breadcrumb-v1.html" with section_title="Cloud" subsection_title="OpenStack" page_title="Storage" %}
-{% endblock second_level_nav_items %}
-=======
->>>>>>> e44f07e3
 
 {% block content %}
 
