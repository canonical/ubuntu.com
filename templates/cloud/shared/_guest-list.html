    <ul class="equal-height no-bullets twelve-col">
        <li class="box four-col">
            <a href="https://cloud.google.com/docs/">
                <div>
                    <img class="logo-gcp" src="{{ ASSET_SERVER_URL }}3d750e6c-logo-google-cloud-platform.png" alt="Google Cloud Platform" />
                </div>
                <p>Get started on GCP&nbsp;&rsaquo;</p>
            </a>
        </li>
        <li class="box four-col">
            <a href="https://help.ubuntu.com/community/EC2StartersGuide">
                <div>
                    <img class="logo-amazonwebservices" src="{{ ASSET_SERVER_URL }}5e3fa4e7-logo-amazonwebservices.png" alt="Amazon Web Services (EC2)" />
                </div>
                <p>The Ubuntu guide to EC2&nbsp;&rsaquo;</p>
            </a>
        </li>
        <li class="box four-col last-col">
            <a href="http://brightbox.com">
                <div>
                    <img src="{{ ASSET_SERVER_URL }}fb02090d-logo-brightbox-160.png" alt="Brightbox" />
                </div>
                <p>Get started on Brightbox&nbsp;&rsaquo;</p>
            </a>
        </li>


        <li class="box four-col">
            <a href="https://cloud.oracle.com/marketplace/listing/6071138?_afrLoop=105446854237053&_afrWindowMode=0&_afrWindowId=null">
            <div>
<<<<<<< HEAD
                <img class="logo-hpcloud" src="{{ ASSET_SERVER_URL }}b52c4903-logo-hpcloud.png" alt="HP Cloud" />
=======
                <img src="{{ ASSET_SERVER_URL }}0ad254cc-oracle_redbadge.png?h=70" alt="Oracle Cloud" />
>>>>>>> 2da38103
            </div>
            <p>Get started on Oracle Cloud&nbsp;&rsaquo;</p>
            </a>
        </li>
        <li class="box four-col">
            <a href="http://www.ibm.com/cloud-computing/social/us/en/startatrial/">
            <div>
                <img class="logo-ibm" src="{{ ASSET_SERVER_URL }}e986bb33-logo-ibm.png" alt="IBM SmartCloud" />
            </div>
            <p>Get started on IBM SmartCloud&nbsp;&rsaquo;</p>
            </a>
        </li>
        <li class="box four-col last-col">
            <a href="http://www.windowsazure.com/en-us/documentation/services/virtual-machines/">
                <div>
                    <img class="logo-windowsazure" src="{{ ASSET_SERVER_URL }}eb041659-Microsoft-Azure_rgb_Blk.svg?w=170" alt="Microsoft Azure" />
                </div>
            <p>Get started on Microsoft Azure&nbsp;&rsaquo;</p>
            </a>
        </li>
        <li class="box four-col">
            <a href="http://www.joyent.com/free-trial">
                <div>
                    <img class="logo-joyent" src="{{ ASSET_SERVER_URL }}238b87ea-logo-joyent.png" alt="Joyent" />
                </div>
                <p>Get started on Joyent&nbsp;&rsaquo;</p>
            </a>
        </li>
        <li class="box four-col">
            <a href="https://solutionexchange.vmware.com/store/products/ubuntu-12-04-lts--2#.VA_9Dq2zDsa">
                <div>
                    <img class="logo-joyent" src="{{ ASSET_SERVER_URL }}20e30152-logo-vmware.png" alt="VMware" height="35" />
                </div>
                <p>Get started on VMware&nbsp;&rsaquo;</p>
            </a>
        </li>
    </ul><|MERGE_RESOLUTION|>--- conflicted
+++ resolved
@@ -28,11 +28,7 @@
         <li class="box four-col">
             <a href="https://cloud.oracle.com/marketplace/listing/6071138?_afrLoop=105446854237053&_afrWindowMode=0&_afrWindowId=null">
             <div>
-<<<<<<< HEAD
-                <img class="logo-hpcloud" src="{{ ASSET_SERVER_URL }}b52c4903-logo-hpcloud.png" alt="HP Cloud" />
-=======
                 <img src="{{ ASSET_SERVER_URL }}0ad254cc-oracle_redbadge.png?h=70" alt="Oracle Cloud" />
->>>>>>> 2da38103
             </div>
             <p>Get started on Oracle Cloud&nbsp;&rsaquo;</p>
             </a>
