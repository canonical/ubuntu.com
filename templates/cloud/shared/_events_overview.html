<div class="insights-events six-col last-col">
  <ul class="no-bullets">
    <li class="six-col">
      <div class="event-details-wrapper clearfix" itemscope itemtype="http://data-vocabulary.org/Event">
        <div class="six-col last-col">
          <div class="event-map">
<<<<<<< HEAD
            <a href="https://insights.ubuntu.com/event/west-2016/"><span class="image-wrap avatar"><img class="avatar" src="//maps.googleapis.com/maps/api/staticmap?center=San Diego, California, USA&amp;zoom=12&amp;size=106x106&amp;sensor=false" alt=""></span></a>
          </div><!-- /.event-map -->
          <h3><a class="external" href="https://insights.ubuntu.com/event/west-2016/">WEST 2016</a></h3>
          <dl class="event-details">
            <dt class="accessibility-aid">Date:</dt>
            <dd class="event-date">17 - 19 February 2016<span class="accesibilty-aid"><time itemprop="startDate" datetime="2016-02-17T00:00"></time><time itemprop="endDate" datetime="2016-02-19T00:00"></time></span></dd>
            <dt class="accessibility-aid">Location:</dt>
            <dd class="location" itemprop="location" itemscope="" itemtype="http://schema.org/PostalAddress">San Diego, California, USA</dd>
=======
            <a href="https://insights.ubuntu.com/event/openpower-summit/"><span class="image-wrap avatar"><img class="avatar" src="//maps.googleapis.com/maps/api/staticmap?center=San Jose, California&amp;zoom=12&amp;size=106x106&amp;sensor=false" alt=""></span></a>
          </div><!-- /.event-map -->
          <h3><a class="external" href="https://insights.ubuntu.com/event/openpower-summit/">OpenPOWER Summit</a></h3>
          <dl class="event-details">
            <dt class="accessibility-aid">Date:</dt>
            <dd class="event-date">05 - 08 April 2016<span class="accesibilty-aid"><time itemprop="startDate" datetime="2016-04-05T00:00"></time><time itemprop="endDate" datetime="2016-04-08T00:00"></time></span></dd>
            <dt class="accessibility-aid">Location:</dt>
            <dd class="location" itemprop="location" itemscope="" itemtype="http://schema.org/PostalAddress">San Jose, California</dd>
>>>>>>> 0cf64ebd
          </dl>
        </div><!-- /.six-col last-col -->
      </div><!-- /.event-details-wrapper clearfix -->
      <div class="event-details-wrapper clearfix" itemscope itemtype="http://data-vocabulary.org/Event">
        <div class="six-col last-col">
          <div class="event-map">
            <a href="https://insights.ubuntu.com/event/ibm-interconnect2016/"><span class="image-wrap avatar"><img class="avatar" src="//maps.googleapis.com/maps/api/staticmap?center=Las Vegas, Nevada, USA&amp;zoom=12&amp;size=106x106&amp;sensor=false" alt=""></span></a>
          </div><!-- /.event-map -->
          <h3><a class="external" href="https://insights.ubuntu.com/event/ibm-interconnect2016/">IBM Interconnect 2016</a></h3>
          <dl class="event-details">
            <dt class="accessibility-aid">Date:</dt>
            <dd class="event-date">21 - 25 February 2016<span class="accesibilty-aid"><time itemprop="startDate" datetime="2016-02-21T00:00"></time><time itemprop="endDate" datetime="2016-02-25T00:00"></time></span></dd>
            <dt class="accessibility-aid">Location:</dt>
<<<<<<< HEAD
            <dd class="location" itemprop="location" itemscope="" itemtype="http://schema.org/PostalAddress">Las Vegas, Nevada, USA</dd>
          </dl>
        </div><!-- /.six-col last-col -->
      </div><!-- /.event-details-wrapper clearfix -->

      <div class="event-details-wrapper clearfix" itemscope itemtype="http://data-vocabulary.org/Event">
        <div class="six-col last-col">
          <div class="event-map">
            <a href="https://insights.ubuntu.com/event/mobile-world-congress/"><span class="image-wrap avatar"><img class="avatar" src="//maps.googleapis.com/maps/api/staticmap?center=Barcelona, Spain&amp;zoom=12&amp;size=106x106&amp;sensor=false" alt=""></span></a>
          </div><!-- /.event-map -->
          <h3><a class="external" href="https://insights.ubuntu.com/event/mobile-world-congress/">Mobile World Congress 2016</a></h3>
          <dl class="event-details">
            <dt class="accessibility-aid">Date:</dt>
            <dd class="event-date">22 - 25 February 2016<span class="accesibilty-aid"><time itemprop="startDate" datetime="2016-02-22T00:00"></time><time itemprop="endDate" datetime="2016-02-25T00:00"></time></span></dd>
            <dt class="accessibility-aid">Location:</dt>
            <dd class="location" itemprop="location" itemscope="" itemtype="http://schema.org/PostalAddress">Barcelona, Spain</dd>
=======
            <dd class="location" itemprop="location" itemscope="" itemtype="http://schema.org/PostalAddress">Austin, Texas</dd>
>>>>>>> 0cf64ebd
          </dl>
        </div><!-- /.six-col last-col -->
      </div><!-- /.event-details-wrapper clearfix -->
    </li>
  </ul>
</div><|MERGE_RESOLUTION|>--- conflicted
+++ resolved
@@ -4,16 +4,6 @@
       <div class="event-details-wrapper clearfix" itemscope itemtype="http://data-vocabulary.org/Event">
         <div class="six-col last-col">
           <div class="event-map">
-<<<<<<< HEAD
-            <a href="https://insights.ubuntu.com/event/west-2016/"><span class="image-wrap avatar"><img class="avatar" src="//maps.googleapis.com/maps/api/staticmap?center=San Diego, California, USA&amp;zoom=12&amp;size=106x106&amp;sensor=false" alt=""></span></a>
-          </div><!-- /.event-map -->
-          <h3><a class="external" href="https://insights.ubuntu.com/event/west-2016/">WEST 2016</a></h3>
-          <dl class="event-details">
-            <dt class="accessibility-aid">Date:</dt>
-            <dd class="event-date">17 - 19 February 2016<span class="accesibilty-aid"><time itemprop="startDate" datetime="2016-02-17T00:00"></time><time itemprop="endDate" datetime="2016-02-19T00:00"></time></span></dd>
-            <dt class="accessibility-aid">Location:</dt>
-            <dd class="location" itemprop="location" itemscope="" itemtype="http://schema.org/PostalAddress">San Diego, California, USA</dd>
-=======
             <a href="https://insights.ubuntu.com/event/openpower-summit/"><span class="image-wrap avatar"><img class="avatar" src="//maps.googleapis.com/maps/api/staticmap?center=San Jose, California&amp;zoom=12&amp;size=106x106&amp;sensor=false" alt=""></span></a>
           </div><!-- /.event-map -->
           <h3><a class="external" href="https://insights.ubuntu.com/event/openpower-summit/">OpenPOWER Summit</a></h3>
@@ -22,40 +12,20 @@
             <dd class="event-date">05 - 08 April 2016<span class="accesibilty-aid"><time itemprop="startDate" datetime="2016-04-05T00:00"></time><time itemprop="endDate" datetime="2016-04-08T00:00"></time></span></dd>
             <dt class="accessibility-aid">Location:</dt>
             <dd class="location" itemprop="location" itemscope="" itemtype="http://schema.org/PostalAddress">San Jose, California</dd>
->>>>>>> 0cf64ebd
           </dl>
         </div><!-- /.six-col last-col -->
       </div><!-- /.event-details-wrapper clearfix -->
       <div class="event-details-wrapper clearfix" itemscope itemtype="http://data-vocabulary.org/Event">
         <div class="six-col last-col">
           <div class="event-map">
-            <a href="https://insights.ubuntu.com/event/ibm-interconnect2016/"><span class="image-wrap avatar"><img class="avatar" src="//maps.googleapis.com/maps/api/staticmap?center=Las Vegas, Nevada, USA&amp;zoom=12&amp;size=106x106&amp;sensor=false" alt=""></span></a>
+            <a href="https://insights.ubuntu.com/event/openstack-summit-austin/"><span class="image-wrap avatar"><img class="avatar" src="//maps.googleapis.com/maps/api/staticmap?center=Austin, Texas&amp;zoom=12&amp;size=106x106&amp;sensor=false" alt=""></span></a>
           </div><!-- /.event-map -->
-          <h3><a class="external" href="https://insights.ubuntu.com/event/ibm-interconnect2016/">IBM Interconnect 2016</a></h3>
+          <h3><a class="external" href="https://insights.ubuntu.com/event/openstack-summit-austin/">OpenStack Summit Austin</a></h3>
           <dl class="event-details">
             <dt class="accessibility-aid">Date:</dt>
-            <dd class="event-date">21 - 25 February 2016<span class="accesibilty-aid"><time itemprop="startDate" datetime="2016-02-21T00:00"></time><time itemprop="endDate" datetime="2016-02-25T00:00"></time></span></dd>
+            <dd class="event-date">25 - 29 April 2016<span class="accesibilty-aid"><time itemprop="startDate" datetime="2016-04-25T00:00"></time><time itemprop="endDate" datetime="2016-04-29T00:00"></time></span></dd>
             <dt class="accessibility-aid">Location:</dt>
-<<<<<<< HEAD
-            <dd class="location" itemprop="location" itemscope="" itemtype="http://schema.org/PostalAddress">Las Vegas, Nevada, USA</dd>
-          </dl>
-        </div><!-- /.six-col last-col -->
-      </div><!-- /.event-details-wrapper clearfix -->
-
-      <div class="event-details-wrapper clearfix" itemscope itemtype="http://data-vocabulary.org/Event">
-        <div class="six-col last-col">
-          <div class="event-map">
-            <a href="https://insights.ubuntu.com/event/mobile-world-congress/"><span class="image-wrap avatar"><img class="avatar" src="//maps.googleapis.com/maps/api/staticmap?center=Barcelona, Spain&amp;zoom=12&amp;size=106x106&amp;sensor=false" alt=""></span></a>
-          </div><!-- /.event-map -->
-          <h3><a class="external" href="https://insights.ubuntu.com/event/mobile-world-congress/">Mobile World Congress 2016</a></h3>
-          <dl class="event-details">
-            <dt class="accessibility-aid">Date:</dt>
-            <dd class="event-date">22 - 25 February 2016<span class="accesibilty-aid"><time itemprop="startDate" datetime="2016-02-22T00:00"></time><time itemprop="endDate" datetime="2016-02-25T00:00"></time></span></dd>
-            <dt class="accessibility-aid">Location:</dt>
-            <dd class="location" itemprop="location" itemscope="" itemtype="http://schema.org/PostalAddress">Barcelona, Spain</dd>
-=======
             <dd class="location" itemprop="location" itemscope="" itemtype="http://schema.org/PostalAddress">Austin, Texas</dd>
->>>>>>> 0cf64ebd
           </dl>
         </div><!-- /.six-col last-col -->
       </div><!-- /.event-details-wrapper clearfix -->
