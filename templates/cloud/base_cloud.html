--- conflicted
+++ resolved
@@ -1,10 +1,6 @@
 {% extends "templates/base.html" %}
 {% block meta_keywords %}cloud, OpenStack, Orchestration, Deployment, Juju, Public cloud, Private cloud, Virtualisation{% endblock %}
-<<<<<<< HEAD
-{% block crazy_egg %}{% include "templates/_crazy_egg.html" %}{% endblock %}
-=======
 {% block head_extra %}{% include "shared/_analytics_heap.html" %}{% endblock %}
->>>>>>> 39b21ebe
 
 {% block outer_content %}
     {% block content %}{% endblock %}
