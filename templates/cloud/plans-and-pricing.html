--- conflicted
+++ resolved
@@ -57,10 +57,6 @@
     </div>
 </section>
 
-<<<<<<< HEAD
-  <p class="eight-col"><a href="/support/contact-us">Buy Ubuntu Advantage&nbsp;&rsaquo;</a></p>
-</div><!-- end row -->
-=======
 <section class="row strip-light">
     <div class="strip-inner-wrapper">
         <div class="eight-col">
@@ -70,11 +66,10 @@
         <div class="ten-col">
         {% include "shared/_ubuntu_advantage_cloud_service_provider.html" %}
         </div>
-        
-        <p class="eight-col"><a href="/management/contact-us">Buy Ubuntu Advantage&nbsp;&rsaquo;</a></p>
+
+        <p class="eight-col"><a href="/support/contact-us">Buy Ubuntu Advantage&nbsp;&rsaquo;</a></p>
     </div>
 </section>
->>>>>>> d940fac3
 
 <section class="row strip-light">
     <div class="strip-inner-wrapper">
@@ -130,40 +125,6 @@
     </div>
 </section>
 
-<<<<<<< HEAD
-<div class="row no-border">
-  <h2>Cloud tools</h2>
-  <p>Ubuntu provides tools to help you create, scale and manage your cloud.</p>
-  <div class="eight-col append-four no-margin-bottom">
-    <table class="audience-enterprise ua-table">
-      <thead>
-        <tr>
-          <th scope="col">&nbsp;</th>
-          <th scope="col">Price</th>
-        </tr>
-      </thead>
-      <tbody>
-        <tr>
-          <th rowspan="1" scope="row"><a href="/cloud/maas">MAAS</a></th>
-          <td>FREE</td>
-        </tr>
-        <tr>
-          <th rowspan="1" scope="row"><a href="/cloud/juju">Juju</a></th>
-          <td>FREE</td>
-        </tr>
-        <tr>
-          <th rowspan="1" scope="row"><a href="/cloud/openstack">Ubuntu OpenStack</a></th>
-          <td>FREE</td>
-        </tr>
-        <tr>
-          <th rowspan="1" scope="row"><a href="/support">Landscape</a></th>
-          <td>Sold as part of Ubuntu Advantage</td>
-        </tr>
-      </tbody>
-    </table>
-  </div>
-</div>
-=======
 <section class="row no-border strip-light">
     <div class="strip-inner-wrapper">
         <h2>Cloud tools</h2>
@@ -190,7 +151,7 @@
                   <td>FREE</td>
                 </tr>
                 <tr>
-                  <th rowspan="1" scope="row"><a href="/management">Landscape</a></th>
+                  <th rowspan="1" scope="row"><a href="/support">Landscape</a></th>
                   <td>Sold as part of Ubuntu Advantage</td>
                 </tr>
               </tbody>
@@ -198,7 +159,6 @@
         </div>
     </div>
 </section>
->>>>>>> d940fac3
 
 {% include "shared/contextual_footers/_contextual_footer.html"  with first_item="_cloud_autopilot" second_item="_cloud_contact_us" third_item="_cloud_further_reading" %}
 
