{% extends "cloud/base_cloud.html" %}

{% block title %}Plans and pricing | Cloud{% endblock %}

{% block second_level_nav_items %}
<div class="strip-inner-wrapper">
<<<<<<< HEAD
    {% include "templates/_nav_breadcrumb.html" with section_title="Cloud" page_title="Plans and pricing" %}
=======
{% include "templates/_nav_breadcrumb.html" with section_title="Cloud" page_title="Plans and pricing" %}
>>>>>>> 64afa424
</div>
{% endblock second_level_nav_items %}

{% block content %}
<section class="row row-hero strip-light">
    <div class="strip-inner-wrapper equal-height">
        <div class="seven-col equal-height__item">
            <h1>Plans and pricing</h1>
            <p class="intro six-col">Ubuntu OpenStack offers the best economics of any commercially supported OpenStack solution. Canonical offers everything you need from fully managed clouds to training and support. We aim to be as easy and economical as possible to work with and that includes flexible pricing.</p>
        </div>
        <div class="five-col last-col align-center equal-height__item equal-height__align-vertically">
            <img src="{{ ASSET_SERVER_URL }}d8e144cc-picto-reducecosts-midaubergine.svg" width="220" alt="" />
        </div>
    </div>
</section>

<section class="row no-border no-padding-bottom strip-light">
    <div class="strip-inner-wrapper">
        <div class="eight-col no-margin-bottom">
            <h2>Ubuntu Advantage for OpenStack</h2>
            <p>Ubuntu Advantage for OpenStack plans are delivered through Ubuntu Advantage, a professional package of integrated management tooling and enterprise class support. It includes access to Landscape, the systems management tool for using Ubuntu at scale, as well as 24x7 telephone support, online support library and legal assurance.</p>
            <p>Ubuntu Advantage for OpenStack is available in three flexible packages, to help you to scale your business in the most cost-effective way.</p>
        </div>
    </div>
</section>

<section class="row no-border no-padding-bottom strip-light">
    <div class="strip-inner-wrapper">
        <div class="eight-col">
            <h3>Per node</h3>
            <p>Build your own cloud using Ubuntu OpenStack with Canonical tools or tooling of your choice. Priced per node per year with alternate packages that offer a choice of SLAs based on your requirements.</p>
        </div>
        <div class="ten-col no-margin-bottom">
            {% include "shared/_ubuntu_advantage_cloud_per_node.html" %}
        </div>
    </div>
</section>

<section class="row no-border no-padding-bottom strip-light">
    <div class="strip-inner-wrapper">
        <div class="eight-col">
            <h3>Metered</h3>
            <p>Pay only for resources you consume.  Build your own cloud using Ubuntu OpenStack with Canonical tooling using a Canonical&#39;s OpenStack reference architecture. Ubuntu Advantage is delivered as a price per guest VM per hour and per gigabyte of storage used per month.</p>
            <p>The metered model is also available as a fully managed service: BootStack. This model suits customers seeking to manage cost based on utilisation of their cloud in a similar to that of public cloud providers such as Amazon EC2 and Azure.</p>
        </div>
        <div class="ten-col no-margin-bottom">
            {% include "shared/_ubuntu_advantage_cloud_metered.html" %}
        </div>
    </div>
</section>

<section class="row strip-light">
    <div class="strip-inner-wrapper">
        <div class="eight-col">
        <h3>Service provider</h3>
        <p>For large volume and public clouds, build your own cloud using Ubuntu OpenStack with Canonical tooling using Canonical&#39;s OpenStack reference architecture.  Ubuntu Advantage is priced per OpenStack region.  Different packages offer a choice of SLAs based on customer needs and the number of nodes per region. This model suits customers seeking to cap the cost of OpenStack deployment at scale.</p>
        </div>
        <div class="ten-col">
        {% include "shared/_ubuntu_advantage_cloud_service_provider.html" %}
        </div>
        
        <p class="eight-col"><a href="/management/contact-us">Buy Ubuntu Advantage&nbsp;&rsaquo;</a></p>
    </div>
</section>

<section class="row strip-light">
    <div class="strip-inner-wrapper">
        <div class="eight-col append-four">
            <h2>OpenStack Autopilot</h2>
            <p>The quickest and easiest way to install and manage Ubuntu OpenStack is to use Canonical&#39;s OpenStack Autopilot. Autopilot users also get full access to Landscape systems management free of charge for up to 10 machines.</p>
            <p><a href="/cloud/openstack/autopilot">Get Autopilot&nbsp;&rsaquo;</a></p>
        </div>
    </div>
</section><!-- end row -->

<section class="row strip-light">
    <div class="strip-inner-wrapper">
        <h2>BootStack fully managed OpenStack Cloud</h2>
        <div class="eight-col append-four no-margin-bottom">
            <p>Let us build, operate and support your OpenStack Cloud. Available as a cost per server per day or per VM per hour</p>
            <p><a href="/cloud/openstack/managed-cloud#calculator-form">Find out how much you can save with our calculator&nbsp;&rsaquo;</a></p>
            <table class="audience-enterprise ua-table">
                <tr>
                    <th rowspan="1" scope="row">Cost per server per day</th>
                    <td>$15</td>
                </tr>
                <tr>
                    <th rowspan="1" scope="row">Cost per fully managed VM per hour</th>
                    <td>$0.05</td>
                </tr>
            </table>
        </div>
        <p><a href="/cloud/openstack/managed-cloud/contact-us">Schedule a BootStack demo&nbsp;&rsaquo;</a></p>
    </div>
</section>

<section class="row strip-light">
    <div class="strip-inner-wrapper">
        <div class="seven-col">
            <h2>Consulting</h2>
            <p>Need greater customisation? We have helped the world&rsquo;s leading telcos and service providers take their OpenStack clouds from concept all the way to production. We have an extensive portfolio of services to help you build and support an Extreme OpenStack cloud.</p>
            <p><a href="/cloud/contact-us">Contact us to discuss your needs&nbsp;&rsaquo;</a></p>
        </div>
        <div class="five-col text-center last-col">
            <img src="{{ ASSET_SERVER_URL }}3ba54a27-picto-contact-midaubergine.svg" width="200" alt="" />
        </div>
    </div>
</section>

<section class="row row-get-started strip-light">
    <div class="strip-inner-wrapper">
        <h2>Ubuntu on public clouds</h2>
        <p class="eight-col">Ubuntu Server is available as a cloud guest on participating public clouds. Pricing depends on size of virtual machine.  Check with each provider for more details.</p>
        <div>
            {% include "cloud/shared/_guest-list.html" %}
        </div>
    </div>
</section>

<section class="row no-border strip-light">
    <div class="strip-inner-wrapper">
        <h2>Cloud tools</h2>
        <p>Ubuntu provides tools to help you create, scale and manage your cloud.</p>
        <div class="eight-col append-four no-margin-bottom">
            <table class="audience-enterprise ua-table">
              <thead>
                <tr>
                  <th scope="col">&nbsp;</th>
                  <th scope="col">Price</th>
                </tr>
              </thead>
              <tbody>
                <tr>
                  <th rowspan="1" scope="row"><a href="/cloud/maas">MAAS</a></th>
                  <td>FREE</td>
                </tr>
                <tr>
                  <th rowspan="1" scope="row"><a href="/cloud/juju">Juju</a></th>
                  <td>FREE</td>
                </tr>
                <tr>
                  <th rowspan="1" scope="row"><a href="/cloud/openstack">Ubuntu OpenStack</a></th>
                  <td>FREE</td>
                </tr>
                <tr>
                  <th rowspan="1" scope="row"><a href="/management">Landscape</a></th>
                  <td>Sold as part of Ubuntu Advantage</td>
                </tr>
              </tbody>
            </table>
        </div>
    </div>
</section>

{% include "shared/contextual_footers/_contextual_footer.html"  with first_item="_cloud_autopilot" second_item="_cloud_contact_us" third_item="_cloud_further_reading" %}

{% endblock content %}<|MERGE_RESOLUTION|>--- conflicted
+++ resolved
@@ -4,11 +4,8 @@
 
 {% block second_level_nav_items %}
 <div class="strip-inner-wrapper">
-<<<<<<< HEAD
     {% include "templates/_nav_breadcrumb.html" with section_title="Cloud" page_title="Plans and pricing" %}
-=======
 {% include "templates/_nav_breadcrumb.html" with section_title="Cloud" page_title="Plans and pricing" %}
->>>>>>> 64afa424
 </div>
 {% endblock second_level_nav_items %}
 
