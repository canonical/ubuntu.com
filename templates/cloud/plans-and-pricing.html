{% extends "cloud/base_cloud.html" %}

{% block title %}Plans and pricing | Cloud{% endblock %}

{% block second_level_nav_items %}
    {% include "templates/_nav_breadcrumb.html" with section_title="Cloud" page_title="Plans and pricing" %}
{% endblock second_level_nav_items %}

{% block content %}
<div class="row row-hero equal-height">
    <div class="seven-col">
        <h1>Plans and pricing</h1>
        <p class="intro six-col">Canonical offers a wide range of cloud products from training to managed clouds and support. We aim to be as easy to work with as possible, and that includes transparent pricing &mdash; no secrets and no overly&dash;complicated plans.</p>
    </div>
<<<<<<< HEAD
    <div class="five-col last-col equal-height__align-vertically">
=======
    <div class="five-col last-col align-center align-vertically">
>>>>>>> 2da38103
        <img src="{{ ASSET_SERVER_URL }}d8e144cc-picto-reducecosts-midaubergine.svg" width="220" alt="" />
    </div>
</div>

<div class="row">
    <h2>Autopilot</h2>
    <div class="eight-col append-four no-margin-bottom">
        <p>The quickest and easiest way to install OpenStack.</p>

        <table class="audience-enterprise">
              <tr>
                <th rowspan="1" scope="row">For up to 10 machines</th>
                <td>FREE</td>
            </tr>
              <tr>
                <th rowspan="1" scope="row">More than 10 machines</th>
                <td><a href="#ubuntu-advantage-pricing">See Ubuntu Advantage pricing</a></td>
            </tr>
        </table>

    </div>
    <p><a href="/download/cloud/install-openstack-with-autopilot">Get Autopilot&nbsp;&rsaquo;</a></p>
</div>

<div class="row">
    <h2>BootStack fully managed OpenStack Cloud</h2>
    <div class="eight-col append-four no-margin-bottom">
        <p>Let us build, operate and support your OpenStack Cloud. Available as a cost per server per day or per VM per hour</p>
        <p><a href="/cloud/openstack/managed-cloud#calculator-form">Find out how much you can save with our calculator&nbsp;&rsaquo;</a></p>
        <table class="audience-enterprise">
          <tr>
              <th rowspan="1" scope="row">Cost per server per day</th>
              <td>USD &dollar;15</td>
          </tr>
          <tr>
              <th rowspan="1" scope="row">Cost per fully managed VM per hour</th>
              <td>USD &dollar;0.05</td>
          </tr>
      </table>
    </div>
    <p><a href="/cloud/openstack/managed-cloud/contact-us">Schedule a BootStack demo&nbsp;&rsaquo;</a></p>
</div>

<div class="row" id="ubuntu-advantage-pricing">
    <div class="eight-col append-four no-margin-bottom">
        <h2>Ubuntu Advantage for OpenStack</h2>
        <p>Ubuntu Advantage is our professional support package. It includes access to Landscape, the systems management tool for using Ubuntu at scale, as well as 24/7 telephone support, online support library and legal assurance.</p>
        <p>Ubuntu Advantage for OpenStack is available in three flexible packages, to help you to scale your business in the most cost&dash;effective way.</p>

        <h3>Per VM per hour</h3>
        <p>Many public clouds charge for consumption of resources per hour. Now you can apply the same model to your OpenStack cloud.</p>

        <table class="audience-enterprise">
              <tr>
                <th rowspan="1" scope="row">Cost per fully supported VM per hour</th>
                <td>USD &dollar;0.03</td>
            </tr>
        </table>
    </div>

    <div class="eight-col append-four no-margin-bottom">
        <h3>Per server</h3>

        <table class="audience-enterprise">
              <tr>
                <th rowspan="1" scope="row">Annual cost per physical server</th>
                <td>USD &dollar;1,000</td>
            </tr>
        </table>
    </div>

    <div class="eight-col append-four">
        <h3>Per availability zone</h3>
        <p>Availability zones in OpenStack separate compute hosts into logical groups and provide a form of physical isolation and redundancy from other availability zones, e.g., separate power supply or network equipment. To avoid having to track your individual machine count &mdash; and thereby take advantage of the elastic nature of your cloud as it scales &mdash; we offer pricing per availability zone.</p>
    </div>

    <table class="audience-enterprise">
        <thead>
            <tr>
                <th scope="col">&nbsp;</th>
                <th scope="col">Small</th>
                <th scope="col">Medium</th>
                <th scope="col">Large</th>
            </tr>
        </thead>
        <tbody>
            <tr>
                <th rowspan="1" scope="row">Physical machines</th>
                <td>Up to 100</td>
                <td>From 100 to 500</td>
                <td>More than 500</td>
            </tr>
            <tr>
                <th rowspan="1" scope="row">Infrastructure 24/7 support</th>
                <td><img src="{{ ASSET_SERVER_URL }}f1a7515d-tick-darkaubergine.svg" alt="yes" /></td>
                <td><img src="{{ ASSET_SERVER_URL }}f1a7515d-tick-darkaubergine.svg" alt="yes" /></td>
                <td><img src="{{ ASSET_SERVER_URL }}f1a7515d-tick-darkaubergine.svg" alt="yes" /></td>
            </tr>
            <tr>
<<<<<<< HEAD
                <th rowspan="1" scope="row">Landscape Dedicated Server</th>
=======
                <th rowspan="1" scope="row">Landscape On Premises Server</th>
>>>>>>> 2da38103
                <td><img src="{{ ASSET_SERVER_URL }}f1a7515d-tick-darkaubergine.svg" alt="yes" /></td>
                <td><img src="{{ ASSET_SERVER_URL }}f1a7515d-tick-darkaubergine.svg" alt="yes" /></td>
                <td><img src="{{ ASSET_SERVER_URL }}f1a7515d-tick-darkaubergine.svg" alt="yes" /></td>
            </tr>
            <tr>
                <th rowspan="1" scope="row">Unlimited supported Ubuntu guests*</th>
                <td><img src="{{ ASSET_SERVER_URL }}f1a7515d-tick-darkaubergine.svg" alt="yes" /></td>
                <td><img src="{{ ASSET_SERVER_URL }}f1a7515d-tick-darkaubergine.svg" alt="yes" /></td>
                <td><img src="{{ ASSET_SERVER_URL }}f1a7515d-tick-darkaubergine.svg" alt="yes" /></td>
            </tr>
            <tr>
                <th rowspan="1" scope="row">Annual subscription per availability zone</th>
                <td>USD &dollar; 75,000</td>
                <td>USD &dollar; 180,000</td>
                <td>USD &dollar; 350,000</td>
            </tr>
        </tbody>
    </table>
    <p class="smaller">*Support for guests is limited to office hours, but can be upgraded to 24/7</p>
    <p><a href="/management/contact-us">Buy Ubuntu Advantage&nbsp;&rsaquo;</a></p>

</div>

<div class="row">
    <h2>OpenStack training</h2>
    <div class="eight-col append-four no-margin-bottom">
        <table class="audience-enterprise">
            <thead>
                <tr>
                    <th scope="col">Class</th>
                    <th scope="col">Price</th>
                </tr>
            </thead>
            <tbody>
                <tr>
                    <th rowspan="1" scope="row">OpenStack Fundamentals <em class="clearfix smaller">classroom based &mdash; 3 days</em></th>
                    <td>USD &dollar;1,950 per person</td>
                </tr>
                <tr>
                    <th rowspan="1" scope="row">Custom <em class="clearfix smaller">in your office</em></th>
                    <td>USD &dollar;19,500 for up to 15 people</td>
                </tr>
            </tbody>
        </table>
    </div>
    <p><a href="/cloud/openstack/training">Buy OpenStack training&nbsp;&rsaquo;</a></p>
</div>

<div class="row">
    <div class="seven-col">
        <h2>Consulting</h2>
        <p>Need greater customisation? We have helped the world&rsquo;s leading telcos and service providers take their OpenStack clouds from concept all the way to production. We have an extensive portfolio of services to help you build and support an Extreme OpenStack cloud.</p>
        <p><a href="/cloud/contact-us">Contact us to discuss your needs&nbsp;&rsaquo;</a></p>
    </div>
    <div class="five-col text-center last-col">
        <img src="{{ ASSET_SERVER_URL }}3ba54a27-picto-contact-midaubergine.svg" width="200" alt="" />
    </div>
</div>

<div class="row row-get-started">
  <h2>Ubuntu on public clouds</h2>
  <p class="eight-col">Ubuntu Server is available as a cloud guest on participating public clouds. Pricing depends on size of virtual machine.  Check with each provider for more details.</p>
  <div>
  {% include "cloud/shared/_guest-list.html" %}
  </div>
</div>

<div class="row no-border">
  <h2>Cloud tools</h2>
  <p>Ubuntu provides tools to help you create, scale and manage your cloud.</p>
  <div class="eight-col append-four no-margin-bottom">
    <table class="audience-enterprise">
        <thead>
            <tr>
                <th scope="col">&nbsp;</th>
                <th scope="col">Price</th>
            </tr>
        </thead>
        <tbody>
            <tr>
                <th rowspan="1" scope="row"><a href="/cloud/maas">MAAS</a></th>
                <td>FREE</td>
            </tr>
            <tr>
                <th rowspan="1" scope="row"><a href="/cloud/juju">Juju</a></th>
                <td>FREE</td>
            </tr>
            <tr>
                <th rowspan="1" scope="row"><a href="/cloud/openstack">Ubuntu OpenStack</a></th>
                <td>FREE</td>
            </tr>
            <tr>
                <th rowspan="1" scope="row"><a href="/management">Landscape</a></th>
                <td>Sold as part of Ubuntu Advantage</td>
            </tr>
        </tbody>
    </table>
</div>
</div>
{% include "cloud/shared/_contextual_footer.html" %}
{% endblock content %}<|MERGE_RESOLUTION|>--- conflicted
+++ resolved
@@ -12,11 +12,7 @@
         <h1>Plans and pricing</h1>
         <p class="intro six-col">Canonical offers a wide range of cloud products from training to managed clouds and support. We aim to be as easy to work with as possible, and that includes transparent pricing &mdash; no secrets and no overly&dash;complicated plans.</p>
     </div>
-<<<<<<< HEAD
     <div class="five-col last-col equal-height__align-vertically">
-=======
-    <div class="five-col last-col align-center align-vertically">
->>>>>>> 2da38103
         <img src="{{ ASSET_SERVER_URL }}d8e144cc-picto-reducecosts-midaubergine.svg" width="220" alt="" />
     </div>
 </div>
@@ -116,11 +112,7 @@
                 <td><img src="{{ ASSET_SERVER_URL }}f1a7515d-tick-darkaubergine.svg" alt="yes" /></td>
             </tr>
             <tr>
-<<<<<<< HEAD
-                <th rowspan="1" scope="row">Landscape Dedicated Server</th>
-=======
                 <th rowspan="1" scope="row">Landscape On Premises Server</th>
->>>>>>> 2da38103
                 <td><img src="{{ ASSET_SERVER_URL }}f1a7515d-tick-darkaubergine.svg" alt="yes" /></td>
                 <td><img src="{{ ASSET_SERVER_URL }}f1a7515d-tick-darkaubergine.svg" alt="yes" /></td>
                 <td><img src="{{ ASSET_SERVER_URL }}f1a7515d-tick-darkaubergine.svg" alt="yes" /></td>
