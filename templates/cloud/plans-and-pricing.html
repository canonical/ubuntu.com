--- conflicted
+++ resolved
@@ -8,15 +8,6 @@
 
 {% block content %}
 <div class="row row-hero equal-height">
-<<<<<<< HEAD
-    <div class="seven-col">
-        <h1>Plans and pricing</h1>
-        <p class="intro six-col">Canonical offers a wide range of cloud products from training to managed clouds and support. We aim to be as easy to work with as possible, and that includes transparent pricing &mdash; no secrets and no overly&dash;complicated plans.</p>
-    </div>
-    <div class="five-col last-col equal-height__align-vertically">
-        <img src="{{ ASSET_SERVER_URL }}d8e144cc-picto-reducecosts-midaubergine.svg" width="220" alt="" />
-    </div>
-=======
   <div class="seven-col">
     <h1>Plans and pricing</h1>
     <p class="intro six-col">Ubuntu OpenStack offers the best economics of any commercially supported OpenStack solution. Canonical offers everything you need from fully managed clouds to training and support. We aim to be as easy and economical as possible to work with and that includes flexible pricing.</p>
@@ -24,7 +15,6 @@
   <div class="five-col last-col align-center align-vertically">
     <img src="{{ ASSET_SERVER_URL }}d8e144cc-picto-reducecosts-midaubergine.svg" width="220" alt="" />
   </div>
->>>>>>> 0cf64ebd
 </div>
 
 <div class="row no-border no-padding-bottom">
@@ -35,105 +25,6 @@
   </div>
 </div>
 
-<<<<<<< HEAD
-<div class="row">
-    <h2>BootStack fully managed OpenStack Cloud</h2>
-    <div class="eight-col append-four no-margin-bottom">
-        <p>Let us build, operate and support your OpenStack Cloud. Available as a cost per server per day or per VM per hour</p>
-        <p><a href="/cloud/openstack/managed-cloud#calculator-form">Find out how much you can save with our calculator&nbsp;&rsaquo;</a></p>
-        <table class="audience-enterprise">
-          <tr>
-              <th rowspan="1" scope="row">Cost per server per day</th>
-              <td>USD &dollar;15</td>
-          </tr>
-          <tr>
-              <th rowspan="1" scope="row">Cost per fully managed VM per hour</th>
-              <td>USD &dollar;0.05</td>
-          </tr>
-      </table>
-    </div>
-    <p><a href="/cloud/openstack/managed-cloud/contact-us">Schedule a BootStack demo&nbsp;&rsaquo;</a></p>
-</div>
-
-<div class="row" id="ubuntu-advantage-pricing">
-    <div class="eight-col append-four no-margin-bottom">
-        <h2>Ubuntu Advantage for OpenStack</h2>
-        <p>Ubuntu Advantage is our professional support package. It includes access to Landscape, the systems management tool for using Ubuntu at scale, as well as 24/7 telephone support, online support library and legal assurance.</p>
-        <p>Ubuntu Advantage for OpenStack is available in three flexible packages, to help you to scale your business in the most cost&dash;effective way.</p>
-
-        <h3>Per VM per hour</h3>
-        <p>Many public clouds charge for consumption of resources per hour. Now you can apply the same model to your OpenStack cloud.</p>
-
-        <table class="audience-enterprise">
-              <tr>
-                <th rowspan="1" scope="row">Cost per fully supported VM per hour</th>
-                <td>USD &dollar;0.03</td>
-            </tr>
-        </table>
-    </div>
-
-    <div class="eight-col append-four no-margin-bottom">
-        <h3>Per server</h3>
-
-        <table class="audience-enterprise">
-              <tr>
-                <th rowspan="1" scope="row">Annual cost per physical server</th>
-                <td>USD &dollar;1,000</td>
-            </tr>
-        </table>
-    </div>
-
-    <div class="eight-col append-four">
-        <h3>Per availability zone</h3>
-        <p>Availability zones in OpenStack separate compute hosts into logical groups and provide a form of physical isolation and redundancy from other availability zones, e.g., separate power supply or network equipment. To avoid having to track your individual machine count &mdash; and thereby take advantage of the elastic nature of your cloud as it scales &mdash; we offer pricing per availability zone.</p>
-    </div>
-
-    <table class="audience-enterprise">
-        <thead>
-            <tr>
-                <th scope="col">&nbsp;</th>
-                <th scope="col">Small</th>
-                <th scope="col">Medium</th>
-                <th scope="col">Large</th>
-            </tr>
-        </thead>
-        <tbody>
-            <tr>
-                <th rowspan="1" scope="row">Physical machines</th>
-                <td>Up to 100</td>
-                <td>From 100 to 500</td>
-                <td>More than 500</td>
-            </tr>
-            <tr>
-                <th rowspan="1" scope="row">Infrastructure 24/7 support</th>
-                <td><img src="{{ ASSET_SERVER_URL }}f1a7515d-tick-darkaubergine.svg" alt="yes" /></td>
-                <td><img src="{{ ASSET_SERVER_URL }}f1a7515d-tick-darkaubergine.svg" alt="yes" /></td>
-                <td><img src="{{ ASSET_SERVER_URL }}f1a7515d-tick-darkaubergine.svg" alt="yes" /></td>
-            </tr>
-            <tr>
-                <th rowspan="1" scope="row">Landscape On Premises Server</th>
-                <td><img src="{{ ASSET_SERVER_URL }}f1a7515d-tick-darkaubergine.svg" alt="yes" /></td>
-                <td><img src="{{ ASSET_SERVER_URL }}f1a7515d-tick-darkaubergine.svg" alt="yes" /></td>
-                <td><img src="{{ ASSET_SERVER_URL }}f1a7515d-tick-darkaubergine.svg" alt="yes" /></td>
-            </tr>
-            <tr>
-                <th rowspan="1" scope="row">Unlimited supported Ubuntu guests*</th>
-                <td><img src="{{ ASSET_SERVER_URL }}f1a7515d-tick-darkaubergine.svg" alt="yes" /></td>
-                <td><img src="{{ ASSET_SERVER_URL }}f1a7515d-tick-darkaubergine.svg" alt="yes" /></td>
-                <td><img src="{{ ASSET_SERVER_URL }}f1a7515d-tick-darkaubergine.svg" alt="yes" /></td>
-            </tr>
-            <tr>
-                <th rowspan="1" scope="row">Annual subscription per availability zone</th>
-                <td>USD &dollar; 75,000</td>
-                <td>USD &dollar; 180,000</td>
-                <td>USD &dollar; 350,000</td>
-            </tr>
-        </tbody>
-    </table>
-    <p class="smaller">*Support for guests is limited to office hours, but can be upgraded to 24/7</p>
-    <p><a href="/management/contact-us">Buy Ubuntu Advantage&nbsp;&rsaquo;</a></p>
-
-=======
   <!-- per node -->
 <div class="row no-border no-padding-bottom">
   <div class="eight-col">
@@ -155,7 +46,6 @@
   <div class="ten-col no-margin-bottom">
     {% include "shared/_ubuntu_advantage_cloud_metered.html" %}
   </div>
->>>>>>> 0cf64ebd
 </div>
 
   <!-- service provider -->
@@ -172,30 +62,6 @@
 </div><!-- end row -->
 
 <div class="row">
-<<<<<<< HEAD
-    <h2>OpenStack training</h2>
-    <div class="eight-col append-four no-margin-bottom">
-        <table class="audience-enterprise">
-            <thead>
-                <tr>
-                    <th scope="col">Class</th>
-                    <th scope="col">Price</th>
-                </tr>
-            </thead>
-            <tbody>
-                <tr>
-                    <th rowspan="1" scope="row">OpenStack Fundamentals <em class="clearfix smaller">classroom based &mdash; 3 days</em></th>
-                    <td>USD &dollar;1,950 per person</td>
-                </tr>
-                <tr>
-                    <th rowspan="1" scope="row">Custom <em class="clearfix smaller">in your office</em></th>
-                    <td>USD &dollar;19,500 for up to 15 people</td>
-                </tr>
-            </tbody>
-        </table>
-    </div>
-    <p><a href="/cloud/openstack/training">Buy OpenStack training&nbsp;&rsaquo;</a></p>
-=======
   <div class="eight-col append-four">
     <h2>OpenStack Autopilot</h2>
     <p>The quickest and easiest way to install and manage Ubuntu OpenStack is to use Canonical&#39;s OpenStack Autopilot. Autopilot users also get full access to Landscape systems management free of charge for up to 10 machines.</p>
@@ -220,7 +86,6 @@
     </table>
   </div>
   <p><a href="/cloud/openstack/managed-cloud/contact-us">Schedule a BootStack demo&nbsp;&rsaquo;</a></p>
->>>>>>> 0cf64ebd
 </div>
 
 <div class="row">
@@ -274,5 +139,9 @@
     </table>
   </div>
 </div>
+
 {% include "cloud/shared/_contextual_footer.html" %}
+
+
+
 {% endblock content %}