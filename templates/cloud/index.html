--- conflicted
+++ resolved
@@ -184,7 +184,6 @@
   </div>
 </section>
 
-<<<<<<< HEAD
 <section class="p-strip--image u-no-background--small is-deep is-bordered" style="background-image: url('https://assets.ubuntu.com/v1/1d2ab6ba-suru-background.png'); background-size: 100% 100%;">
   <div class="row">
     <div class="col-8">
@@ -197,9 +196,6 @@
 </section>
 
 <section class="p-strip is-deep is-bordered">
-=======
-<section class="p-strip--accent is-deep">
->>>>>>> 484fb888
   <div class="row u-equal-height">
     <div class="u-vertically-center suffix-1 col-4">
       <div class="u-hide--small">
