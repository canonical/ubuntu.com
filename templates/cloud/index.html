--- conflicted
+++ resolved
@@ -1,10 +1,5 @@
 {% extends "cloud/base_cloud.html" %}
 
-<<<<<<< HEAD
-=======
-<<<<<<< 3ae76c31ec9894dc74b6fed8ffcc06cd87ab9d1e
-=======
->>>>>>> 2da38103
 {% block content-experiment %}<!-- Google Analytics Content Experiment code -->
 <script>
   // stop local redirect
@@ -29,10 +24,6 @@
 </script>
 <!-- End of Google Analytics Content Experiment code -->{% endblock %}
 
-<<<<<<< HEAD
-=======
->>>>>>> Latest templates 18-02-2016
->>>>>>> 2da38103
 {% block title %}Ubuntu in the cloud | Cloud{% endblock %}
 
 {% block meta_description %}Whether you’re building your own OpenStack cloud, want a hosted private cloud or want to use Ubuntu in the public cloud, we offer all the training, software, tools, services and support you need.{% endblock meta_description %}
@@ -206,7 +197,6 @@
 
 <section class="row">
     <div class="twelve-col">
-<<<<<<< HEAD
       <h2 class="muted-heading">Leading vendors publish on Juju</h2>
         <ul class="inline-logos">
           <li class="inline-logos__item">
@@ -221,14 +211,6 @@
           <li class="inline-logos__item">
             <img class="inline-logos__image" src="{{ ASSET_SERVER_URL }}1c2b9b74-logo-microsoft-160.png?w=160" alt="Microsoft">
           </li>
-=======
-        <h2 class="muted-heading">Leading vendors publish on Juju</h2>
-        <ul class="inline-logos no-bullets">
-    		<li><img src="{{ ASSET_SERVER_URL }}05f5c6da-ibmpos_blue.jpg?w=160" alt="IBM"></li>
-    		<li><img src="{{ ASSET_SERVER_URL }}a2a68c52-logo-juniper-160.png?w=160" alt="Juniper"></li>
-    		<li><img src="{{ ASSET_SERVER_URL }}02b13c70-2000px-EMC_Corporation_logo.svg.png?w=160" alt="EMC"></li>
-    		<li><img src="{{ ASSET_SERVER_URL }}1c2b9b74-logo-microsoft-160.png?w=160" alt="Microsoft"></li>
->>>>>>> 2da38103
     	</ul>
     </div>
 </section>
@@ -340,13 +322,8 @@
 
 <section class="row row-insights row-grey">
     <h2 class="twelve-col">The latest Ubuntu Cloud news and events</h2>
-<<<<<<< HEAD
     <div class="twelve-col equal-height--vertical-divider">
       <div id="insights-cloud-feed" class='equal-height--vertical-divider__item six-col'>
-=======
-    <div class="twelve-col vertical-divider">
-      <div id="insights-cloud-feed" class='six-col'>
->>>>>>> 2da38103
         <noscript><a class="external" href="https://insights.ubuntu.com">Find out more at insights.ubuntu.com</a></noscript>
       </div><!-- end .insights-cloud-feed -->
       <script type="text/javascript">
@@ -379,10 +356,6 @@
 
 {% include "cloud/shared/_contextual_footer.html" with feature_3="experience-juju" %}
 
-<<<<<<< HEAD
-
-=======
->>>>>>> 2da38103
 {% endblock content %}
 
 {% block head_extra %}
@@ -508,11 +481,4 @@
     100% { -webkit-transform: rotate(0deg); }
 }
 </style>
-<<<<<<< HEAD
-=======
-
-{% endblock %}
-
-{% block footer_extra %}
->>>>>>> 2da38103
 {% endblock %}