{% extends "cloud/base_cloud.html" %}

{% block title %}Partners | Cloud{% endblock %}

{% block meta_description %}Canonical partners with a wide range of cloud vendors, offering engineering assistance, support and ongoing quality assurance to the ecosystem that is fast developing around Ubuntu and OpenStack.{% endblock meta_description %}

{% block meta_keywords %}Ubuntu OpenStack, cloud ecosystem, cloud partners, cloud consulting, cloud tools, Canonical{% endblock meta_keywords %}

{% block second_level_nav_items %}
    {% include "templates/_nav_breadcrumb.html" with section_title="Cloud" page_title="Ecosystem" %}
{% endblock second_level_nav_items %}
{% block head_extra %}

<style type="text/css">
@keyframes animatedBackground {
	0% { background-position: 0 0; }
	100% { background-position: 100% 0; }
}
@-moz-keyframes animatedBackground {
	0% { background-position: 0 0; }
	100% { background-position: 100% 0; }
}
@-webkit-keyframes animatedBackground {
	0% { background-position: 0 0; }
	100% { background-position: 100% 0; }
}
@-ms-keyframes animatedBackground {
	0% { background-position: 0 0; }
	100% { background-position: 100% 0; }
}
@-o-keyframes animatedBackground {
	0% { background-position: 0 0; }
	100% { background-position: 100% 0; }
}

@keyframes changeSize {
	0% {transform: scale(1)}
	100% {transform: scale(1.1)}
}

@-moz-keyframes changeSize {
	0% {transform: scale(1)}
	100% {transform: scale(1.1)}
}

.bg-clouds, .row-hero:before {
  -webkit-animation-play-state: running;
  -o-animation-play-state: running;
  -moz-animation-play-state: running;
  animation-play-state: running;
}

.bg-clouds {
  animation: animatedBackground 100s linear infinite;
  -moz-animation: animatedBackground 100s linear infinite;
  -webkit-animation: animatedBackground 100s linear infinite;
  -ms-animation: animatedBackground 100s linear infinite;
  -o-animation: animatedBackground 100s linear infinite;
}

.bg-more-clouds {
  animation: animatedBackground 140s linear infinite;
  -moz-animation: animatedBackground 140s linear infinite;
  -webkit-animation: animatedBackground 140s linear infinite;
  -ms-animation: animatedBackground 140s linear infinite;
  -o-animation: animatedBackground 140s linear infinite;
}

.row-hero:before {
  animation: changeSize 35s linear alternate infinite;
  -moz-animation: changeSize 35s linear alternate infinite;
  -webkit-animation: changeSize 35s linear alternate infinite;
  -ms-animation: changeSize 35s linear alternate infinite;
  -o-animation: changeSize 35s linear alternate infinite;
}
</style>
{% endblock %}

{% block content %}
<div class="row row-hero no-border">
  <div class="hero-content seven-col">
    <h1>Partners</h1>
    <p>The cloud world is evolving rapidly and Ubuntu is at the centre, with world&dash;class partners and a suite of OpenStack partner programmes.</p>
  </div>
  <div class="four-col last-col align-center">
    <img class="cloud-row-hero-image" src="{{ ASSET_SERVER_URL }}7d6041a7-image-cloud.svg" alt="Ubuntu in a cloud" />
  </div>
  <div class="bg-clouds"></div><!-- <div class="bg-more-clouds"></div> -->
</div><!-- /.row -->

<div class="row equal-height">
<<<<<<< HEAD
    <div class="four-col not-for-small equal-height__align-vertically">
=======
    <div class="four-col align-center not-for-small align-vertically">
>>>>>>> 2da38103
        <img src="{{ ASSET_SERVER_URL }}f7bff337-logo-juju-171x174.png" width="171" height="171" alt="Juju" />
    </div>
    <div class="eight-col last-col">
        <h2>Charm Partner Programme</h2>
        <p>Canonical&rsquo;s Charm Partner Programme helps you leverage the power of Juju, the service orchestration tool, by helping you create Juju charms for your products. Charms encapsulate all the important configuration information, defining how your services will be deployed and how they will work with other services.</p>
        <p><a href="http://partners.ubuntu.com/partner-programmes/software#charm-partner-programme">Learn more about the Charm Partner Programme&nbsp;&rsaquo;</a></p>
    </div>
<<<<<<< HEAD
    <div class="four-col for-small equal-height__align-vertically">
=======
    <div class="four-col align-center for-small align-vertically">
>>>>>>> 2da38103
        <img src="{{ ASSET_SERVER_URL }}f7bff337-logo-juju-171x174.png" width="171" height="171" alt="Juju" />
    </div>
</div><!-- /.row -->

<div class="row">
    <div class="eight-col">
        <h2>Ubuntu OpenStack Interoperability Lab</h2>
        <p>Ubuntu is the world&rsquo;s most popular choice for OpenStack clouds. And as more new solutions are developed for OpenStack, interoperability between components becomes increasingly important. With the Ubuntu OpenStack Interoperability Lab, we test and integrate your hardware and software rigorously, to ensure all components can be combined reliably in real-world deployments. </p>
        <p><a href="http://partners.ubuntu.com/partner-programmes/openstack">Learn more about the Ubuntu Openstack Interoperability Lab&nbsp;&rsaquo;</a></p>
    </div><!-- /.eight-col -->
    <a href="https://insights.ubuntu.com/2013/08/29/ubuntu-openstack-factsheet/" class="four-col box box-highlight resource--link resource-factsheet last-col">
        <h2>Ubuntu OpenStack factsheet&nbsp;&rsaquo;</h2>
        <p>What makes up Ubuntu OpenStack? And how do all the parts fit together?&nbsp;&rsaquo;</p>
        <p class="content-cat content-cat-factsheet">Factsheet</p>
    </a>
</div><!-- /.row row-hero -->

<div class="row">
    <div class="prepend-one two-col append-one">
        <img src="{{ ASSET_SERVER_URL }}69dadbd3-logo-premiercloudpartner.svg" alt="" />
    </div>
    <div class="eight-col last-col">
        <h2>World leading public cloud partners</h2>
        <p>If you operate a public cloud or you&rsquo;re considering launching one, the Ubuntu Certified Public Cloud programme lets you make certified, secure and up to date Ubuntu images available to your users, along with the opportunity to sell management, monitoring and commercial support from Canonical &mdash; all of which represent additional revenue opportunities.</p>
        <p><a href="http://partners.ubuntu.com/partner-programmes/public-cloud">Learn more about the Ubuntu Certified Public Cloud programme&nbsp;&rsaquo;</a></p>
    </div><!-- /.eight-col -->
</div><!-- /.row row-hero -->

<div class="row">
    <div class="twelve-col">
        <h2 class="muted-heading">A selection of our cloud partners</h2>
    </div>
    <div class="twelve-col">
        <ul id="cloud-partners" class="inline-logos no-margin dynamic-logos"></ul>
    </div>
    <div class="twelve-col">
        <p class="align-center"><a href="http://partners.ubuntu.com/find-a-partner?programme=openstack&amp;programme=charm-partner-programme&amp;programme=certified-public-cloud" class="external">See all our cloud partners</a></p>
    </div>
</div><!-- /.row -->

<div class="row row-grey no-border">
    <div class="four-col align-center">
        <img src="{{ ASSET_SERVER_URL }}2cc56cf9-picto-partner-midaubergine.svg" width="160" height="160" alt="" />
    </div>
    <div class="eight-col last-col">
        <h2>Become a cloud partner</h2>
        <p>To learn more about becoming a Charm, Ubuntu Certified Public Cloud or Ubuntu OpenStack partner, please contact us today.</p>
        <p><a href="http://partners.ubuntu.com/contact-us" class="button--primary">Get in touch</a> or <a href="http://partners.ubuntu.com/partnering-with-us" class="external">Learn more about partnering with us</a></p>
    </div>
</div>

{% include "cloud/shared/_contextual_footer.html" %}
<<<<<<< HEAD



=======
>>>>>>> 2da38103
{% endblock content %}

{% block footer_extra %}
<script>
    YUI().use('event-base', function (Y) {
        Y.on('domready', function () {
            core.loadPartners('?programme__name=Certified%20Public%20Cloud&programme__name=Charm%20Partner%20Programme&programme__name=OpenStack&featured=true', '#cloud-partners');
        });
    });
</script>

{% endblock %}<|MERGE_RESOLUTION|>--- conflicted
+++ resolved
@@ -89,11 +89,7 @@
 </div><!-- /.row -->
 
 <div class="row equal-height">
-<<<<<<< HEAD
     <div class="four-col not-for-small equal-height__align-vertically">
-=======
-    <div class="four-col align-center not-for-small align-vertically">
->>>>>>> 2da38103
         <img src="{{ ASSET_SERVER_URL }}f7bff337-logo-juju-171x174.png" width="171" height="171" alt="Juju" />
     </div>
     <div class="eight-col last-col">
@@ -101,11 +97,7 @@
         <p>Canonical&rsquo;s Charm Partner Programme helps you leverage the power of Juju, the service orchestration tool, by helping you create Juju charms for your products. Charms encapsulate all the important configuration information, defining how your services will be deployed and how they will work with other services.</p>
         <p><a href="http://partners.ubuntu.com/partner-programmes/software#charm-partner-programme">Learn more about the Charm Partner Programme&nbsp;&rsaquo;</a></p>
     </div>
-<<<<<<< HEAD
     <div class="four-col for-small equal-height__align-vertically">
-=======
-    <div class="four-col align-center for-small align-vertically">
->>>>>>> 2da38103
         <img src="{{ ASSET_SERVER_URL }}f7bff337-logo-juju-171x174.png" width="171" height="171" alt="Juju" />
     </div>
 </div><!-- /.row -->
@@ -158,12 +150,6 @@
 </div>
 
 {% include "cloud/shared/_contextual_footer.html" %}
-<<<<<<< HEAD
-
-
-
-=======
->>>>>>> 2da38103
 {% endblock content %}
 
 {% block footer_extra %}
@@ -174,5 +160,4 @@
         });
     });
 </script>
-
 {% endblock %}