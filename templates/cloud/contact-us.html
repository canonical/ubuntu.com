{% extends "cloud/base_cloud-v1.html" %}
{% block title %}Contact us | Ubuntu Cloud{% endblock %}

<<<<<<< HEAD
{% block second_level_nav_items %}
  {% include "templates/_nav_breadcrumb-v1.html" with section_title="Cloud" page_title="Contact us" %}
{% endblock second_level_nav_items %}
=======
>>>>>>> e44f07e3

{% block content %}
  <section class="row row-hero no-border no-margin-bottom no-padding-bottom strip-light">
    <div class="strip-inner-wrapper">
      {% if product == 'cloud-training' %}
        {% include "shared-v1/_cloud-contact-us-form.html" with  h1="Contact us about our training courses" intro_text="Fill in your details below and a member of our training team will be in touch." formid="1263" lpId="2163" returnURL="https://www.ubuntu.com/cloud/thank-you?product=cloud-training" %}
      {% elif product == 'cloud-training-classroom' %}
        {% include "shared-v1/_cloud-contact-us-form.html" with  h1="Register for Ubuntu OpenStack Training" intro_text="If you are interested in the Ubuntu OpenStack training, please fill out the form below and we’ll get back to you with available dates and locations." formid="1261" lpId="2161" returnURL="https://www.ubuntu.com/cloud/thank-you?product=cloud-training-classroom" %}
      {% elif product == 'cloud-training-onsite' %}
        {% include "shared-v1/_cloud-contact-us-form.html" with  h1="Contact us about our training courses" intro_text="Fill in your details below and a member of our training team will be in touch." formid="1223" lpId="1973" returnURL="https://www.ubuntu.com/cloud/thank-you?product=cloud-training-onsite" %}
      {% elif product == 'cloud-training-server-admin' %}
        {% include "shared-v1/_cloud-contact-us-form.html" with  h1="Contact us about our Ubuntu Server Administration training courses" intro_text="Fill in your details below and a member of our training team will be in touch." formid="1448" lpId="2661" returnURL="https://www.ubuntu.com/cloud/thank-you?product=cloud-training-server-admin" %}
      {% elif product == 'storage' %}
        {% include "shared-v1/_cloud-contact-us-form.html" with  h1="Ubuntu Advantage Storage" intro_text="Let Canonical help you build your own software-defined storage network." formid="1233" lpId="2001" returnURL="https://www.ubuntu.com/cloud/thank-you?product=storage" %}
      {% elif product == 'managed-cloud' %}
        {% include "shared-v1/_cloud-contact-us-form.html" with  h1="Schedule a demo" intro_text="Fill in your details below and a member of our BootStack team will be in touch." formid="1128" lpId="1646" returnURL="https://www.ubuntu.com/cloud/thank-you?product=managed-cloud" %}
      {% else %}
        {% include "shared-v1/_cloud-contact-us-form.html" with  h1="Contact us about the cloud" intro_text="Fill in your details below and a member of our cloud sales team will be in touch." formid='1251'  lpId='2086' returnURL='https://www.ubuntu.com/cloud/thank-you' %}
      {% endif %}
    </div>
  </section>
{% endblock content %}

{% block footer_extra %}
  <script src="{{ ASSET_SERVER_URL }}5d7e5bbf-jquery-2.2.0.min.js"></script>
  <script src="{{ ASSET_SERVER_URL }}d55f58bb-jquery.validate.js"></script>
  <script>
    $("#mktoForm").validate({
      errorElement: "span",
      errorClass: "mktFormMsg mktError",
      onkeyup: false,
      onclick: false,
      onblur: false
    });
  </script>
{% endblock footer_extra %}<|MERGE_RESOLUTION|>--- conflicted
+++ resolved
@@ -1,12 +1,5 @@
 {% extends "cloud/base_cloud-v1.html" %}
 {% block title %}Contact us | Ubuntu Cloud{% endblock %}
-
-<<<<<<< HEAD
-{% block second_level_nav_items %}
-  {% include "templates/_nav_breadcrumb-v1.html" with section_title="Cloud" page_title="Contact us" %}
-{% endblock second_level_nav_items %}
-=======
->>>>>>> e44f07e3
 
 {% block content %}
   <section class="row row-hero no-border no-margin-bottom no-padding-bottom strip-light">
