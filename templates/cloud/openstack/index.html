--- conflicted
+++ resolved
@@ -171,11 +171,7 @@
             </ul>
             <p><a href="/cloud/openstack/managed-cloud" class="button--primary">Learn more about BootStack</a></p>
         </div>
-<<<<<<< HEAD
         <div class="five-col last-col equal-height__align-vertically">
-=======
-        <div class="five-col last-col align-center align-vertically">
->>>>>>> 2da38103
           <img src="{{ ASSET_SERVER_URL }}466046c7-illustration-cloud-bootstack.svg?w=320" alt="" class="not-for-small" width="320" />
         </div>
     </div>
@@ -215,12 +211,4 @@
 
 {% include "cloud/shared/_contextual_footer.html" with feature_1="installing-openStack-yourself" %}
 
-<<<<<<< HEAD
-
-{% endblock content %}
-{% block footer_extra %}
-{{ marketo }}
-{% endblock %}
-=======
-{% endblock content %}
->>>>>>> 2da38103
+{% endblock content %}