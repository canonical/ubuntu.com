--- conflicted
+++ resolved
@@ -499,7 +499,6 @@
         <h2>Install the Autopilot on your own servers</h2>
         <p class="intro">Experience OpenStack at its best.</p>
         <p class="small">The Canonical OpenStack Autopilot installation starts with MAAS (&#8220;Metal as a Service&#8221;) to create a physical cloud. The same server will run a highly condensed installation of Canonical&#39;s Landscape management system, which hosts the Autopilot, which will analyse the servers in MAAS and  deploy a reference OpenStack cloud.</p>
-<<<<<<< HEAD
     </div>
     <div class="six-col last-col">
       <h3>Requirements</h3>
@@ -511,19 +510,6 @@
       </ul>
       <p><a href="/download/cloud/install-openstack-with-autopilot" class="button--primary">Autopilot installation instructions</a></p>
     </div>
-=======
-    </div>
-    <div class="six-col last-col">
-      <h3>Requirements</h3>
-      <ul>
-          <li>At least five machines with two disks</li>
-          <li>Two machines with x2 network interfaces (NICs)</li>
-          <li>A dedicated switch to create a private cloud LAN</li>
-          <li>Internet access through a router on that LAN</li>
-      </ul>
-      <p><a href="/download/cloud/install-openstack-with-autopilot" class="button--primary">Autopilot installation instructions</a></p>
-    </div>
->>>>>>> 2da38103
 </section>
 
 <section class="row strip-dark row-cost no-border">
@@ -597,10 +583,6 @@
 
 {% include "cloud/shared/_contextual_footer.html" with feature_1="want-a-fully-managed-private-cloud" %}
 
-<<<<<<< HEAD
-
-=======
->>>>>>> 2da38103
 {% endblock content %}
 
 {% block footer_extra %}
@@ -621,10 +603,6 @@
   });
 </script>
 
-<<<<<<< HEAD
-  {{ marketo }}
-=======
->>>>>>> 2da38103
   <!-- dependencies -->
   <script src="{{ ASSET_SERVER_URL }}ec520d10-XMLHttpRequest.min.js"></script>
   <script src="{{ ASSET_SERVER_URL }}4176b39e-serialize.js"></script>
