{% extends "cloud/base_cloud.html" %}

{% block title %}BootStack - Your Managed cloud | Ubuntu{% endblock %}

{% block meta_description %}With BootStack, Canonical will build, support and manage your cloud for only $15 per host per day.{% endblock meta_description %}

{% block meta_keywords %}Ubuntu BootStack, BootStack, private cloud, support, Ubuntu OpenStack, consulting, build a cloud, Ubuntu, Canonical, Managed Cloud{% endblock meta_keywords %}

{% block second_level_nav_items %}
	{% include "templates/_nav_breadcrumb.html" with section_title="Cloud" subsection_title="OpenStack" page_title="Managed cloud"  %}
{% endblock second_level_nav_items %}

{% block content %}
<div class="row row-hero no-border">
  <h1 class="eight-col">BootStack &mdash; your managed cloud</h1>
  <div class="seven-col">
    <p class="intro">The BootStack service gives you an OpenStack private cloud, running on your hardware, in your choice of datacentre with Canonical responsible for design, deployment and availability. We&rsquo;ll even train your team and, when it suits you, hand over operational control.</p>
    <ul class="no-bullets">
      <li><a class="button--primary" href="/cloud/openstack/managed-cloud/contact-us" onclick="dataLayer.push({'event' : 'GAEvent', 'eventCategory' : 'Internal Link', 'eventAction' : 'BootStack contact link', 'eventLabel' : 'From BootStack page hero section', 'eventValue' : undefined });">Schedule a demo</a></li>
      <li><a href="#calculator-form">See how much you can save with our calculator&nbsp;&rsaquo;</a></li>
    </ul>
  </div><!-- /.eight-col -->
  <div class="five-col last-col text-center">
    <img src="{{ ASSET_SERVER_URL }}999949f8-picto-startfirst-midaubergine.svg" alt="" class="priority-0" width="200" />
  </div>
</div>

<section id="bootstack-video" class="row row-full-width">
    <div class="twelve-col no-margin-bottom last-col">
        <div class="video-container">
            <iframe width="906" height="500" src="https://www.youtube.com/embed/hCSTwyG7bbg?rel=0&amp;&amp;hd=1" frameborder="0" allowfullscreen></iframe>
        </div>
    </div>
</section>

<!-- BootStack calculator -->
<div class="row" id="calculator-form">
    <div class="eight-col append-four">
        <h2>BootStack calculator</h2>
        <p>Our calculator can help you identify your potential return on investment by comparing the  costs of a BootStack managed cloud against the staff costs of a self-built and managed cloud.</p>
    </div>
    <div class="js__required">
        <div class="four-col grey-box  box">
            <h3 class="sub-heading">View by</h3>
            <ul class="checkbox-vms-servers__list">
                <li class="checkbox-vms-servers__list-item">
                    <label for="radio-servers">Servers</label>
                    <input type="radio" id="radio-servers" name="vms-or-servers" value="servers" checked />
                </li>
                <li class="checkbox-vms-servers__list-item">
                    <label for="radio-vms">VMs</label>
                    <input type="radio" id="radio-vm//s" name="vms-or-servers" value="vms" />
                </li>
            </ul>
        </div>
        <div class="four-col grey-box box" id="vms-input">
            <h3 class="sub-heading">Number of VMs</h3>
            <div class="sliders-container">
              <div class="slider-area" id="how-many-vms">
                  <fieldset class="slider-value">
                      <label for="amount-vms" class="off-left">VMs</label>
                      <input type="number" min="0" max="5000" id="amount-vms" name="amount_1" value="10" class="amount-input" />
                  </fieldset>

                  <div class="slider-container"></div>

                  <!--  Hidden fields -->
                  <input type="hidden" name="item_name_1" value="VMs" />
              </div>
            </div>
        </div>
        <div class="four-col grey-box box is-hidden" id="servers-input">
            <h3 class="sub-heading">Number of servers</h3>
            <div class="sliders-container">
              <div class="slider-area" id="how-many-servers">
                  <fieldset class="slider-value">
                      <label for="amount-servers" class="off-left">Servers</label>
                      <input type="number" min="0" max="5000" id="amount-servers" name="amount_2" value="10" class="amount-input" />
                  </fieldset>

                  <div class="slider-container"></div>

                  <!--  Hidden fields -->
                  <input type="hidden" name="item_name_2" value="Servers">
              </div>
            </div>
        </div>
        <div class="four-col grey-box box last-col">
            <h3 class="sub-heading">Billing period</h3>
            <ul class="grouped-tabbed">
                <li class="grouped-tabbed__item">
                    <a href="#" class="grouped-tabbed__button" data-billing="hour">Hour</a>
                </li>
                <li class="grouped-tabbed__item">
                    <a href="#" class="grouped-tabbed__button is-active" data-billing="month">Month</a>
                </li>
                <li class="grouped-tabbed__item">
                    <a href="#" class="grouped-tabbed__button" data-billing="year">Year</a>
                </li>
            </ul>
        </div>

        <div class="equal-height">
            <div class="six-col box result" id="bootstack-section">
                <header class="result__header">
                    <div class="result__header-banner">
                      <h4 class="result__header-sub-heading">BootStack managed cloud</h4>
                    </div>
                    <h3 class="result__header-amount"><span class="calculated-amount">&mdash;</span> per <span class="selected-duration">month</span></h3>
                    <p class="note">BootStack cost including Ubuntu Advantage support</p>
                </header>
                <div class="result__content">
                    <p class="intro">Canonical builds, manages and operates your cloud 24/7.</p>
                    <ul class="no-margin-bottom">
                        <li>Built with Canonical OpenStack, the world&rsquo;s leading open cloud platform</li>
                        <li>Your choice of hardware, certified by Canonical for Ubuntu and OpenStack</li>
                        <li>A suite of management tools and the training you need to take control</li>
                    </ul>
                </div>
                <footer class="result__footer">
                    <h3 class="result__footer-title">Price includes Ubuntu Advantage</h3>
                    <p>Commercial support for your cloud from the experts at&nbsp;Canonical.</p>
                </footer>
            </div>

            <div class="six-col last-col box result" id="diy-section">
                <header class="result__header">
                    <div class="result__header-banner">
                        <h4 class="result__header-sub-heading">Self-built and managed cloud</h4>
                    </div>
                    <h3 class="result__header-amount"><span class="calculated-amount">&mdash;</span> per <span class="selected-duration">month</span></h3>
                    <p class="note">Staff cost <span class="result__header-calculation--staff">$0</span> plus Ubuntu Advantage support cost <span class="result__header-calculation--ua">$0</span></p>
                </header>
                <div class="result__content">
                    <p class="intro">Your in-house staff costs to operate your cloud 24/7: <span class="result__header-calculation--staff">$0</span> per <span class="selected-duration">month</span></p>
                    <ul class="no-bullets">
                        <li>
                            <input type="number" min="0" max="50" id="amount-staff" name="amount_3" value="6" class="input-staff" />
                            <label for="amount-staff">Staff required</label>
                        </li>
                        <li>
                            <input type="number" min="0" max="250" id="amount-salary" name="amount_4" value="100" class="input-salary" />
                            <span class="input-helper">$k</span>
                            <label for="amount-salary">Average annual salary</label>
                        </li>
                    </ul>
                    <p class="note">• Average salary data obtained from Indeed.com for&nbsp;the&nbsp;USA</p>
                </div>
                <footer class="result__footer">
                    <h3 class="result__footer-title">Ubuntu Advantage support:<br/> <span class="result__header-calculation--ua">$0</span> per <span class="selected-duration">month</span> for <span class="selected-amount"></span> <span class="selected-type"></span></h3>
                    <p>Supplement your team with commercial support for your cloud from the experts at&nbsp;Canonical.</p>
                </footer>
            </div>
        </div>
    </div>

    <noscript>
      <div class="twelve-col box">
          <h2>JavaScript required</h2>
          <p class="eight-col">The bootstack calculator requires JavsScript to produce an output. Please turn on JavaScript or sign up below to be kept in the loop.</p>
      </div>
    </noscript>

    <div class="twelve-col submit-email box">
        <h3>Start saving with BootStack today</h3>
        <p>Get in touch with our experts to learn more.</p>

        <!-- MARKETO FORM -->
<<<<<<< HEAD

=======
>>>>>>> 2da38103
        <script  src="{{ ASSET_SERVER_URL }}d55f58bb-jquery.validate.js"></script>

        <form action="https://pages.ubuntu.com/index.php/leadCapture/save" method="post" id="mktoForm_1273" class="submit-email__form">
            <fieldset class="submit-email__fieldset">
                <ul class="no-bullets">
                    <li class="mktFormReq mktField submit-email__input five-col">
                        <input required  id="Email" name="Email" maxlength="255" type="email" placeholder="Enter your email address" class="mktoField mktoEmailField  mktoRequired mktoInvalid" />
                    </li>
                    <li class="mktField submit-email__button two-col">
                        <button type="submit" class="mktoButton">Submit</button>
                        <!--  Hidden fields -->
                        <input type="hidden" name="formid" class="mktoField " value="1273" />
                        <input type="hidden" name="lpId" class="mktoField " value="2209" />
                        <input type="hidden" name="subId" class="mktoField " value="30" />
                        <input type="hidden" name="munchkinId" class="mktoField " value="066-EOV-335" />
                        <input type="hidden" name="lpurl" class="mktoField " value="https://pages.ubuntu.com/Form---BootStack_Landing-page---calculator.html?cr={creative}&amp;kw={keyword}" />
                        <input type="hidden" name="cr" class="mktoField " value="" />
                        <input type="hidden" name="kw" class="mktoField " value="" />
                        <input type="hidden" name="q" class="mktoField " value="" />
                    </li>
                </ul>
            </fieldset>
            <!--  Hidden fields -->
            <input type="hidden" name="returnURL" value="http://www.ubuntu.com/cloud/openstack/managed-cloud/thank-you" />
            <input type="hidden" name="retURL" value="http://www.ubuntu.com/cloud/openstack/managed-cloud/thank-you" />
        </form>
        <script>
        $("#mktoForm_1273").validate({
            errorElement: "span",
            errorClass: "mktFormMsg mktError",
            onkeyup: false,
            onclick: false,
            onblur: false
        });
        </script>
        <!-- /MARKETO FORM -->
    </div>
    <div class="eight-col">
        <h4>Legal disclaimer</h4>
        <p class="smaller">The Bootstack calculator provides estimates only. Pricing and savings are not guaranteed. Not all configurations that are compatible with Bootstack.</p>
    </div>
</div>

<div class="row no-padding-bottom no-border">
    <h2 class="seven-col no-margin">Get a private BootStack managed cloud in three easy steps</h2>
</div>

<div class="row">
    <ol class="no-bullets">
      <li class="row-step step-one">
        <div class="prepend-one five-col append-two">
          <h3>We specify your cloud
              <span class="step">1</span>
          </h3>
          <p>Together, we design your cloud to the required size and specifications &mdash; on your site, in your datacentre or hosted with one of our partners.</p>
        </div>
        <div class="four-col last-col align-center not-for-small">
          <img src="{{ ASSET_SERVER_URL }}9816a979-picto-support-darkaubergine.svg" alt="" width="134">
        </div>
      </li>
      <li class="row-step">
        <div class="prepend-one five-col append-two">
          <h3>We run your cloud
              <span class="step">2</span>
          </h3>
          <p>Our OpenStack experts take full responsibility for the management, monitoring and 24/7 availability of your new cloud.</p>
        </div>
        <div class="four-col last-col align-center not-for-small">
          <img src="{{ ASSET_SERVER_URL }}5e989e04-picto-growondemand-warmgrey.svg" alt="" width="134" />
        </div>
      </li>
      <li class="row-step">
        <div class="prepend-one five-col append-two">
          <h3>We transfer control
              <span class="step">3</span>
          </h3>
          <p>As and when you decide to take control of your cloud back in house, we will train your team on its operations to ensure a smooth handover.</p>
        </div>
        <div class="four-col last-col align-center not-for-small">
          <img src="{{ ASSET_SERVER_URL }}ffaffaea-picto-training-midaubergine.svg" alt="" width="134" />
        </div>
      </li>
    </ol>
</div><!-- /.row -->

<div class="row row-grey no-border">
    <div class="seven-col append-one">
        <h2>Your cloud, your site, our experience</h2>
        <ul class="list-ticks--canonical">
            <li><strong>Zero investment</strong> &mdash; we build the cloud and host it, so you don&rsquo;t have to hire a team of experts or commit upfront investment</li>
            <li><strong>Predictable costs</strong> &mdash; your cloud is built to your specifications, on dedicated hardware and priced in a predictable fashion</li>
            <li><strong>Guaranteed availability</strong> &mdash; our expertise, based on the management of hundreds of clouds, is backed up by a clear SLA</li>
            <li><strong>Complete control</strong> &mdash; your team can access every tool and every machine &mdash; and we can transfer operations to you on demand.</li>
        </ul>
    </div>
    <a href="https://pages.canonical.com/Softlayer-BootStack.html" class="four-col last-col box box-highlight resource--link resource-whitepaper">
        <h2>Cloud hosting service made easy&nbsp;&rsaquo;</h2>
        <p>Discover how Canonical and Softlayer can help you build and manage your OpenStack cloud.</p>
        <p class="content-cat content-cat-whitepaper">Whitepaper</p>
    </a>
</div>

{% include "cloud/shared/_contextual_footer.html" %}

<<<<<<< HEAD


=======
>>>>>>> 2da38103
{% endblock content %}

{% block footer_extra %}
<script src="{{ STATIC_URL }}u/js/helpers.js"></script>
<script>
/**
 * Ubuntu YUI sliders
 *
 * This class controls the sliders to distribute the donation
 *
 * @project     Ubuntu Core Front-End Framework
 * @author      Web Team at Canonical Ltd
 * @copyright   2012 Canonical Ltd
 *
 **/


var daysInYear = 365,
    monthsInYear = 12,
    hoursInDay = 24,
    vmPerHour = 0.05,
    uaPriceVm = 0.03,
    bootstackPriceServerHour = 15 / hoursInDay,
    viewBy = 'vms',
    billingPeroid = 'month',
    vmsSlider,
    serversSlider,
    diyAmountSpan,
    bootstackAmountSpan,
    staffNoPeople,
    staffSalary,
    noOfVms,
    noOfServers,
    noOfVmsInput,
    noOfServersInput,
    staffInput,
    salaryInput,
    checkboxContainer,
    uAServerPriceHour,
    vmsInputSection,
    serversInputSection,
    groupedTabbed,
    diyPeriodSpan,
    bootstackPeriodSpan,
    diyStaffCost,
    diyUACost,
    selectedAmountSpan,
    selectedTypeSpan,
    uAAZServersSmall = {
      threshold: 101,
      amount: 75000
    },
    uAAZServersMedium = {
      threshold: 501,
      amount: 180000
    },
    uAAZServersLarge = {
      amount: 350000
    },
    billingOffset = {
      'hour': 1,
      'month': hoursInDay * 30,
      'year': hoursInDay * daysInYear
    };

 YUI({bootstrap: false}).use('slider', function (Y) {

    diyAmountSpan = Y.one('#diy-section .calculated-amount');
    bootstackAmountSpan = Y.one('#bootstack-section .calculated-amount');
    diyPeriodSpan = Y.all('#diy-section .selected-duration');
    bootstackPeriodSpan = Y.one('#bootstack-section .selected-duration');
    staffInput = Y.one('#amount-staff');
    salaryInput = Y.one('#amount-salary');
    noOfServersInput = Y.one('#amount-servers');
    noOfVmsInput = Y.one('#amount-vms');
    checkboxContainer = Y.one('.checkbox-vms-servers__list');
    vmsInputSection = Y.one('#vms-input');
    serversInputSection = Y.one('#servers-input');
    diyStaffCost = Y.all('.result__header-calculation--staff');
    diyUACost = Y.all('.result__header-calculation--ua');
    viewBy = checkboxContainer.one('input[type=radio][checked]').get('value');
    selectedAmountSpan = Y.one('.selected-amount'),
    selectedTypeSpan = Y.one('.selected-type');

    // Setup the calculator form
    var calculatorForm = Y.one('#calculator-form');

    // Slider areas
    var vmsArea = Y.one('#how-many-vms');
    var serversArea = calculatorForm.one('#how-many-servers');

    // Create slider input
    var vmsInput = vmsArea.one('#amount-vms');
    var serversInput = serversArea.one('#amount-servers');
    var inputs = [vmsInput, serversInput];

    groupedTabbed = Y.one('.grouped-tabbed');
    groupedTabbed.all('.grouped-tabbed__item').on('click', updateBillingPeriod);

    // Sliders
    vmsSlider = new Y.Slider({min: 0, max: 5000, thumbUrl: '#'});
    serversSlider = new Y.Slider({min: 7, max: 1000, thumbUrl: '#'});
    var sliders = [vmsSlider, serversSlider];

    vmsInput.setData({slider: vmsSlider, area: vmsArea});
    serversInput.setData({slider: serversSlider, area: serversArea});

    // Update sliders
    Y.each(inputs, function(input) {
        // Setup input area
        input.on(['change', 'keyup', 'mouseup'], updateSliderFromInput);  // Update slider when input changes

        // Update slider
        slider = input.getData('slider')
        slider.set('input', input); // Link input to slider
        slider.set('container', input.getData('area').one('.slider-container')); // Link container to slider itself
        slider.after("valueChange", updateInputFromSlider); // Update input when slider updates
        slider.after("valueChange", updateSliderBackground);
        slider.after("valueChange", render);

        // Render the slider
        slider.render(slider.get('container')); // Render the sliders into their containers
    });

    checkboxContainer.all('input[type=radio]').on('change', updateViewBy);

    calculatorForm.on(['change', 'keyup'], render);  // Update slider when input changes

    calculatorForm.setData('sliders', sliders);

    // When the window resizes, resize sliders
    var yuiWindow = Y.one('window');
    yuiWindow.setData('calculatorForm', calculatorForm);
    yuiWindow.on('resize', function(resizeEvent) {resizeSliders(calculatorForm)});
    resizeSliders(calculatorForm);

    // Initial values
    vmsSlider.setValue(100);
    serversSlider.setValue(60);
});

// Function to update the servers variables and update calculations
function render() {

    noOfVms = parseInt(noOfVmsInput.get('value'));
    noOfServers = parseInt(noOfServersInput.get('value'));
    staffNoPeople = parseInt(staffInput.get('value'));
    staffSalary = parseInt(salaryInput.get('value'));

    var diyAmount = bootstackAmount = uAServerPriceHour = uaCost = 0;

    var staffCost = staffNoPeople * staffSalary * 1000;

    if (viewBy === 'vms') {
        // VM calculations
        vmsInputSection.removeClass('is-hidden');
        serversInputSection.addClass('is-hidden');

        uaCost = noOfVms * uaPriceVm * billingOffset[billingPeroid];

        switch(billingPeroid) {
            case 'hour':
                staffCost = staffCost / daysInYear / hoursInDay;
            break;
            case 'month':
                staffCost = staffCost / monthsInYear;
            break;
            default:
                diyAmount = '-';
            break;
        }
        bootstackAmount = (noOfVms * vmPerHour) * billingOffset[billingPeroid];
        selectedAmountSpan.set('text', noOfVms);
        selectedTypeSpan.set('text', 'VMs');
    } else {
        // Server calculations
        vmsInputSection.addClass('is-hidden');
        serversInputSection.removeClass('is-hidden');

        if (noOfServers < uAAZServersSmall.threshold ) {
            uAServerPriceHour = uAAZServersSmall.amount / daysInYear / hoursInDay;
        } else if (noOfServers < uAAZServersMedium.threshold ) {
            uAServerPriceHour = uAAZServersMedium.amount / daysInYear / hoursInDay;
        } else {
            uAServerPriceHour = uAAZServersLarge.amount / daysInYear / hoursInDay;
        }

        var uaCost = uAServerPriceHour * billingOffset[billingPeroid];

        switch(billingPeroid) {
            case 'hour':
                staffCost = staffCost / daysInYear / hoursInDay;
            break;
            case 'month':
                staffCost = staffCost / monthsInYear;
            break;
            default:
                diyAmount = '-';
            break;
        }
        bootstackAmount = (noOfServers * bootstackPriceServerHour) * billingOffset[billingPeroid];
        selectedAmountSpan.set('text', noOfServers);
        selectedTypeSpan.set('text', 'servers');
    }
    diyAmount = uaCost + staffCost;

    diyStaffCost.set('text', formatPrice(staffCost));
    diyUACost.set('text', formatPrice(uaCost));
    bootstackAmountSpan.set('text', formatPrice(bootstackAmount));
    diyAmountSpan.set('text', formatPrice(diyAmount));
}

// Function to update the selected Billing Period
function updateBillingPeriod(event) {
  event.preventDefault();
  var target = event.target;
  groupedTabbed.all('.grouped-tabbed__button').removeClass('is-active');
  target.addClass('is-active');
  billingPeroid = target.getData('billing');
  diyPeriodSpan.set('text', billingPeroid);
  bootstackPeriodSpan.set('text', billingPeroid);
  render();
}

// Function to update the viewBy variable
function updateViewBy(event) {
  viewBy = event.target.get('value');
  render();
}

// Function to update the input value from the Slider value
function updateInputFromSlider(event) {
    // Update input field and recalculate
    var slider = event.target;
    slider.get('input').set( "value", slider.getValue() );
}

function updateSliderFromInput(event) {
    var input = event.target;
    // Input can't be more than 10000
    if (input.get('value') > 10000) {
        input.set('value', 10000);
    }
    // Or less than zero
    if (input.get('value') < 0) {
        input.set('value', 0);
    }
    var value = parseInt(input.get('value')) || 0;
    var slider = input.getData('slider');
    slider.setValue(value);
}

function updateSliderBackground(event) {
    // Get values
    var slider = event.target;
    var value = slider.getValue();
    var max = slider.get('max');
    var min = slider .get('min');
    var percentage = ((value - min) / (max - min)) * 100;

    // Update background of slider
    if (canSetLinearGradient()) {
        var sliderRail = slider.get('container').one('.yui3-slider-rail');
        sliderRail.setStyle('background', 'linear-gradient(to left, #E1DAD2 ' + (100 - percentage) + '%, #DD4713 0%)');
    }
}

// format currency nicely
function formatPrice(number) {
    numberWithCommas = Math.ceil(number).toString().replace(/\B(?=(\d{3})+(?!\d))/g, ",");
    amount = '$' + numberWithCommas;
    amount = amount.replace('$-', '-$');
    return amount;
}


// Recalculate the sliders' lengths
function resizeSliders(form) {
    // Calculate length
    var container = form.one('.sliders-container');
    var widthString = container.getComputedStyle('width');
    var width = widthString.replace('px', '');
    var containerWidth = parseInt(width);
    var inputWidth = form.one('.slider-value').get('offsetWidth');
    // sliders should sit alongside inputs with padding
    var sliderLength = containerWidth - 20 - inputWidth;

    vmsSlider.set('length', sliderLength + 'px');
}

</script>

{{ marketo }}

<script>
  YUI().use('node', function(Y) {
  	var videoPanel = Y.all('.row--video');
  	if(Y.one('.show-video')){
  		Y.one('.show-video').on('click',function(e) {
  			e.preventDefault();
  			videoPanel.addClass('show');
  			Y.one('.the-video div').set('innerHTML','<div class="video-container"><iframe width="984" height="554" src="http://www.youtube.com/embed/hCSTwyG7bbg?showinfo=0&vq=hd1080&rel=0&modestbranding=0&autoplay=1" frameborder="0" allowfullscreen></iframe></div>');
  		});
  	}
  });
</script>
{% endblock footer_extra %}<|MERGE_RESOLUTION|>--- conflicted
+++ resolved
@@ -166,10 +166,6 @@
         <p>Get in touch with our experts to learn more.</p>
 
         <!-- MARKETO FORM -->
-<<<<<<< HEAD
-
-=======
->>>>>>> 2da38103
         <script  src="{{ ASSET_SERVER_URL }}d55f58bb-jquery.validate.js"></script>
 
         <form action="https://pages.ubuntu.com/index.php/leadCapture/save" method="post" id="mktoForm_1273" class="submit-email__form">
@@ -274,11 +270,6 @@
 
 {% include "cloud/shared/_contextual_footer.html" %}
 
-<<<<<<< HEAD
-
-
-=======
->>>>>>> 2da38103
 {% endblock content %}
 
 {% block footer_extra %}
@@ -571,8 +562,6 @@
 
 </script>
 
-{{ marketo }}
-
 <script>
   YUI().use('node', function(Y) {
   	var videoPanel = Y.all('.row--video');
