--- conflicted
+++ resolved
@@ -21,89 +21,26 @@
 {% endblock second_level_nav_items %}
 
 {% block content %}
-<<<<<<< HEAD
-<div class="row row-hero">
-	<div class="five-col">
-		<h1>For partners</h1>
-		<p class="intro">Be in control &mdash; own the entire service layer: content and services, user accounts, payments and the&nbsp;store.</p>
-	</div>
-	<div class="six-col prepend-one last-col">
-		<img src="{{ ASSET_SERVER_URL }}9b85e02f-image-hero-partners.jpg" alt="" />
-	</div>
-</div>
+<section class="row row-hero">
+    <div class="strip-inner-wrapper">
+        <div class="four-col">
+            <h1>For partners</h1>
+            <p class="intro">
+              With Ubuntu, you&rsquo;re in complete control, with the opportunity to own the entire service layer.
+            </p>
 
-<div class="row">
-	<div class="five-col">
-		<img src="{{ ASSET_SERVER_URL }}070f7e44-image-service-layer.png" alt="" />
-	</div>
-	<div class="six-col prepend-one last-col">
-		<h2>Differentiate where it matters</h2>
-		<p>Ubuntu allows you to control the entire service layer &mdash; the visual identity and the suite of digital life services &mdash; ensuring a consistent user experience. This gives you the opportunity to differentiate your handsets without fragmenting or forking the operating system. It&rsquo;s an opportunity to increase revenue that simply doesn&rsquo;t exist on other&nbsp;platforms.</p>
-		<p><a href="/phone/developers">Learn more about customising the experience&nbsp;&rsaquo;</a></p>
-	</div>
-</div>
+            <ul class="list-ubuntu--compact">
+              <li>Create various form factors and value propositions, on the same platform</li>
+              <li>Create a truly branded experience, surfacing your content and services</li>
+              <li>Manage your own user accounts, payments and application store</li>
+            </ul>
 
-<div class="row row-origami equal-height no-border">
-	<div class="eight-col">
-		<h2>Profit via user payments</h2>
-		<p>As well as integrating your content, functionality and branding, you can take over the management of your users&rsquo; financial interactions. You can integrate your own payment systems deep into the phone, via Ubuntu&rsquo;s unique frameworks. And while you can opt to use the default Ubuntu store for downloads and purchases, you can also customise it to showcase your services, or replace it with your own store. No other mobile platform makes it this easy to develop your own ecosystem and revenue streams.</p>
-	</div>
-	<div class="not-for-small four-col last-col equal-height__align-vertically">
-		<img src="{{ ASSET_SERVER_URL }}a1c0bb06-picto-reducecosts-orange.svg" height="134" width="134" alt="" />
-	</div>
-</div>
-
-<div class="row no-border">
-	<div class="three-col append-one">
-		<img src="{{ ASSET_SERVER_URL }}4bf4f8f0-image-partners-handsets.png" alt="Ubuntu phone handsets" />
-	</div>
-	<div class="seven-col last-col">
-		<h2>Targeting mid to high end&nbsp;devices</h2>
-		<p>With a user experience and partner differentiation strategy that revolves around content and services &mdash; Ubuntu is tailored for users that require higher data usage and higher quality devices. By targeting mid to high end devices with Ubuntu, carriers and device manufacturers can deliver a superior experience while leveraging Ubuntu&rsquo;s service layer differentiation opportunities.</p>
-	</div>
-</div>
-
-<div class="row strip-dark row-case-studies no-border">
-	<div class="eight-col">
-		<h2>Easier hardware enablement</h2>
-		<p>Ubuntu&rsquo;s core system is based around a typical Android Board Support Package (BSP), so you don&rsquo;t need to invest in new ones. And we have teams based in Taipei, Shanghai, London, Beijing and Boston, who can engage with your engineering and factory operations.</p>
-	</div>
-	<div class="twelve-col equal-height--vertical-divider">
-    	<div class="equal-height--vertical-divider__item four-col">
-				<blockquote class="pull-quote">
-					<p><span>&ldquo;</span>We are very excited by our partnership with Ubuntu and look forward to an onward successful relationship.<span>&rdquo;</span></p>
-					<p><cite>Tony Navin, Senior Vice President, Partnerships and Strategic Initiatives at Snapdeal</cite></p>
-				</blockquote>
-    	</div>
-    	<div class="equal-height--vertical-divider__item four-col">
-    		<blockquote class="pull-quote">
-    			<p><span>&ldquo;</span>If you already make handsets that run Android, the work needed to adopt Ubuntu will be trivial<span>&rdquo;</span></p>
-    			<p><cite>Ad&aacute;n Mu&ntilde;oz, BQ Product Development Manager</cite></p>
-    		</blockquote>
-    	</div>
-    	<div class="equal-height--vertical-divider__item four-col last-col">
-    		<blockquote class="pull-quote">
-    			<p><span>&ldquo;</span>Ubuntu is breaking down new barriers in mobile user experience and ecosystem development and we&rsquo;re excited to be partnering with them.<span>&rdquo;</span></p>
-					<p><cite>Li Nan, VP at Meizu</cite></p>
-    		</blockquote>
-    	</div>
-			<p class="twelve-col">
-				<a href="/phone/features">Learn more about the Ubuntu features&nbsp;&rsaquo;</a>
-			</p>
-	</div>
-</div>
-=======
-<section class="row row-hero">
-  <div class="strip-inner-wrapper">
-    <div class="four-col">
-      <h1>For partners</h1>
-      <p class="intro">Be in control &mdash; own the entire service layer: content and services, user accounts, payments and the&nbsp;store.</p>
+        </div>
+        <div class="seven-col prepend-one last-col">
+            <img src="https://assets.ubuntu.com/v1/7fb3d062-intro-row.png" alt="Four phones showing 16.04" />
+        </div><!-- /.seven-col -->
     </div>
-    <div class="seven-col prepend-one last-col">
-      <img src="{{ ASSET_SERVER_URL }}7fb3d062-intro-row.png" alt="Four phones showing 16.04" />
-    </div><!-- /.seven-col -->
-  </div>
-</section>
+</section><!-- .row -->
 
 <section class="row row-more strip-light">
   <div class="strip-inner-wrapper">
@@ -186,5 +123,4 @@
     </p>
   </div>
 </section>
->>>>>>> 2da38103
 {% endblock content %}