--- conflicted
+++ resolved
@@ -1,17 +1,7 @@
-<<<<<<< HEAD
-	<ul{% if list_class %} class="{{ list_class }}"{% endif %} class="second-level-nav">
-		<li><a{% if level_1 == 'phone' and not level_2 %} class="active"{% endif %} href="/phone">Overview</a></li>
-		<li><a{% if level_2 == 'features' %} class="active"{% endif %} href="/phone/features" >Features</a></li>
-		<li><a{% if level_2 == 'devices' %} class="active"{% endif %} href="/phone/devices" >Devices</a></li>
-		<li><a{% if level_2 == 'developers' %} class="active"{% endif %} href="/phone/developers" >For developers</a></li>
-		<li{% if level_2 == 'partners' %}  class="active"{% endif %}><a href="/phone/partners">For partners</a></li>
-	</ul>
-=======
 <ul{% if list_class %} class="{{ list_class }}"{% endif %} class="second-level-nav">
     <li class="first{% if level_1 == 'phone' and not level_2 %} active{% endif %}"><a href="/phone">Overview</a></li>
     <li{% if level_2 == 'features' %} class="active"{% endif %}><a href="/phone/features" >Features</a></li>
     <li{% if level_2 == 'devices' or level_2 == 'devices-in' %} class="active"{% endif %}><a href="/phone/devices" >Devices</a></li>
     <li{% if level_2 == 'developers' %} class="active"{% endif %}><a href="/phone/developers" >For developers</a></li>
     <li{% if level_2 == 'partners' %}  class="active"{% endif %}><a href="/phone/partners">For partners</a></li>
-</ul>
->>>>>>> 39b21ebe
+</ul>