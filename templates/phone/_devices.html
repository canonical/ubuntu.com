--- conflicted
+++ resolved
@@ -13,11 +13,7 @@
 
 <section itemscope itemtype="http://schema.org/Product" class="row strip-light">
     <div class="device-image six-col align-center">
-<<<<<<< HEAD
-        <p><img itemprop="image" src="{{ ASSET_SERVER_URL }}40191b74-image-bqe5-phone.png" alt="BQ E5" /></p>
-=======
         <p><img itemprop="image" src="{{ ASSET_SERVER_URL }}0d1e4e42-meizu-pro5-single.png" alt="Meizu Pro 5" /></p>
->>>>>>> 2da38103
     </div>
     <div class="six-col last-col">
         <h2 itemprop="name">The all new Meizu Pro 5</h2>
@@ -58,21 +54,13 @@
             <li>Slots for two micro-SIM cards for phone use across multiple networks</li>
         </ul>
         <p itemprop="price">Only 199,90&euro;</p>
-<<<<<<< HEAD
-        <p><a itemprop="url" class="button--primary" href="{{ BQ_BUY_LINK }}">How to buy</a></p>
-=======
         <p><a itemprop="url" class="button--primary" href="https://store.bq.com/gl/ubuntu-edition-e5">How to buy</a></p>
->>>>>>> 2da38103
     </div>
 </section>
 
 <section itemscope itemtype="http://schema.org/Product" class="row strip-light">
     <div class="device-image six-col align-center">
-<<<<<<< HEAD
-        <p><img itemprop="image" src="{{ ASSET_SERVER_URL }}2c861c5b-image-bq-phone.png?fmt=jpg" alt="" /></p>
-=======
         <p><img itemprop="image" src="{{ ASSET_SERVER_URL }}31de2bd6-bq-e4.5-single.png" alt="BQ Aquaris E4.5" /></p>
->>>>>>> 2da38103
     </div>
     <div class="six-col last-col">
         <h2 itemprop="name">BQ Aquaris E4.5</h2>
@@ -87,21 +75,13 @@
             <li>Weight: 123g</li>
         </ul>
         <p itemprop="price">Only 169,90&euro;</p>
-<<<<<<< HEAD
-        <p><a itemprop="url" class="button--primary" href="{{ BQ_BUY_LINK }}">How to buy</a></p>
-=======
         <p><a itemprop="url" class="button--primary" href="https://store.bq.com/gl/ubuntu-edition-e-4-5-fr">How to buy</a></p>
->>>>>>> 2da38103
     </div>
 </section>
 
 <section itemscope itemtype="http://schema.org/Product" class="row strip-light">
     <div class="device-image four-col align-center prepend-one">
-<<<<<<< HEAD
-        <p><img itemprop="image" src="{{ ASSET_SERVER_URL }}ec3102be-image-meizu-mx4.png?w=296" alt="Meizu MX4" /></p>
-=======
         <p><img itemprop="image" src="{{ ASSET_SERVER_URL }}1e629b35-meizu-mx4-single.png?w=296" alt="Meizu MX4" /></p>
->>>>>>> 2da38103
     </div>
     <div class="six-col last-col prepend-one">
         <h2 itemprop="name">Meizu MX4 Ubuntu Edition</h2>
@@ -116,11 +96,7 @@
             <li>Weight: 147g</li>
         </ul>
         <p itemprop="price">Only 299&euro;</p>
-<<<<<<< HEAD
         <p><a itemprop="url" class="button--primary button--primary__deactivated">Sold out</a></p>
-=======
-        <p><a itemprop="url" class="button--primary cta-deactivated">Sold out</a></p>
->>>>>>> 2da38103
     </div>
 </section>
 
