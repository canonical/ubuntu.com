--- conflicted
+++ resolved
@@ -9,11 +9,4 @@
 			<img src="{{ ASSET_SERVER_URL }}12b46991-apps-grid.png?w=480" alt="Icons from Ubuntu Store" />
 		</div>
 	</div>
-<<<<<<< HEAD
-	<div class="six-col align-center last-col">
-		<img src="{{ ASSET_SERVER_URL }}cd142c3f-image-phone-store.png" alt="" />
-	</div>
-</div><!-- .row -->
-=======
-</div>
->>>>>>> 42f1fbc6
+</div>