--- conflicted
+++ resolved
@@ -11,220 +11,6 @@
 {% endblock second_level_nav_items %}
 
 {% block content %}
-<<<<<<< HEAD
-<div class="row row-hero">
-	<div class="the-video">
-		<p class="left">
-			<a href="http://v.youku.com/v_show/id_XNTE3Njc4MTM2">优酷视频&nbsp;&rsaquo;</a>
-		</p>
-		<p class="right">
-			<a href="#" class="slideless close-video">Close the video <img src="{{ ASSET_SERVER_URL }}c51c1c63-close-button.png" width="24" height="24" alt="Close icon" /></a>
-		</p>
-		<div></div>
-	</div>
-	<div class="four-col">
-		<h1>Marvelously multi-talented</h1>
-		<h2>Ubuntu on tablets</h2>
-		<p>With unique multi-tasking productivity, secure sharing, and a beautiful interface which scales perfectly from 6.5&#8221; to 20&#8221; screens and beyond, Ubuntu releases new possibilities from the tablet, at work and at play.</p>
-		<p class="video-link"><a href="https://www.youtube.com/watch?v=h384z7Ph0gU&amp;hd=1" class="show-video"><img src="{{ ASSET_SERVER_URL }}33277a0d-play-video-icon.png" width="54" height="50" alt="Play icon" />Watch the video&nbsp;&rsaquo;</a></p>
-		<div class="video-container for-mobile">
-			<iframe width="100%" height="auto" src="//www.youtube.com/embed/h384z7Ph0gU" allowfullscreen></iframe>
-		</div>
-	</div><!-- /.four-col -->
-	<div class="eight-col last-col text-center priority-0">
-		<img src="{{ ASSET_SERVER_URL }}513ac64d-tablet-hero.jpg" alt="" width="625" height="363" />
-	</div>
-</div><!-- /.row -->
-
-<div class="row">
-	<img src="{{ ASSET_SERVER_URL }}a1767ce2-image-tablet-music.jpg" width="976" height="622" alt="Ubuntu tablet sharing a movie" />
-	<div class="nine-col" id="multitasking-mojo">
-		<h2>Multitasking mojo</h2>
-		<p>Ubuntu&rsquo;s unique side stage places a phone and a tablet app on the same screen at the same time for amazing tablet productivity. True multitasking comes to the tablet.</p>
-	</div>
-	<div class="six-col">
-		<img class="shadow-fix" src="{{ ASSET_SERVER_URL }}b6847f9a-image-tablet-multitaskingmojo-1.jpg" width="512" height="321" alt="Ubuntu tablet running multiple applications side by side" />
-	</div>
-	<div class="six-col last-col">
-		<img class="shadow-fix" src="{{ ASSET_SERVER_URL }}26f0a8aa-image-tablet-multitaskingmojo-2.jpg" width="512" height="321" alt="Ubuntu tablet running multipule applications side by side" />
-	</div>
-	<div class="six-col">
-		<p>Take calls in Skype while you work in a document, make notes&nbsp;on the side while you surf the web, tweet while you watch a movie.</p>
-	</div>
-	<div class="six-col last-col">
-		<p>Or use apps collaboratively &ndash; drag content from one app to&nbsp;another for a super-productive day. We&rsquo;ve reinvented <br />the tablet as a bridge between phone and PC.</p>
-	</div>
-</div><!-- /.row -->
-
-<div class="row safer-sharing equal-height">
-	<div class="six-col equal-height__align-vertically">
-		<div class="safer-sharing-image-load" data-width="300" data-src="http://assets.ubuntu.com/sites/ubuntu/latest/u/img/tablet/image-tablet-safersharing{width}.png" data-alt="Ubuntu login screen with multiple users"></div>
-		<script>
-		    new Imager('.safer-sharing-image-load', {
-		        availableWidths: {
-		            300: '-small',
-		            768: '-medium'
-		        }
-		    });
-		</script>
-	</div>
-	<div class="six-col last-col">
-		<h2>Safer sharing</h2>
-		<p>Your Ubuntu tablet has multiple secure user accounts, and <br />a guest account. Perfect for families and friends, and ideal for the office, with secure multi-user logins that make using and sharing devices safe.</p>
-		<p>Data protection is world class with full disk encryption, and additional encryption for personal data, making Ubuntu perfect for sensitive environments and regulatory compliance in the medical, military,  industrial and finance sectors.</p>
-	</div>
-</div><!-- /.row -->
-
-<div class="row no-border">
-	<div class="eight-col append-four">
-		<h2>Effortless navigation with magic edges</h2>
-		<p>Use all four edges of the screen to navigate between apps, settings and controls. There are no buttons on the Ubuntu tablet, you don&rsquo;t have to keep returning to <br />the home screen every time you want to switch apps &ndash; everything is available at <br />a swipe. Leaner, cleaner, more elegant hardware designs are possible with Ubuntu &ndash; the result is a joy to use.</p>
-	</div>
-</div>
-<div class="row row-tight no-border">
-	<div class="eight-col priority-0">
-		<div class="slider-animation instant-launch">
-			<div class="screen">
-				<div class="screen-fade"></div>
-				<div class="launcher"></div>
-			</div>
-		</div>
-		<a href="#" class="slideless replay"></a>
-	</div>
-	<div class="four-col last-col">
-		<h3>Instant launch</h3>
-		<p>The left edge holds your favourite apps, so all the things you use most are only <br />a touch away. Here you can see what&rsquo;s running, switch between apps or launch your favourites quickly.</p>
-	</div>
-</div>
-<div class="row row-tight no-border">
-	<div class="four-col">
-		<h3>The system at your service</h3>
-		<p>Swipe through the top for any system service, search or setting. Switch networks, turn mobile data on, mute the volume, respond to incoming messages or block notifications without leaving your application. In fact, any system setting can be changed directly, without losing your place in the app. That makes Ubuntu the best tablet for staying focused in a connected world.</p>
-	</div>
-	<div class="eight-col last-col priority-0">
-		<div class="slider-animation system-service">
-			<div class="screen">
-				<div class="screen-fade"></div>
-				<div class="messages"></div>
-			</div>
-		</div>
-		<a href="#" class="slideless replay"></a>
-	</div>
-</div>
-<div class="row row-tight">
-	<div class="eight-col priority-0">
-		<div class="slider-animation content-controls">
-			<div class="screen">
-				<div class="menu"></div>
-			</div>
-		</div>
-		<a href="#" class="slideless replay"></a>
-	</div>
-	<div class="four-col last-col">
-		<h3>Celebrate content <br/>not controls</h3>
-		<p>Swiping up from the bottom edge reveals app controls. If you don&rsquo;t swipe, you don&rsquo;t see any buttons or toolbars &mdash; leaving you free to focus on the stuff that matters &mdash; your photos, web pages, music, messages and apps. Ubuntu feels cleaner, more spacious and less cluttered because we don’t need buttons on every screen &mdash; your content is king.</p>
-	</div>
-</div>
-
-<div class="row gorgeous-gallery row-grey">
-	<div class="six-col for-mobile">
-		<img src="{{ ASSET_SERVER_URL }}6f5ffa22-image-tablet-gorgeousgallery.jpg" alt="" />
-	</div>
-	<div class="six-col prepend-three">
-		<h2>A gorgeous gallery <br/>for your digital life</h2>
-		<p>The Gallery app is a stylish native Ubuntu application that <br />lets you organise and share photos. It&rsquo;s a great example of convergent app design and engineering: one app works on phone, tablet and desktop and it&rsquo;s equally beautiful and usable in every environment.</p>
-		<p>Ubuntu will organise your pictures into events by date or you can create custom collections.</p>
-		<p>Your photos are all instantly uploaded to your personal cloud of choice and you can share them with one touch.</p>
-	</div>
-</div><!-- /.row -->
-
-<div class="row instant-share">
-	<div class="six-col">
-		<img src="{{ ASSET_SERVER_URL }}b6357002-image-tablet-videoplayershare.png" alt="Share popover on Ubuntu touch" width="516" height="449" class="touch-top-left for-tablet" />
-	</div>
-	<div class="six-col last-col">
-		<h2>Instant share and <br />cloud connections</h2>
-		<p>Sharing is now built-in, with support for all the major networks. So any app can let you share with friends, family and co-workers.  One touch is all it takes.</p>
-		<p>Facebook and Twitter aren&rsquo;t the only ways to share. Content services like music and photo streaming can be connected via an OEM or third-party cloud service.</p>
-	</div>
-</div><!-- /.row -->
-
-<div class="row world-of-apps">
-	<div class="six-col for-tablet">
-		<img src="{{ ASSET_SERVER_URL }}d144c512-image-tablet-worldofapps-small.jpg" alt=""/>
-	</div>
-	<div class="six-col last-col">
-		<h2>A whole world of apps</h2>
-		<p>Web applications sit alongside native apps as equal citizens <br />on Ubuntu &ndash; with their own icons and access to system services. Facebook, Twitter, Google Maps, Gmail and Spotify are all available from day one &ndash; thanks to Ubuntu&rsquo;s brilliant web app system, developers can easily make their site install on the tablet as an app.</p>
-		<p>We aren&rsquo;t limited to HTML5. Native apps are blazingly fast, taking advantage of the full capabilities of the tablet&rsquo;s processor and graphics hardware. A mobile SDK does most of the work for you, giving you that Ubuntu style.</p>
-		<p>Best of all, Ubuntu’s common platform enables development of one application which can then be published across phone, tablet, desktop and TV.  Developer upload to user download can take five minutes flat.</p>
-		<p><a href="/tablet/app-ecosystem">Learn more about developing for Ubuntu on tablets&nbsp;&rsaquo;</a></p>
-	</div>
-</div><!-- /.row -->
-
-<div class="row">
-	<div class="twelve-col no-margin-bottom">
-		<img src="{{ ASSET_SERVER_URL }}9343b318-image-tablet-videos.jpg" width="976" height="622" alt="Searching for New York on Ubuntu tablet" />
-	</div>
-	<h2>Savvy search</h2>
-	<div class="six-col">
-		<p>Just ask and Ubuntu presents results from hundreds of sources in one, gorgeous page, saving you the trouble of comparison shopping or hunting down the right provider. Interested in Superman?  Ubuntu searches the tablet and the web through its scopes, including retailers like Amazon or eBay.  </p>
-	</div>
-	<div class="six-col last-col">
-		<p>The video scope will return the film, the music scope will return the soundtrack, finding exactly what you want has never been so easy.</p>
-	</div>
-</div><!-- /.row -->
-
-<div class="row naturally-neat">
-	<div class="twelve-col no-margin-bottom">
-		<img src="{{ ASSET_SERVER_URL }}95d52a67-image-tablet-scopes.jpg" width="975" height="622" alt="Searching for New york on Ubuntu tablet" />
-	</div>
-	<h2>Naturally neat with scopes</h2>
-	<div class="eight-col">
-		<p>Ubuntu&rsquo;s stylish home brings together information from hundreds of sources. Any kind of content can be surfaced directly in a scopes page: apps, music, videos and scopes are showcased front and centre.  Open what you want with a single touch &mdash; no need to worry which app to find it in.</p>
-	</div>
-</div><!-- /.row -->
-
-<div class="row equal-height">
-	<div class="six-col">
-		<h2>Convergence that just clicks</h2>
-		<p>Today&rsquo;s tablets are as powerful as ultra-light laptops.  Designed for convergence, the option to dock with a keyboard and mouse will provide a full Ubuntu PC desktop experience in future.</p>
-		<p>And since it is pure Ubuntu, tablets can be managed via Canonical&rsquo;s proven systems management tool Landscape. That lets enterprise IT deploy a single, secure, portable corporate device for all kinds of applications. </p>
-	</div>
-	<div class="six-col last-col equal-height__align-vertically">
-		<img src="{{ ASSET_SERVER_URL }}af009594-image-tablet-converged.svg" class="priority-0" width="348" height="300" alt="Ubuntu convergence illustration" />
-	</div>
-</div>
-
-<div class="row row-grey row-grey row-build-a-tablet">
-	<div class="twelve-col">
-		<h2>Build a tablet with us</h2>
-	</div>
-	<div class="six-col">
-		<img src="{{ ASSET_SERVER_URL }}9d300bcd-image-tablet-everythingdevelopersneed.jpg" alt="List of app logos" width="432" height="300" />
-		<h3>Everything developers need</h3>
-		<p>Create gorgeous apps easily with our SDK: HTML5, Apache Cordova, OpenGL and a native toolkit giving you a full range of options for modern app development. With one OS for all form factors, you can build a single app with interfaces for the tablet, PC and phone &ndash; all published in a single upload. That&rsquo;s why leading game engines support Ubuntu, and why we&rsquo;re the favourite developer desktop for both cloud and mobile engineering.</p>
-		<p><a href="/tablet/app-ecosystem">Create your first tablet app for Ubuntu&nbsp;&rsaquo;</a></p>
-	</div>
-	<div class="six-col last-col">
-		<img src="{{ ASSET_SERVER_URL }}ba68f073-image-tablet-perfectforpartners.jpg" alt="Partner styled greeter screen" width="504" height="321" />
-		<h3>Perfect for partners</h3>
-		<p>Canonical and Ubuntu enable industry partners to build devices that span the range, from low-BOM consumer electronics to enterprise-grade convergence devices for <br />the office, ruggedised, industrial and military. Fully customisable with branding, content and apps, Ubuntu <br />is the best choice for whatever tablet you want to make.</p>
-		<p><a href="/tablet/operators-and-oems">Work with us&nbsp;&rsaquo;</a></p>
-	</div>
-</div><!-- /.row -->
-
-<div class="row equal-height no-border">
-	<div class="eight-col">
-		<h2>Backed by Canonical</h2>
-		<p>We provide hardware enablement services to the world&rsquo;s biggest PC OEMs and, <br />as a result, Ubuntu is predicted to ship on almost 10% of the world&rsquo;s new branded PCs by 2014. With a global team of specialists covering enablement and optimisation, we have the resources you need to deliver amazing Ubuntu tablets.</p>
-		<p><a href="/partners/backed-by-canonical">Learn more about Canonical&nbsp;&rsaquo;</a></p>
-	</div>
-	<div class="four-col last-col equal-height__align-vertically">
-		<img src="{{ ASSET_SERVER_URL }}60d9b81e-picto-canonical.svg" width="167" height="167" alt="Canonical logo" />
-	</div>
-</div>
-=======
 <section class="row row-hero">
   <div class="strip-inner-wrapper">
     <div class="six-col">
@@ -301,5 +87,4 @@
 
 {% include "tablet/shared/_contextual_footer.html" with feature_1="devices" %}
 
->>>>>>> 42f1fbc6
 {% endblock content %}