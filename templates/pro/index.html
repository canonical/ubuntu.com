--- conflicted
+++ resolved
@@ -26,41 +26,6 @@
     <div class="col-6 col-medium-3">
       <h2>Same great OS.<br />More security updates.</h2>
     </div>
-<<<<<<< HEAD
-  </div>
-  <hr class="is-fixed-width">
-  <div class="p-strip">
-    <div class="u-fixed-width">
-      <div class="row">
-        <h2 class="p-text--x-small-capitalised">Security coverage compared</h2>
-      </div>
-      <div class="row p-tiered-cards">
-        <div class="col-3 col-medium-3 p-tiered-card--low">
-          <p class="p-heading--5">LTS</p>
-          <p class="p-heading--1">
-            Main:<br />5 years
-          </p>
-          <p>2,300 packages in the Ubuntu Main repo supported for 5 years</p>
-        </div>
-        <div class="col-3 col-medium-3 p-tiered-card--medium">
-          <p class="p-heading--5">Pro (Infra-Only)</p>
-          <p class="p-heading--1">
-            Main:<br />10 years
-          </p>
-          <p>2,300 packages in the Ubuntu Main repo supported for 10 years</p>
-        </div>
-        <div class="col-6 col-medium-6 p-tiered-card--high">
-          <p class="p-heading--5">Pro</p>
-          <p class="p-heading--1">
-            Main + Universe:<br />10 years
-          </p>
-          <p>
-            2,300 packages in the Ubuntu Main repo included in Infra-only, plus an additional 23,000+ packages in the
-            Ubuntu Universe repository for 10 years
-          </p>
-        </div>
-      </div>
-=======
     <div class="col-6 col-medium-3">
       <p>
         <strong>Reduce your average CVE exposure time from 98 days to 1 day</strong>
@@ -68,7 +33,6 @@
         with expanded CVE patching, ten-years security maintenance, optional support and operations for the full stack
         of open-source applications.
       </p>
->>>>>>> 8ffdf27c
     </div>
   </div>
 </section>
@@ -643,33 +607,6 @@
     <div class="col-7">
       <h2>Curious to know how much Ubuntu Pro can do for you? Try this:</h2>
     </div>
-<<<<<<< HEAD
-    <div class="row">
-      <pre tabindex="0"><code>
-        user@xenial-machine:~$ pro security-status
-        645 packages installed:
-              639 packages from Ubuntu Main/Restricted repository
-              3 packages from Ubuntu Universe/Multiverse repository
-              1 package from a third party
-              2 packages no longer available for download
-
-        To get more information about the packages, run
-              pro security-status --help
-        for a list of available options.
-
-        This machine is NOT receiving security patches because the LTS period has ended and esm-infra is not enabled.
-        This machine is NOT attached to an Ubuntu Pro subscription.
-
-        Ubuntu Pro with 'esm-infra' enabled provides security updates for
-        Main/Restricted packages until 2026 and has 5 pending security updates.
-
-        Ubuntu Pro with 'esm-apps' enabled provides security updates for
-        Universe/Multiverse packages until 2026 and has 1 pending security update.
-
-        Try Ubuntu Pro with a free personal subscription on up to 5 machines.
-        Learn more at /pro
-      </code></pre>
-=======
     <div class="u-fixed-width">
       <div class="p-code-snippet">
         <pre class="p-code-snippet__block"><code>user@xenial-machine:~$ pro security-status
@@ -695,7 +632,6 @@
 Try Ubuntu Pro with a free personal subscription on up to 5 machines.
 Learn more at https://ubuntu.com/pro</code></pre>
       </div>
->>>>>>> 8ffdf27c
     </div>
   </div>
 </section>
