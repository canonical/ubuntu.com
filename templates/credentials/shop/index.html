{% extends "credentials/base_cred.html" %}

{% block title %}Canonical Certification{% endblock %}

{% block meta_description %}The Canonical Ubuntu Essentials exams certify knowledge and verify skills in general Linux,
Ubuntu Desktop, and Ubuntu Server topics.{% endblock meta_description %}

{% block content %}
<<<<<<< HEAD
<div id="react-root">
  <div class="row u-align--center">
    <div class="col-12 u-no-margin--bottom p-card"><i class="p-icon--spinner u-animation--spin"></i> Loading&hellip;
    </div>
=======
<div>
  <div id="react-root">
    <section class="p-strip">
      <div class="row u-align--center">
        <div class="col-12 u-no-margin--bottom p-card"><i class="p-icon--spinner u-animation--spin"></i> Loading&hellip;
        </div>
      </div>
    </section>
>>>>>>> dfa9f654
  </div>
</div>

<script src="{{ versioned_static('js/dist/credEnterprisePurchasing.js') }}" type="module" defer></script>
<script>
  window.stripePublishableKey = "{{ get_stripe_publishable_key }}";
</script>
{% endblock %}<|MERGE_RESOLUTION|>--- conflicted
+++ resolved
@@ -6,21 +6,14 @@
 Ubuntu Desktop, and Ubuntu Server topics.{% endblock meta_description %}
 
 {% block content %}
-<<<<<<< HEAD
 <div id="react-root">
   <div class="row u-align--center">
-    <div class="col-12 u-no-margin--bottom p-card"><i class="p-icon--spinner u-animation--spin"></i> Loading&hellip;
-    </div>
-=======
-<div>
-  <div id="react-root">
     <section class="p-strip">
       <div class="row u-align--center">
         <div class="col-12 u-no-margin--bottom p-card"><i class="p-icon--spinner u-animation--spin"></i> Loading&hellip;
         </div>
       </div>
     </section>
->>>>>>> dfa9f654
   </div>
 </div>
 
