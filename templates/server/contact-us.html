{% extends "server/base_server.html" %}

{% block title %}Contact us | Ubuntu Server{% endblock %}
{% block meta_description %}Fast, easy and quick to deploy, switching to Ubuntu has never been easier{% endblock %}
{% block meta_keywords %}Ubuntu, Ubuntu operating system, OS, Linux, Windows alternative, Mac alternative, thin client, Business server{% endblock %}

{% block second_level_nav_items %}
	{% include "templates/_nav_breadcrumb.html" with section_title="Server" page_title="Contact us"  %}
{% endblock second_level_nav_items %}

{% block content %}
<div class="row row-hero no-border">
<<<<<<< HEAD
    <h1>Contact Canonical</h1>
    <h2>Considering Ubuntu Server for your business?</h2>
    <!-- MARKETO GENERATED FORM -->
    <!-- Our hidden modal dialog for individual consumers -->
    <div id="consumer-resource" class="accessibility-aid" title="Resources for individuals">
        <table>
    		<tbody>
                <tr>
                    <td>
                        <p>Login to paid support</p>
                    </td>
                    <td>
                        <p><a href="https://landscape.canonical.com/">https://landscape.canonical.com/</a></p>
                    </td>
                </tr>
                <tr>
                    <td>
                        <p>Purchase support</p>
                    </td>
                    <td>
                        <p><a href="https://shop.canonical.com/">https://shop.canonical.com/</a></p>
                    </td>
                </tr>
                <tr>
                    <td>
                        <p>Get free support from community</p>
                    </td>
                    <td>
                        <p><a href="http://www.ubuntu.com/support/">http://www.ubuntu.com/support/</a></p>
                    </td>
                </tr>
                <tr>
                    <td>
                        <p>Request free CD's</p>
                    </td>
                    <td>
                        <p><a href="https://shipit.ubuntu.com/">https://shipit.ubuntu.com/</a></p>
                    </td>
                </tr>
                <tr>
                    <td>
                        <p>Purchase training</p>
                    </td>
                    <td>
                        <p><a href="https://shop.canonical.com/">https://shop.canonical.com/</a></p>
                    </td>
                </tr>
            </tbody>
        </table>
    </div>
    <div class="eight-col">
        <p>Just fill in the form below and a member of our team will be in touch within two working days.</p>
        <p>If you just need support for yourself, you can; <a href="http://askubuntu.com/">Ask Ubuntu</a>, <a href="http://community.ubuntu.com/help-information/" class="external">get help from the community</a>, <a href="http://ubuntuforums.org/">join a forum</a>, or <a href="https://help.ubuntu.com/">take a look at our official documentation</a>.</p>
        <p>All fields are required.</p>

        <script src="//assets.ubuntu.com/v1/37b1db88-jquery.min.js"></script>
        <script src="//assets.ubuntu.com/v1/e1085fb6-jquery.validate.min.js"></script>
=======
	<h1>Contact Canonical</h1>
	<h2>Considering Ubuntu Server for your business?</h2>
<!-- MARKETO GENERATED FORM -->
<!-- Our hidden modal dialog for individual consumers -->
<div id="consumer-resource" class="accessibility-aid" title="Resources for individuals">
    <table>
		<tbody>
            <tr>
                <td>
                    <p>Login to paid support</p>
                </td>
                <td>
                    <p><a href="https://landscape.canonical.com/">https://landscape.canonical.com/</a></p>
                </td>
            </tr>
            <tr>
                <td>
                    <p>Purchase support</p>
                </td>
                <td>
                    <p><a href="https://shop.canonical.com/">https://shop.canonical.com/</a></p>
                </td>
            </tr>
            <tr>
                <td>
                    <p>Get free support from community</p>
                </td>
                <td>
                    <p><a href="http://www.ubuntu.com/support/">http://www.ubuntu.com/support/</a></p>
                </td>
            </tr>
            <tr>
                <td>
                    <p>Request free CD's</p>
                </td>
                <td>
                    <p><a href="https://shipit.ubuntu.com/">https://shipit.ubuntu.com/</a></p>
                </td>
            </tr>
            <tr>
                <td>
                    <p>Purchase training</p>
                </td>
                <td>
                    <p><a href="https://shop.canonical.com/">https://shop.canonical.com/</a></p>
                </td>
            </tr>
        </tbody>
    </table>
</div>
	<div class="eight-col">

	<p>Just fill in the form below and a member of our team will be in touch within two working days.</p>

	<p>If you just need support for yourself, you can; <a href="http://askubuntu.com/">Ask Ubuntu</a>, <a href="http://community.ubuntu.com/help-information/" class="external">get help from the community</a>, <a href="http://ubuntuforums.org/">join a forum</a>, or <a href="https://help.ubuntu.com/">take a look at our official documentation</a>.</p>

	<p>All fields are required.</p>



<!-- MARKETO FORM -->

<script  src="//assets.ubuntu.com/v1/d55f58bb-jquery.validate.js"></script>
    
<form action="https://pages.ubuntu.com/index.php/leadCapture/save" method="post" id="mktoForm_1254"> 
<fieldset>
    <h3>Contact information</h3>
    <ul class="no-bullets">          

        <li  class="mktFormReq mktField">    
<label for="FirstName" class="mktoLabel " >First name: <span>*</span></label>
<input required  id="FirstName" name="FirstName" maxlength="255" type="text" class="mktoField   mktoRequired" >
        </li>
    
        <li  class="mktFormReq mktField">    
<label for="LastName" class="mktoLabel " >Last name: <span>*</span></label>
<input required  id="LastName" name="LastName" maxlength="255" type="text" class="mktoField   mktoRequired" >
        </li>
    
        <li  class="mktFormReq mktField">    
<label for="Email" class="mktoLabel " >Work email: <span>*</span></label>
<input required  id="Email" name="Email" maxlength="255" title="" type="email" class="mktoField mktoEmailField  mktoRequired" >
        </li>
    
        <li  class="mktFormReq mktField">    
<label for="Phone" class="mktoLabel " >Phone number: <span>*</span></label>
<input required  id="Phone" name="Phone" maxlength="255" title="" type="tel" class="mktoField mktoTelField  mktoRequired" >
        </li>
    
        <li  class="mktFormReq mktField">    
<label for="Country" class="mktoLabel " >Country: <span>*</span></label>
<select required  id="Country" name="Country" title="" class="mktoField  mktoRequired mktoValid" ><option value="">Select Country...</option>
<option value="FR">France</option>
<option value="DE">Germany</option>
<option value="JP">Japan</option>
<option value="GB">United Kingdom</option>
<option value="US">United States of America</option>
<option value="------">------</option>
<option value="AF">Afghanistan</option>
<option value="AX">Åland Islands</option>
<option value="AL">Albania</option>
<option value="DZ">Algeria</option>
<option value="AS">American Samoa</option>
<option value="AD">Andorra</option>
<option value="AO">Angola</option>
<option value="AI">Anguilla</option>
<option value="AQ">Antarctica</option>
<option value="AG">Antigua and Barbuda</option>
<option value="AR">Argentina</option>
<option value="AM">Armenia</option>
<option value="AW">Aruba</option>
<option value="AU">Australia</option>
<option value="AT">Austria</option>
<option value="AZ">Azerbaijan</option>
<option value="BS">Bahamas</option>
<option value="BH">Bahrain</option>
<option value="BD">Bangladesh</option>
<option value="BB">Barbados</option>
<option value="BY">Belarus</option>
<option value="BE">Belgium</option>
<option value="BZ">Belize</option>
<option value="BJ">Benin</option>
<option value="BM">Bermuda</option>
<option value="BT">Bhutan</option>
<option value="BO">Bolivia (Plurinational State of)</option>
<option value="BQ">Bonaire, Sint Eustatius and Saba</option>
<option value="BA">Bosnia and Herzegovina</option>
<option value="BW">Botswana</option>
<option value="BV">Bouvet Island</option>
<option value="BR">Brazil</option>
<option value="IO">British Indian Ocean Territory</option>
<option value="BN">Brunei Darussalam</option>
<option value="BG">Bulgaria</option>
<option value="BF">Burkina Faso</option>
<option value="BI">Burundi</option>
<option value="KH">Cambodia</option>
<option value="CM">Cameroon</option>
<option value="CA">Canada</option>
<option value="CV">Cabo Verde</option>
<option value="KY">Cayman Islands</option>
<option value="CF">Central African Republic</option>
<option value="TD">Chad</option>
<option value="CL">Chile</option>
<option value="CN">China</option>
<option value="CX">Christmas Island</option>
<option value="CC">Cocos (Keeling) Islands</option>
<option value="CO">Colombia</option>
<option value="KM">Comoros</option>
<option value="CG">Congo</option>
<option value="CD">Congo (Democratic Republic of the)</option>
<option value="CK">Cook Islands</option>
<option value="CR">Costa Rica</option>
<option value="CI">Côte d'Ivoire</option>
<option value="HR">Croatia</option>
<option value="CU">Cuba</option>
<option value="CW">Curaçao</option>
<option value="CY">Cyprus</option>
<option value="CZ">Czech Republic</option>
<option value="DK">Denmark</option>
<option value="DJ">Djibouti</option>
<option value="DM">Dominica</option>
<option value="DO">Dominican Republic</option>
<option value="EC">Ecuador</option>
<option value="EG">Egypt</option>
<option value="SV">El Salvador</option>
<option value="GQ">Equatorial Guinea</option>
<option value="ER">Eritrea</option>
<option value="EE">Estonia</option>
<option value="ET">Ethiopia</option>
<option value="FK">Falkland Islands (Malvinas)</option>
<option value="FO">Faroe Islands</option>
<option value="FJ">Fiji</option>
<option value="FI">Finland</option>
<option value="FR">France</option>
<option value="GF">French Guiana</option>
<option value="PF">French Polynesia</option>
<option value="TF">French Southern Territories</option>
<option value="GA">Gabon</option>
<option value="GM">Gambia</option>
<option value="GE">Georgia</option>
<option value="DE">Germany</option>
<option value="GH">Ghana</option>
<option value="GI">Gibraltar</option>
<option value="GR">Greece</option>
<option value="GL">Greenland</option>
<option value="GD">Grenada</option>
<option value="GP">Guadeloupe</option>
<option value="GU">Guam</option>
<option value="GT">Guatemala</option>
<option value="GG">Guernsey</option>
<option value="GN">Guinea</option>
<option value="GW">Guinea-Bissau</option>
<option value="GY">Guyana</option>
<option value="HT">Haiti</option>
<option value="HM">Heard Island and McDonald Islands</option>
<option value="VA">Holy See</option>
<option value="HN">Honduras</option>
<option value="HK">Hong Kong</option>
<option value="HU">Hungary</option>
<option value="IS">Iceland</option>
<option value="IN">India</option>
<option value="ID">Indonesia</option>
<option value="IR">Iran (Islamic Republic of)</option>
<option value="IQ">Iraq</option>
<option value="IE">Ireland</option>
<option value="IM">Isle of Man</option>
<option value="IL">Israel</option>
<option value="IT">Italy</option>
<option value="JM">Jamaica</option>
<option value="JP">Japan</option>
<option value="JE">Jersey</option>
<option value="JO">Jordan</option>
<option value="KZ">Kazakhstan</option>
<option value="KE">Kenya</option>
<option value="KI">Kiribati</option>
<option value="KP">Korea (Democratic People's Republic of)</option>
<option value="KR">Korea (Republic of)</option>
<option value="KW">Kuwait</option>
<option value="KG">Kyrgyzstan</option>
<option value="LA">Lao People's Democratic Republic</option>
<option value="LV">Latvia</option>
<option value="LB">Lebanon</option>
<option value="LS">Lesotho</option>
<option value="LR">Liberia</option>
<option value="LY">Libya</option>
<option value="LI">Liechtenstein</option>
<option value="LT">Lithuania</option>
<option value="LU">Luxembourg</option>
<option value="MO">Macao</option>
<option value="MK">Macedonia (the former Yugoslav Republic of)</option>
<option value="MG">Madagascar</option>
<option value="MW">Malawi</option>
<option value="MY">Malaysia</option>
<option value="MV">Maldives</option>
<option value="ML">Mali</option>
<option value="MT">Malta</option>
<option value="MH">Marshall Islands</option>
<option value="MQ">Martinique</option>
<option value="MR">Mauritania</option>
<option value="MU">Mauritius</option>
<option value="YT">Mayotte</option>
<option value="MX">Mexico</option>
<option value="FM">Micronesia (Federated States of)</option>
<option value="MD">Moldova (Republic of)</option>
<option value="MC">Monaco</option>
<option value="MN">Mongolia</option>
<option value="ME">Montenegro</option>
<option value="MS">Montserrat</option>
<option value="MA">Morocco</option>
<option value="MZ">Mozambique</option>
<option value="MM">Myanmar</option>
<option value="NA">Namibia</option>
<option value="NR">Nauru</option>
<option value="NP">Nepal</option>
<option value="NL">Netherlands</option>
<option value="NC">New Caledonia</option>
<option value="NZ">New Zealand</option>
<option value="NI">Nicaragua</option>
<option value="NE">Niger</option>
<option value="NG">Nigeria</option>
<option value="NU">Niue</option>
<option value="NF">Norfolk Island</option>
<option value="MP">Northern Mariana Islands</option>
<option value="NO">Norway</option>
<option value="OM">Oman</option>
<option value="PK">Pakistan</option>
<option value="PW">Palau</option>
<option value="PS">Palestine, State of</option>
<option value="PA">Panama</option>
<option value="PG">Papua New Guinea</option>
<option value="PY">Paraguay</option>
<option value="PE">Peru</option>
<option value="PH">Philippines</option>
<option value="PN">Pitcairn</option>
<option value="PL">Poland</option>
<option value="PT">Portugal</option>
<option value="PR">Puerto Rico</option>
<option value="QA">Qatar</option>
<option value="RE">Réunion</option>
<option value="RO">Romania</option>
<option value="RU">Russian Federation</option>
<option value="RW">Rwanda</option>
<option value="BL">Saint Barthélemy</option>
<option value="SH">Saint Helena, Ascension and Tristan da Cunha</option>
<option value="KN">Saint Kitts and Nevis</option>
<option value="LC">Saint Lucia</option>
<option value="MF">Saint Martin (French part)</option>
<option value="PM">Saint Pierre and Miquelon</option>
<option value="VC">Saint Vincent and the Grenadines</option>
<option value="WS">Samoa</option>
<option value="SM">San Marino</option>
<option value="ST">Sao Tome and Principe</option>
<option value="SA">Saudi Arabia</option>
<option value="SN">Senegal</option>
<option value="RS">Serbia</option>
<option value="SC">Seychelles</option>
<option value="SL">Sierra Leone</option>
<option value="SG">Singapore</option>
<option value="SX">Sint Maarten (Dutch part)</option>
<option value="SK">Slovakia</option>
<option value="SI">Slovenia</option>
<option value="SB">Solomon Islands</option>
<option value="SO">Somalia</option>
<option value="ZA">South Africa</option>
<option value="GS">South Georgia and the South Sandwich Islands</option>
<option value="SS">South Sudan</option>
<option value="ES">Spain</option>
<option value="LK">Sri Lanka</option>
<option value="SD">Sudan</option>
<option value="SR">Suriname</option>
<option value="SJ">Svalbard and Jan Mayen</option>
<option value="SZ">Swaziland</option>
<option value="SE">Sweden</option>
<option value="CH">Switzerland</option>
<option value="SY">Syrian Arab Republic</option>
<option value="TW">Taiwan</option>
<option value="TJ">Tajikistan</option>
<option value="TZ">Tanzania, United Republic of</option>
<option value="TH">Thailand</option>
<option value="TL">Timor-Leste</option>
<option value="TG">Togo</option>
<option value="TK">Tokelau</option>
<option value="TO">Tonga</option>
<option value="TT">Trinidad and Tobago</option>
<option value="TN">Tunisia</option>
<option value="TR">Turkey</option>
<option value="TM">Turkmenistan</option>
<option value="TC">Turks and Caicos Islands</option>
<option value="TV">Tuvalu</option>
<option value="UG">Uganda</option>
<option value="UA">Ukraine</option>
<option value="AE">United Arab Emirates</option>
<option value="GB">United Kingdom</option>
<option value="US">United States of America</option>
<option value="UM">United States Minor Outlying Islands</option>
<option value="UY">Uruguay</option>
<option value="UZ">Uzbekistan</option>
<option value="VU">Vanuatu</option>
<option value="VE">Venezuela (Bolivarian Republic of)</option>
<option value="VN">Viet Nam</option>
<option value="VG">Virgin Islands (British)</option>
<option value="VI">Virgin Islands (U.S.)</option>
<option value="WF">Wallis and Futuna</option>
<option value="EH">Western Sahara</option>
<option value="YE">Yemen</option>
<option value="ZM">Zambia</option>
<option value="ZW">Zimbabwe</option></select>
        </li>
    
    <li class="mktoPlaceholder mktoPlaceholderState">
        <label for="State" class="mktoLabel mktoHasWidth">State:</label>
        <select id="State" name="State" class="mktoField  mktoRequired mktFReq">
        <optgroup label="Select Province" value="SelectProvince">
<option value="AB">Alberta</option><option value="BC">British Columbia</option><option value="MB">Manitoba</option><option value="NB">New Brunswick</option><option value="NF">Newfoundland</option><option value="NT">Northwest Territories</option><option value="NS">Nova Scotia</option><option value="NU">Nunavut</option><option value="ON">Ontario</option><option value="PE">Prince Edward Island</option><option value="QC">Quebec</option><option value="SK">Saskatchewan</option><option value="YT">Yukon Territory</option>
        </optgroup>
        <optgroup label="Select State" value="SelectState">
        <option value="AK">Alaska</option><option value="AL">Alabama</option><option value="AR">Arkansas</option><option value="AZ">Arizona</option><option value="CA">California</option><option value="CO">Colorado</option><option value="CT">Connecticut</option><option value="DC">District of Columbia</option><option value="DE">Delaware</option><option value="FL">Florida</option><option value="GA">Georgia</option><option value="HI">Hawaii</option><option value="IA">Iowa</option><option value="ID">Idaho</option><option value="IL">Illinois</option><option value="IN">Indiana</option><option value="KS">Kansas</option><option value="KY">Kentucky</option><option value="LA">Louisiana</option><option value="MA">Massachusetts</option><option value="MD">Maryland</option><option value="ME">Maine</option><option value="MI">Michigan</option><option value="MN">Minnesota</option><option value="MO">Missouri</option><option value="MS">Mississippi</option><option value="MT">Montana</option><option value="NC">North Carolina</option><option value="ND">North Dakota</option><option value="NE">Nebraska</option><option value="NH">New Hampshire</option><option value="NJ">New Jersey</option><option value="NM">New Mexico</option><option value="NV">Nevada</option><option value="NY">New York</option><option value="OH">Ohio</option><option value="OK">Oklahoma</option><option value="OR">Oregon</option><option value="PA">Pennsylvania</option><option value="PR">Puerto Rico</option><option value="RI">Rhode Island</option><option value="SC">South Carolina</option><option value="SD">South Dakota</option><option value="TN">Tennessee</option><option value="TX">Texas</option><option value="UT">Utah</option><option value="VA">Virginia</option><option value="VT">Vermont</option><option value="WA">Washington</option><option value="WI">Wisconsin</option><option value="WV">West Virginia</option><option value="WY">Wyoming</option>
    </optgroup>
        </select>
    </li>
    </ul>
    </fieldset>
    
    <fieldset>
        <ul class="no-bullets">
        
            <h3>Your organisation</h3>
        
        <li  class="mktFormReq mktField">    
<label for="Job_Role__c" class="mktoLabel " >Job role: <span>*</span></label>
<select required  id="Job_Role__c" name="Job_Role__c" class="mktoField  mktoRequired" ><option value="">Select...</option>
<option value="Business and Project Management">Business and Project Management</option>
<option value="Database Development and Administration">Database Development and Administration</option>
<option value="Education">Education</option>
<option value="Enterprise Systems Analysis & Integration">Enterprise Systems Analysis & Integration</option>
<option value="Hardware Operations and Management">Hardware Operations and Management</option>
<option value="Home User">Home User</option>
<option value="Network Design and Administration">Network Design and Administration</option>
<option value="Owner/Self Employed">Owner/Self Employed</option>
<option value="Press and Communications">Press and Communications</option>
<option value="Programming/Software Engineering">Programming/Software Engineering</option>
<option value="Smartphone User">Smartphone User</option>
<option value="Technical Support">Technical Support</option>
<option value="Technical Writing">Technical Writing</option>
<option value="Ubuntu Enthusiast">Ubuntu Enthusiast</option>
<option value="Web Development and Administration">Web Development and Administration</option>
<option value="Individual">Individual</option></select>
        </li>
>>>>>>> 39b21ebe
    
        <form action="https://pages.ubuntu.com/index.php/leadCapture/save" method="post" id="mktoForm_1254"> 
            <fieldset>
                <h3>Contact information</h3>
                <ul class="no-bullets">          
                    <li class="mktFormReq mktField">    
                        <label for="FirstName" class="mktoLabel">First name: <span>*</span></label>
                        <input required id="FirstName" name="FirstName" maxlength="255" type="text" class="mktoField mktoRequired" />
                    </li>
                    <li class="mktFormReq mktField">    
                        <label for="LastName" class="mktoLabel">Last name: <span>*</span></label>
                        <input required id="LastName" name="LastName" maxlength="255" type="text" class="mktoField mktoRequired" />
                    </li>
                    <li class="mktFormReq mktField">    
                        <label for="Email" class="mktoLabel">Work email: <span>*</span></label>
                        <input required id="Email" name="Email" maxlength="255" type="email" class="mktoField mktoEmailField mktoRequired" />
                    </li>
                    <li class="mktFormReq mktField">    
                        <label for="Phone" class="mktoLabel">Phone number: <span>*</span></label>
                        <input required id="Phone" name="Phone" maxlength="255" type="tel" class="mktoField mktoTelField mktoRequired" />
                    </li>
                    {% include "shared/forms/_country.html" %}
                </ul>
            </fieldset>
            {% include "shared/forms/_your_orginisation.html" %}
            <fieldset>
                <h3>Your comments</h3>
                <ul class="no-bullets">
                    <li class="mktFormReq mktField">    
                        <label for="Comments_from_lead__c" class="mktoLabel">What would you like to talk to us about?  <span>*</span></label>
                        <textarea required id="Comments_from_lead__c" name="Comments_from_lead__c" rows="5" class="mktoField mktoRequired" maxlength="2000"></textarea>
                    </li>
                </ul>
            </fieldset>
            <fieldset>
                <ul class="no-bullets">    
                    <li class="mktField">    
                        <input class="mktoField" value="yes" id="NewsletterOpt-In" name="NewsletterOpt-In" type="checkbox" />
                        <label class="mktoLabel mktoHasWidth" for="NewsletterOpt-In">I would like to receive occasional news from Canonical by email.</label>        
                    </li>
                    <li>
                        All information provided will be handled in accordance with the Canonical <a href="http://www.ubuntu.com/legal" target="_blank">privacy policy</a>.
                    </li>
                    <li class="mktField">    
                        <button type="submit" class="mktoButton">Submit</button></span>
                    </li>
                </ul>
                <input type="hidden" name="formid" class="mktoField" value="1254" />
                <input type="hidden" name="lpId" class="mktoField" value="2152" />
                <input type="hidden" name="subId" class="mktoField" value="30" />
                <input type="hidden" name="munchkinId" class="mktoField" value="066-EOV-335" />
                <input type="hidden" name="lpurl" class="mktoField" value="https://pages.ubuntu.com/server_contact-us.html?cr={creative}&amp;kw={keyword}" />
                <input type="hidden" name="cr" class="mktoField" value="" />
                <input type="hidden" name="kw" class="mktoField" value="" />
                <input type="hidden" name="q" class="mktoField" value="" />
                <input type="hidden" name="returnURL" value="http://www.ubuntu.com/server/thank-you" />
                <input type="hidden" name="retURL" value="http://www.ubuntu.com/server/thank-you" />
            </fieldset>
    </form>
<script>
$("#mktoForm_1254").validate({
    errorElement: "span",
    errorClass: "mktFormMsg mktError"
});
</script>
</div>
</div>
{% include "shared/_munchkin.html" %}
{% endblock content %}<|MERGE_RESOLUTION|>--- conflicted
+++ resolved
@@ -10,7 +10,6 @@
 
 {% block content %}
 <div class="row row-hero no-border">
-<<<<<<< HEAD
     <h1>Contact Canonical</h1>
     <h2>Considering Ubuntu Server for your business?</h2>
     <!-- MARKETO GENERATED FORM -->
@@ -66,398 +65,7 @@
         <p>If you just need support for yourself, you can; <a href="http://askubuntu.com/">Ask Ubuntu</a>, <a href="http://community.ubuntu.com/help-information/" class="external">get help from the community</a>, <a href="http://ubuntuforums.org/">join a forum</a>, or <a href="https://help.ubuntu.com/">take a look at our official documentation</a>.</p>
         <p>All fields are required.</p>
 
-        <script src="//assets.ubuntu.com/v1/37b1db88-jquery.min.js"></script>
-        <script src="//assets.ubuntu.com/v1/e1085fb6-jquery.validate.min.js"></script>
-=======
-	<h1>Contact Canonical</h1>
-	<h2>Considering Ubuntu Server for your business?</h2>
-<!-- MARKETO GENERATED FORM -->
-<!-- Our hidden modal dialog for individual consumers -->
-<div id="consumer-resource" class="accessibility-aid" title="Resources for individuals">
-    <table>
-		<tbody>
-            <tr>
-                <td>
-                    <p>Login to paid support</p>
-                </td>
-                <td>
-                    <p><a href="https://landscape.canonical.com/">https://landscape.canonical.com/</a></p>
-                </td>
-            </tr>
-            <tr>
-                <td>
-                    <p>Purchase support</p>
-                </td>
-                <td>
-                    <p><a href="https://shop.canonical.com/">https://shop.canonical.com/</a></p>
-                </td>
-            </tr>
-            <tr>
-                <td>
-                    <p>Get free support from community</p>
-                </td>
-                <td>
-                    <p><a href="http://www.ubuntu.com/support/">http://www.ubuntu.com/support/</a></p>
-                </td>
-            </tr>
-            <tr>
-                <td>
-                    <p>Request free CD's</p>
-                </td>
-                <td>
-                    <p><a href="https://shipit.ubuntu.com/">https://shipit.ubuntu.com/</a></p>
-                </td>
-            </tr>
-            <tr>
-                <td>
-                    <p>Purchase training</p>
-                </td>
-                <td>
-                    <p><a href="https://shop.canonical.com/">https://shop.canonical.com/</a></p>
-                </td>
-            </tr>
-        </tbody>
-    </table>
-</div>
-	<div class="eight-col">
-
-	<p>Just fill in the form below and a member of our team will be in touch within two working days.</p>
-
-	<p>If you just need support for yourself, you can; <a href="http://askubuntu.com/">Ask Ubuntu</a>, <a href="http://community.ubuntu.com/help-information/" class="external">get help from the community</a>, <a href="http://ubuntuforums.org/">join a forum</a>, or <a href="https://help.ubuntu.com/">take a look at our official documentation</a>.</p>
-
-	<p>All fields are required.</p>
-
-
-
-<!-- MARKETO FORM -->
-
-<script  src="//assets.ubuntu.com/v1/d55f58bb-jquery.validate.js"></script>
-    
-<form action="https://pages.ubuntu.com/index.php/leadCapture/save" method="post" id="mktoForm_1254"> 
-<fieldset>
-    <h3>Contact information</h3>
-    <ul class="no-bullets">          
-
-        <li  class="mktFormReq mktField">    
-<label for="FirstName" class="mktoLabel " >First name: <span>*</span></label>
-<input required  id="FirstName" name="FirstName" maxlength="255" type="text" class="mktoField   mktoRequired" >
-        </li>
-    
-        <li  class="mktFormReq mktField">    
-<label for="LastName" class="mktoLabel " >Last name: <span>*</span></label>
-<input required  id="LastName" name="LastName" maxlength="255" type="text" class="mktoField   mktoRequired" >
-        </li>
-    
-        <li  class="mktFormReq mktField">    
-<label for="Email" class="mktoLabel " >Work email: <span>*</span></label>
-<input required  id="Email" name="Email" maxlength="255" title="" type="email" class="mktoField mktoEmailField  mktoRequired" >
-        </li>
-    
-        <li  class="mktFormReq mktField">    
-<label for="Phone" class="mktoLabel " >Phone number: <span>*</span></label>
-<input required  id="Phone" name="Phone" maxlength="255" title="" type="tel" class="mktoField mktoTelField  mktoRequired" >
-        </li>
-    
-        <li  class="mktFormReq mktField">    
-<label for="Country" class="mktoLabel " >Country: <span>*</span></label>
-<select required  id="Country" name="Country" title="" class="mktoField  mktoRequired mktoValid" ><option value="">Select Country...</option>
-<option value="FR">France</option>
-<option value="DE">Germany</option>
-<option value="JP">Japan</option>
-<option value="GB">United Kingdom</option>
-<option value="US">United States of America</option>
-<option value="------">------</option>
-<option value="AF">Afghanistan</option>
-<option value="AX">Åland Islands</option>
-<option value="AL">Albania</option>
-<option value="DZ">Algeria</option>
-<option value="AS">American Samoa</option>
-<option value="AD">Andorra</option>
-<option value="AO">Angola</option>
-<option value="AI">Anguilla</option>
-<option value="AQ">Antarctica</option>
-<option value="AG">Antigua and Barbuda</option>
-<option value="AR">Argentina</option>
-<option value="AM">Armenia</option>
-<option value="AW">Aruba</option>
-<option value="AU">Australia</option>
-<option value="AT">Austria</option>
-<option value="AZ">Azerbaijan</option>
-<option value="BS">Bahamas</option>
-<option value="BH">Bahrain</option>
-<option value="BD">Bangladesh</option>
-<option value="BB">Barbados</option>
-<option value="BY">Belarus</option>
-<option value="BE">Belgium</option>
-<option value="BZ">Belize</option>
-<option value="BJ">Benin</option>
-<option value="BM">Bermuda</option>
-<option value="BT">Bhutan</option>
-<option value="BO">Bolivia (Plurinational State of)</option>
-<option value="BQ">Bonaire, Sint Eustatius and Saba</option>
-<option value="BA">Bosnia and Herzegovina</option>
-<option value="BW">Botswana</option>
-<option value="BV">Bouvet Island</option>
-<option value="BR">Brazil</option>
-<option value="IO">British Indian Ocean Territory</option>
-<option value="BN">Brunei Darussalam</option>
-<option value="BG">Bulgaria</option>
-<option value="BF">Burkina Faso</option>
-<option value="BI">Burundi</option>
-<option value="KH">Cambodia</option>
-<option value="CM">Cameroon</option>
-<option value="CA">Canada</option>
-<option value="CV">Cabo Verde</option>
-<option value="KY">Cayman Islands</option>
-<option value="CF">Central African Republic</option>
-<option value="TD">Chad</option>
-<option value="CL">Chile</option>
-<option value="CN">China</option>
-<option value="CX">Christmas Island</option>
-<option value="CC">Cocos (Keeling) Islands</option>
-<option value="CO">Colombia</option>
-<option value="KM">Comoros</option>
-<option value="CG">Congo</option>
-<option value="CD">Congo (Democratic Republic of the)</option>
-<option value="CK">Cook Islands</option>
-<option value="CR">Costa Rica</option>
-<option value="CI">Côte d'Ivoire</option>
-<option value="HR">Croatia</option>
-<option value="CU">Cuba</option>
-<option value="CW">Curaçao</option>
-<option value="CY">Cyprus</option>
-<option value="CZ">Czech Republic</option>
-<option value="DK">Denmark</option>
-<option value="DJ">Djibouti</option>
-<option value="DM">Dominica</option>
-<option value="DO">Dominican Republic</option>
-<option value="EC">Ecuador</option>
-<option value="EG">Egypt</option>
-<option value="SV">El Salvador</option>
-<option value="GQ">Equatorial Guinea</option>
-<option value="ER">Eritrea</option>
-<option value="EE">Estonia</option>
-<option value="ET">Ethiopia</option>
-<option value="FK">Falkland Islands (Malvinas)</option>
-<option value="FO">Faroe Islands</option>
-<option value="FJ">Fiji</option>
-<option value="FI">Finland</option>
-<option value="FR">France</option>
-<option value="GF">French Guiana</option>
-<option value="PF">French Polynesia</option>
-<option value="TF">French Southern Territories</option>
-<option value="GA">Gabon</option>
-<option value="GM">Gambia</option>
-<option value="GE">Georgia</option>
-<option value="DE">Germany</option>
-<option value="GH">Ghana</option>
-<option value="GI">Gibraltar</option>
-<option value="GR">Greece</option>
-<option value="GL">Greenland</option>
-<option value="GD">Grenada</option>
-<option value="GP">Guadeloupe</option>
-<option value="GU">Guam</option>
-<option value="GT">Guatemala</option>
-<option value="GG">Guernsey</option>
-<option value="GN">Guinea</option>
-<option value="GW">Guinea-Bissau</option>
-<option value="GY">Guyana</option>
-<option value="HT">Haiti</option>
-<option value="HM">Heard Island and McDonald Islands</option>
-<option value="VA">Holy See</option>
-<option value="HN">Honduras</option>
-<option value="HK">Hong Kong</option>
-<option value="HU">Hungary</option>
-<option value="IS">Iceland</option>
-<option value="IN">India</option>
-<option value="ID">Indonesia</option>
-<option value="IR">Iran (Islamic Republic of)</option>
-<option value="IQ">Iraq</option>
-<option value="IE">Ireland</option>
-<option value="IM">Isle of Man</option>
-<option value="IL">Israel</option>
-<option value="IT">Italy</option>
-<option value="JM">Jamaica</option>
-<option value="JP">Japan</option>
-<option value="JE">Jersey</option>
-<option value="JO">Jordan</option>
-<option value="KZ">Kazakhstan</option>
-<option value="KE">Kenya</option>
-<option value="KI">Kiribati</option>
-<option value="KP">Korea (Democratic People's Republic of)</option>
-<option value="KR">Korea (Republic of)</option>
-<option value="KW">Kuwait</option>
-<option value="KG">Kyrgyzstan</option>
-<option value="LA">Lao People's Democratic Republic</option>
-<option value="LV">Latvia</option>
-<option value="LB">Lebanon</option>
-<option value="LS">Lesotho</option>
-<option value="LR">Liberia</option>
-<option value="LY">Libya</option>
-<option value="LI">Liechtenstein</option>
-<option value="LT">Lithuania</option>
-<option value="LU">Luxembourg</option>
-<option value="MO">Macao</option>
-<option value="MK">Macedonia (the former Yugoslav Republic of)</option>
-<option value="MG">Madagascar</option>
-<option value="MW">Malawi</option>
-<option value="MY">Malaysia</option>
-<option value="MV">Maldives</option>
-<option value="ML">Mali</option>
-<option value="MT">Malta</option>
-<option value="MH">Marshall Islands</option>
-<option value="MQ">Martinique</option>
-<option value="MR">Mauritania</option>
-<option value="MU">Mauritius</option>
-<option value="YT">Mayotte</option>
-<option value="MX">Mexico</option>
-<option value="FM">Micronesia (Federated States of)</option>
-<option value="MD">Moldova (Republic of)</option>
-<option value="MC">Monaco</option>
-<option value="MN">Mongolia</option>
-<option value="ME">Montenegro</option>
-<option value="MS">Montserrat</option>
-<option value="MA">Morocco</option>
-<option value="MZ">Mozambique</option>
-<option value="MM">Myanmar</option>
-<option value="NA">Namibia</option>
-<option value="NR">Nauru</option>
-<option value="NP">Nepal</option>
-<option value="NL">Netherlands</option>
-<option value="NC">New Caledonia</option>
-<option value="NZ">New Zealand</option>
-<option value="NI">Nicaragua</option>
-<option value="NE">Niger</option>
-<option value="NG">Nigeria</option>
-<option value="NU">Niue</option>
-<option value="NF">Norfolk Island</option>
-<option value="MP">Northern Mariana Islands</option>
-<option value="NO">Norway</option>
-<option value="OM">Oman</option>
-<option value="PK">Pakistan</option>
-<option value="PW">Palau</option>
-<option value="PS">Palestine, State of</option>
-<option value="PA">Panama</option>
-<option value="PG">Papua New Guinea</option>
-<option value="PY">Paraguay</option>
-<option value="PE">Peru</option>
-<option value="PH">Philippines</option>
-<option value="PN">Pitcairn</option>
-<option value="PL">Poland</option>
-<option value="PT">Portugal</option>
-<option value="PR">Puerto Rico</option>
-<option value="QA">Qatar</option>
-<option value="RE">Réunion</option>
-<option value="RO">Romania</option>
-<option value="RU">Russian Federation</option>
-<option value="RW">Rwanda</option>
-<option value="BL">Saint Barthélemy</option>
-<option value="SH">Saint Helena, Ascension and Tristan da Cunha</option>
-<option value="KN">Saint Kitts and Nevis</option>
-<option value="LC">Saint Lucia</option>
-<option value="MF">Saint Martin (French part)</option>
-<option value="PM">Saint Pierre and Miquelon</option>
-<option value="VC">Saint Vincent and the Grenadines</option>
-<option value="WS">Samoa</option>
-<option value="SM">San Marino</option>
-<option value="ST">Sao Tome and Principe</option>
-<option value="SA">Saudi Arabia</option>
-<option value="SN">Senegal</option>
-<option value="RS">Serbia</option>
-<option value="SC">Seychelles</option>
-<option value="SL">Sierra Leone</option>
-<option value="SG">Singapore</option>
-<option value="SX">Sint Maarten (Dutch part)</option>
-<option value="SK">Slovakia</option>
-<option value="SI">Slovenia</option>
-<option value="SB">Solomon Islands</option>
-<option value="SO">Somalia</option>
-<option value="ZA">South Africa</option>
-<option value="GS">South Georgia and the South Sandwich Islands</option>
-<option value="SS">South Sudan</option>
-<option value="ES">Spain</option>
-<option value="LK">Sri Lanka</option>
-<option value="SD">Sudan</option>
-<option value="SR">Suriname</option>
-<option value="SJ">Svalbard and Jan Mayen</option>
-<option value="SZ">Swaziland</option>
-<option value="SE">Sweden</option>
-<option value="CH">Switzerland</option>
-<option value="SY">Syrian Arab Republic</option>
-<option value="TW">Taiwan</option>
-<option value="TJ">Tajikistan</option>
-<option value="TZ">Tanzania, United Republic of</option>
-<option value="TH">Thailand</option>
-<option value="TL">Timor-Leste</option>
-<option value="TG">Togo</option>
-<option value="TK">Tokelau</option>
-<option value="TO">Tonga</option>
-<option value="TT">Trinidad and Tobago</option>
-<option value="TN">Tunisia</option>
-<option value="TR">Turkey</option>
-<option value="TM">Turkmenistan</option>
-<option value="TC">Turks and Caicos Islands</option>
-<option value="TV">Tuvalu</option>
-<option value="UG">Uganda</option>
-<option value="UA">Ukraine</option>
-<option value="AE">United Arab Emirates</option>
-<option value="GB">United Kingdom</option>
-<option value="US">United States of America</option>
-<option value="UM">United States Minor Outlying Islands</option>
-<option value="UY">Uruguay</option>
-<option value="UZ">Uzbekistan</option>
-<option value="VU">Vanuatu</option>
-<option value="VE">Venezuela (Bolivarian Republic of)</option>
-<option value="VN">Viet Nam</option>
-<option value="VG">Virgin Islands (British)</option>
-<option value="VI">Virgin Islands (U.S.)</option>
-<option value="WF">Wallis and Futuna</option>
-<option value="EH">Western Sahara</option>
-<option value="YE">Yemen</option>
-<option value="ZM">Zambia</option>
-<option value="ZW">Zimbabwe</option></select>
-        </li>
-    
-    <li class="mktoPlaceholder mktoPlaceholderState">
-        <label for="State" class="mktoLabel mktoHasWidth">State:</label>
-        <select id="State" name="State" class="mktoField  mktoRequired mktFReq">
-        <optgroup label="Select Province" value="SelectProvince">
-<option value="AB">Alberta</option><option value="BC">British Columbia</option><option value="MB">Manitoba</option><option value="NB">New Brunswick</option><option value="NF">Newfoundland</option><option value="NT">Northwest Territories</option><option value="NS">Nova Scotia</option><option value="NU">Nunavut</option><option value="ON">Ontario</option><option value="PE">Prince Edward Island</option><option value="QC">Quebec</option><option value="SK">Saskatchewan</option><option value="YT">Yukon Territory</option>
-        </optgroup>
-        <optgroup label="Select State" value="SelectState">
-        <option value="AK">Alaska</option><option value="AL">Alabama</option><option value="AR">Arkansas</option><option value="AZ">Arizona</option><option value="CA">California</option><option value="CO">Colorado</option><option value="CT">Connecticut</option><option value="DC">District of Columbia</option><option value="DE">Delaware</option><option value="FL">Florida</option><option value="GA">Georgia</option><option value="HI">Hawaii</option><option value="IA">Iowa</option><option value="ID">Idaho</option><option value="IL">Illinois</option><option value="IN">Indiana</option><option value="KS">Kansas</option><option value="KY">Kentucky</option><option value="LA">Louisiana</option><option value="MA">Massachusetts</option><option value="MD">Maryland</option><option value="ME">Maine</option><option value="MI">Michigan</option><option value="MN">Minnesota</option><option value="MO">Missouri</option><option value="MS">Mississippi</option><option value="MT">Montana</option><option value="NC">North Carolina</option><option value="ND">North Dakota</option><option value="NE">Nebraska</option><option value="NH">New Hampshire</option><option value="NJ">New Jersey</option><option value="NM">New Mexico</option><option value="NV">Nevada</option><option value="NY">New York</option><option value="OH">Ohio</option><option value="OK">Oklahoma</option><option value="OR">Oregon</option><option value="PA">Pennsylvania</option><option value="PR">Puerto Rico</option><option value="RI">Rhode Island</option><option value="SC">South Carolina</option><option value="SD">South Dakota</option><option value="TN">Tennessee</option><option value="TX">Texas</option><option value="UT">Utah</option><option value="VA">Virginia</option><option value="VT">Vermont</option><option value="WA">Washington</option><option value="WI">Wisconsin</option><option value="WV">West Virginia</option><option value="WY">Wyoming</option>
-    </optgroup>
-        </select>
-    </li>
-    </ul>
-    </fieldset>
-    
-    <fieldset>
-        <ul class="no-bullets">
-        
-            <h3>Your organisation</h3>
-        
-        <li  class="mktFormReq mktField">    
-<label for="Job_Role__c" class="mktoLabel " >Job role: <span>*</span></label>
-<select required  id="Job_Role__c" name="Job_Role__c" class="mktoField  mktoRequired" ><option value="">Select...</option>
-<option value="Business and Project Management">Business and Project Management</option>
-<option value="Database Development and Administration">Database Development and Administration</option>
-<option value="Education">Education</option>
-<option value="Enterprise Systems Analysis & Integration">Enterprise Systems Analysis & Integration</option>
-<option value="Hardware Operations and Management">Hardware Operations and Management</option>
-<option value="Home User">Home User</option>
-<option value="Network Design and Administration">Network Design and Administration</option>
-<option value="Owner/Self Employed">Owner/Self Employed</option>
-<option value="Press and Communications">Press and Communications</option>
-<option value="Programming/Software Engineering">Programming/Software Engineering</option>
-<option value="Smartphone User">Smartphone User</option>
-<option value="Technical Support">Technical Support</option>
-<option value="Technical Writing">Technical Writing</option>
-<option value="Ubuntu Enthusiast">Ubuntu Enthusiast</option>
-<option value="Web Development and Administration">Web Development and Administration</option>
-<option value="Individual">Individual</option></select>
-        </li>
->>>>>>> 39b21ebe
+        <script src="//assets.ubuntu.com/v1/d55f58bb-jquery.validate.js"></script>
     
         <form action="https://pages.ubuntu.com/index.php/leadCapture/save" method="post" id="mktoForm_1254"> 
             <fieldset>
@@ -525,5 +133,4 @@
 </script>
 </div>
 </div>
-{% include "shared/_munchkin.html" %}
 {% endblock content %}