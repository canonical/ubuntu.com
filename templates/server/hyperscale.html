--- conflicted
+++ resolved
@@ -8,11 +8,6 @@
 
 {% block content %}
 <div class="p-strip is-shallow u-no-padding--bottom">
-<<<<<<< HEAD
-  <div class="row--50-50 p-section--shallow">
-    <div class="col">
-      <h1>Ubuntu leads in hyperscale</h1>
-=======
   <div class="p-section">
     <div class="row--50-50 p-section--shallow">
       <div class="col">
@@ -26,7 +21,6 @@
           <a href="/download/arm">Download&nbsp;Ubuntu&nbsp;for&nbsp;ARM&nbsp;&rsaquo;</a>
         </p>
       </div>
->>>>>>> 2df3af3c
     </div>
     <div class="u-fixed-width p-section u-align--center">
           {{
@@ -39,18 +33,8 @@
           }}
     </div>
   </div>
-  <div class="u-fixed-width p-section u-align--center">
-    {{ image (
-      url="https://assets.ubuntu.com/v1/d8656f9d-server-illustration.png",
-      alt="",
-      width="600",
-      height="403",
-      hi_def=True,
-      loading="auto"
-      ) | safe
-    }}
-  </div>
-</div>
+</div>
+
 <div class="p-section">
   <div class="row--50-50">
     <hr class="p-rule" />
