--- conflicted
+++ resolved
@@ -315,61 +315,7 @@
   </div>
 </div>
 
-<<<<<<< HEAD
-<div class="p-section">
-  <div class="row--25-75">
-    <hr class="p-rule" />
-    <div class="col">
-      <h2>Get started today</h2>
-    </div>
-    <div class="col">
-      <div class="row p-section--shallow">
-        <div class="col-3 col-medium-3">
-          <h3 class="p-text--small-caps">Download</h3>
-        </div>
-        <div class="col-6 col-medium-3">
-          <p>Whether you want to configure a simple file server or build a fifty thousand-node cloud, you can rely on Ubuntu Server and its five years of guaranteed free upgrades.</p>
-          <hr />
-          <a href="/download/server" class="p-button--positive">Get Ubuntu Server</a>
-        </div>
-      </div>
-      <hr class="p-rule" />
-      <div class="row p-section--shallow">
-        <div class="col-3 col-medium-3">
-          <h3 class="p-text--small-caps">Ubuntu Pro for business</h3>
-        </div>
-        <div class="col-6 col-medium-3">
-          <p>Get professional support for Ubuntu Server from Canonical.</p>
-          <hr />
-          <p>
-            <a href="https://buy.ubuntu.com/" class="p-button">Buy Ubuntu Pro</a>
-            <a class="js-invoke-modal" href="/server/contact-us">Get in touch&nbsp;&rsaquo;</a>
-          </p>
-        </div>
-      </div>
-      <hr class="p-rule" />
-      <div class="row p-section--shallow">
-        <div class="col-3 col-medium-3">
-          <h3 class="p-text--small-caps">Further reading</h3>
-        </div>
-        <div class="col-6 col-medium-3">
-          <ul class="p-list--divided" id="latest-articles">
-            <li><i class="p-icon--spinner u-animation--spin">Loading...</i></li>
-          </ul>
-        </div>
-
-        <template style="display:none" id="article-template">
-          <li class="p-list__item">
-            <a class="article-link article-title"></a>
-          </li>
-        </template>
-      </div>
-    </div>
-  </div>
-</div>
-=======
 {% include "server/partial/_server-footer.html" %}
->>>>>>> 5c49f5f5
 
 <script src="{{ versioned_static('js/dist/tabbedContent.js') }}"></script>
 
