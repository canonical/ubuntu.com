{% extends "server/base_server.html" %}

{% block title %}Ubuntu Server - for scale-out computing{% endblock %}
{% block meta_description %}Secure, fast and powerful, Ubuntu helps you make the most of your infrastructure. Whether you want to deploy a cloud or a web farm, Ubuntu Server supports the most popular hardware and software.{% endblock %}
{% block extra_body_class %}server-home{% endblock %}

{% block second_level_nav_items %}
	{% include "templates/_nav_breadcrumb.html" with section_title="Server" page_title="Overview"  %}
{% endblock second_level_nav_items %}

{% block content %}
<div class="row row-hero row-image-centered">
	<div class="six-col">
		<h1>Scale out with Ubuntu Server</h1>
		<p>The leading platform for scale-out computing, Ubuntu Server helps you make the most of your infrastructure. Whether you want to deploy an OpenStack cloud, a Hadoop cluster or a 50,000-node render farm, Ubuntu Server delivers the best value scale-out performance available.</p>
		<p><a class="link-cta-ubuntu" href="/download/server">Download Ubuntu Server</a></p>
	</div>
	<span>
		<img src="//assets.ubuntu.com/v1/4b47cae5-image-server.svg" width="400" height="121" alt="" />
	</span>
</div><!-- /.row -->

<div class="row">
	<h2>What&rsquo;s new in 14.04 LTS</h2>
	<div class="six-col">
		<h3>Ubuntu Server</h3>
		<ul class="list-ticks--canonical">
			<li>Supported for five years by Canonical</li>
			<li>Certification as a guest on AWS, Microsoft Azure, Joyent, IBM and HP Cloud</li>
			<li>Updates to Tomcat (v7), Postgresql (v9.3), Docker v(0.9), Puppet (v3.0), Qemu (v2.0), Libvirt (v1.2), LXC (v1.0) and MySQL (v5.5)</li>
			<li>The first production release of Open vSwitch 2.0 with full kernel integration</li>
			<li>Runs on x86, x86-64, ARM v7, ARM64 and Power</li>
		</ul>
	</div>
	<div class="six-col last-col">
		<h3>Ubuntu OpenStack</h3>
		<ul class="list-ticks--canonical">
			<li>Supported for five years by Canonical</li>
			<li>Updated to the Icehouse release, including automated installation, queuing/notification and the integration of database-as-a-service </li>
			<li>Certified by Microsoft to host Windows Server 2012 and Windows Server 2008 R2 as guests, under its Server Virtualisation Validation Program (SVVP)</li>
			<li>Now compatible with CloudFoundry, the world&rsquo;s leading PaaS platform</li>
		</ul>
	</div>
	<div class="eleven-col">
		<p><a href="http://insights.ubuntu.com/2014/04/17/whats-new-in-ubuntu-server-14-04-lts/">Read more in the factsheet&nbsp;&rsaquo;</a></p>
	</div>
</div>

<div class="row">
	<h2>What&rsquo;s new in {{latest_release}}</h2>
		<ul class="list-ticks--canonical twelve-col">
<<<<<<< HEAD
      <li class="six-col">LXD - The Linux container hypervisor</li>
      <li class="six-col last-col">Includes Docker v1.5</li>
      <li class="six-col">Initial release of snappy Ubuntu Core</li>
      <li class="six-col last-col">Moved to systemd as default init system</li>
      <li class="six-col">Linux 3.19 kernel with DPDK support for high performance network traffic handling</li>
      <li class="six-col last-col">Database updates: MySQL 5.6, Percona XtraDB 5.6 and MariaDB 10.0.17</li>
      <li class="six-col">OpenvSwitch 2.3.x for improved virtual network capability</li>
=======
            <li class="six-col">LXD - The Linux container hypervisor</li>
            <li class="six-col last-col">Includes Docker v1.6.2</li>
            <li class="six-col">OpenStack Liberty</li>
            <li class="six-col last-col">Includes FAN networking, ideal for virtualisation</li>
            <li class="six-col">Linux 4.2.1 kernel </li>
            <li class="six-col last-col">OpenvSwitch 2.3.x for improved virtual network capability</li>
            <li class="six-col">Database updates: MySQL 5.6, Percona XtraDB 5.6 and MariaDB 10.0.17</li>
>>>>>>> 39b21ebe
		</ul>
</div>

<div class="row row-image-centered">
	<div class="eight-col">
		<h2>Ubuntu Server on Power</h2>
		<p>In addition to x86 and ARM servers, Ubuntu is supported on the Power architecture. For the enterprise datacentre, this means you can now build your infrastructure on any hardware you choose.</p>
	</div>
	<span>
		<img src="//assets.ubuntu.com/v1/683950fd-logo-ibm.svg" alt="IBM logo" width="200" width="80" />
	</span>
</div>

<div class="row">
	<div class="twelve-col">
		<h2 id="performance-and-versatility">Performance and versatility</h2>
		<h3>Agile, secure, deploy-anywhere technology for fast-moving companies</h3>
		<div class="six-col">
			<p>It doesn&rsquo;t matter whether you want to deploy a NoSQL database, web farm or cloud. Ubuntu has the performance and versatility you need. Certified by leading hardware OEMs and with comprehensive deployment tools, so you can get the most from your infrastructure.</p>
		</div><!-- /.six-col -->
		<div class="six-col last-col">
			<p>Our regular release cycle helps means that we support most of the latest applications. And our lean initial install and integrated deployment and orchestration technologies makes Ubuntu Server a great solution for simple deployment and management at scale.</p>
		</div><!-- /.six-col -->
	</div>

	<h3 class="muted-heading">Works with all your hardware and software</h3>
<<<<<<< HEAD
	<ul class="inline-logos">
  		<li class="inline-logos__item">
  		    <img class="inline-logos__image" src="https://assets.ubuntu.com/v1/68713fd5-logo-lenovo.svg" alt="Lenovo" />
  		</li>
  		<li class="inline-logos__item">
  		    <img class="inline-logos__image" src="https://assets.ubuntu.com/v1/5ddba83a-logo-dell.svg" alt="Dell" />
  		</li>
  		<li class="inline-logos__item">
  		    <img class="inline-logos__image" src="https://assets.ubuntu.com/v1/683950fd-logo-ibm.svg" alt="IBM" />
  		</li>
  		<li class="inline-logos__item">
  		    <img class="inline-logos__image" src="https://assets.ubuntu.com/v1/a298e7ec-logo-hp.svg" alt="HP" />
  		</li>
  		<li class="inline-logos__item">
  		    <img class="inline-logos__image" src="https://assets.ubuntu.com/v1/c24cb4b9-logo-intel.svg" alt="Intel" />
  		</li>
  		<li class="inline-logos__item">
  		    <img class="inline-logos__image" src="https://assets.ubuntu.com/v1/4d6054f9-logo-cisco.svg" alt="Cisco" />
  		</li>
  		<li class="inline-logos__item">
  		    <img class="inline-logos__image" src="https://assets.ubuntu.com/v1/731aab6c-logo-amd.svg" alt="AMD" />
  		</li>
  		<li class="inline-logos__item">
  		    <img class="inline-logos__image" src="https://assets.ubuntu.com/v1/b5352dc1-logo-arm.svg" alt="Intel" />
  		</li>
=======
	<ul class="inline-logos no-bullets">
		<li><img src="//assets.ubuntu.com/v1/68713fd5-logo-lenovo.svg" alt="Lenovo" width="100%" /></li>
		<li><img src="//assets.ubuntu.com/v1/5ddba83a-logo-dell.svg" alt="Dell" width="100%" /></li>
		<li><img src="//assets.ubuntu.com/v1/683950fd-logo-ibm.svg" alt="IBM" width="100%" /></li>
		<li><img src="//assets.ubuntu.com/v1/a298e7ec-logo-hp.svg" alt="HP" width="100%" /></li>
		<li class="last-item"><img src="//assets.ubuntu.com/v1/c24cb4b9-logo-intel.svg" width="100%" alt="Intel" /></li>
		<li><img src="//assets.ubuntu.com/v1/4d6054f9-logo-cisco.svg" alt="Cisco" width="100%" /></li>
		<li><img src="//assets.ubuntu.com/v1/731aab6c-logo-amd.svg" alt="AMD" width="100%" /></li>
		<li class="last-item"><img src="//assets.ubuntu.com/v1/b5352dc1-logo-arm.svg" alt="Intel" width="100%" /></li>
>>>>>>> 39b21ebe
	</ul>
	<p class="text-center twelve-col"><a href="/certification">View all certified hardware&nbsp;&rsaquo;</a></p>

<<<<<<< HEAD
	<ul class="inline-logos">
  		<li class="inline-logos__item">
  		    <img class="inline-logos__image" src="https://assets.ubuntu.com/v1/76999dfc-logo-centrify.png" alt="Centrify" />
  		</li>
  		<li class="inline-logos__item">
  		    <img class="inline-logos__image" src="https://assets.ubuntu.com/v1/eed716e9-logo-openstack.svg" alt="OpenStack" />
  		</li>
  		<li class="inline-logos__item">
  		    <img class="inline-logos__image" src="https://assets.ubuntu.com/v1/c228b4e9-logo-likewise.png" alt="Likewise" />
  		</li>
  		<li class="inline-logos__item">
  		    <img class="inline-logos__image" src="https://assets.ubuntu.com/v1/64493bba-logo-openbravo.png" alt="Openbravo" />
  		</li>
=======
	<ul class="inline-logos no-bullets">
		<li><img src="//assets.ubuntu.com/v1/76999dfc-logo-centrify.png" alt="Centrify" /></li>
		<li><img src="//assets.ubuntu.com/v1/eed716e9-logo-openstack.svg" alt="OpenStack" width="100%" /></li>
		<li><img src="//assets.ubuntu.com/v1/c228b4e9-logo-likewise.png" alt="Likewise" /></li>
		<li class="last-item"><img src="//assets.ubuntu.com/v1/64493bba-logo-openbravo.png" alt="Openbravo" /></li>
>>>>>>> 39b21ebe
	</ul>
	<p class="text-center"><a href="/partners/certified-software">View all certified software&nbsp;&rsaquo;</a></p>
</div>

<div class="row vertical-divider">
	<div class="six-col">
		<h2 id="make-your-it-budget-go-further">Scale without limits</h2>
		<p>With no licence fees or subscription costs, Ubuntu Server can help you scale your data centre efficiently. Subscriptions to Ubuntu Advantage, Canonical&rsquo;s management programme,  include support for unlimited virtualisation and, unlike other enterprise Linux distributions, the price does not increase with additional CPUs.</p>
	</div><!-- /.seven-col -->
	<div class="six-col last-col">
		<h3>Read our success stories</h3>
		<ul class="list">
			<li><a href="http://insights.ubuntu.com/2012/04/02/ubuntu-big-data-environment-provides-new-insight-into-music-industry-trends/" class="external">Ubuntu Big Data environment provides new insight into music industry trends</a></li>
			<li><a href="http://insights.ubuntu.com/2012/01/30/ubuntu-powers-online-presence-for-heart-fm-capital-fm-and-classic-fm/" class="external">Ubuntu powers online presence for Heart FM, Capital FM and Classic FM</a></li>
			<li class="last-item"><a href="http://insights.ubuntu.com/2012/01/24/jt-global-standardises-mission-critical-production-system-on-ubuntu/" class="external">JT Global standardises mission-critical production system on Ubuntu</a></li>
		</ul>
	</div><!-- /.five-col -->
</div><!-- /.row -->

<div class="row row-grey row-release-schedule">
	<div class="eight-col">
		<div class="releasecycle-image-load" data-width="580" data-src="http://assets.ubuntu.com/sites/ubuntu/latest/u/img/graphs/image-release-cycle{width}.png" data-alt="Ubuntu Desktop release cycle, 5 year long term support"></div>
		<script>
		    new Imager('.releasecycle-image-load', {
		        availableWidths: {
		            580: '-large',
		            431: '-medium',
		            305: '-small'
		        }
		    });
		</script>
		<noscript>
			<img src="//assets.ubuntu.com/v1/ce6839ec-image-release-cycle-large.png" width="580" height="427" alt="Ubuntu Desktop release cycle, 5 year long term support" />
		</noscript>
	</div>
	<div class="four-col last-col">
		<h2 id="a-release-schedule-you-can-depend-on">A release schedule you can depend on</h2>
		<h3>Stay up-to-date with regular updates and upgrades</h3>
		<p>Long-term support (LTS) releases of Ubuntu Server are supported by Canonical for five years. Every six months, interim releases bring new features, while hardware enablement updates add support for the latest machines to all supported LTS releases.</p>
	</div><!-- /.four-col -->
</div><!-- /.row -->

<div class="row row-support-systems-management row-image-centered">
	<div class="eight-col">
		<h2 id="smarter-systems-management">Landscape &mdash; support and systems management</h2>
		<p>The Ubuntu Advantage service programme provides fast problem resolution, direct access to Ubuntu experts and efficient administration with the Ubuntu systems management package, Landscape.</p>
		<p>Landscape enables you to automate updates and control physical, virtual and cloud servers from a single interface. It&rsquo;s easy to set up and easy to use, giving you the power to manage thousands of machines as easily as you can manage one.</p>
		<p><a href="/server/management">Learn more about Ubuntu Advantage&nbsp;&rsaquo;</a></p>
	</div><!-- /.six-col -->
	<span>
		<img class="priority-0" src="//assets.ubuntu.com/v1/e047e34e-picto-landscape.svg" alt="Landscape pictogram" width="200" height="200" />
	</span>
</div><!-- /.row -->

<div class="row row-juju-maas vertical-divider">
	<div class="six-col box-juju">
		<div class="six-col text-center">
			<img src="//assets.ubuntu.com/v1/60bd6cf1-picto-juju.svg" alt="Juju logo" width="100" height="100" />
		</div>
		<div class="six-col">
			<h2>Juju &mdash; service orchestration</h2>
			<p>With the option of a command line or browser-based interface, Juju enables you to deploy entire workloads in just a few clicks. It works on public clouds like AWS and HP Cloud, private clouds built on OpenStack and even directly on bare metal, via MAAS.</p>
			<p><a href="/cloud/orchestration/juju">Learn more about Juju&nbsp;&rsaquo;</a></p>
		</div>
	</div><!-- /.six-col -->
	<div class="six-col box-maas last-col">
		<div class="six-col text-center">
			<img src="//assets.ubuntu.com/v1/261ad7cb-picto-maas.svg" alt="Maas logo" width="100" height="100" />
		</div>
		<h2>MAAS &mdash; bare metal provisioning</h2>
		<p>MAAS is a time-saving provisioning system that makes it quick and easy to set up the physical hardware on which to deploy complex services, like Ubuntu&rsquo;s OpenStack cloud infrastructure. Just plug in your servers, connect them to the network and let MAAS do the rest. </p>
		<p><a href="/cloud/orchestration/maas">Learn more about MAAS&nbsp;&rsaquo;</a></p>
	</div><!-- /.six-col -->
</div><!-- .row -->

<div class="row">
	<h2 id="deploy-anywhere">Deploys anywhere</h2>
	<div class="eight-col">
		<h3>Choose from the most popular public clouds</h3>
		<p>Want the power of Ubuntu Server in the public cloud? Ubuntu cloud guest offers all the goodness of Ubuntu Server, specially tailored for public cloud infrastructures and without any licence restrictions.</p>
		<p>We provide images for more public cloud providers than anyone else, and we make sure they&rsquo;re kept up-to-date. That means you can run the very best software on the best public cloud for your needs.</p>
		<p>Ubuntu is the most widely used developer platform for open&dash;source cloud building, the reference operating system for OpenStack, and the most popular cloud guest operating system on private and public clouds globally.</p>
		<p><a href="/cloud/public-cloud/guest">Learn more about Ubuntu Cloud&nbsp;&rsaquo;</a></p>
	</div><!-- /.seven-col -->
	<div class="four-col last-col">
		<p>Ubuntu Server is available now for:</p>
		<ul class="list-ticks--canonical">
			<li>Amazon Web Services</li>
			<li>HP Cloud</li>
			<li>Internap</li>
			<li>Microsoft Azure</li>
			<li>Joyent</li>
		</ul>
	</div><!-- /.five-col -->
</div><!-- /.row -->

<div class="row">
	<div class="four-col">
		<div class="box-padded">
			<h3 id="works-with-your-hardware-and-software">Our big data partners</h3>
			<div>
				<ul class="inline-icons text-center">
					<li><img src="//assets.ubuntu.com/v1/adba86ec-logo-couchbase-100x35.png" width="100" height="35" alt="Couchbase" /></li>
					<li class="last-item"><img src="//assets.ubuntu.com/v1/283b3e37-logo-cloudera-100x35.png" width="100" height="35" alt="Cloudera" /></li>
					<li><img src="//assets.ubuntu.com/v1/0aa429c2-logo-10gen-75x35.png" width="75" height="35" alt="10gen" /></li>
					<li><img src="//assets.ubuntu.com/v1/98adb037-logo-hortonworks-93x35.png" width="93" height="35" alt="Hortonworks" /></li>
					<li><img src="//assets.ubuntu.com/v1/5f67d0e0-logo-lexisnexis-135x35.png" width="135" height="35" alt="LexisNexis" /></li>
					<li><img src="//assets.ubuntu.com/v1/898e5b98-logo-mapr-60x35.png" width="60" height="35" alt="MapR" /></li>
					<li><img src="//assets.ubuntu.com/v1/313bf733-logo-datastax-129x35.png" width="129" height="35" alt="DataStax" /></li>
				</ul>
			</div>
		</div><!-- /.box -->
	</div><!-- /.six-col -->
	<div class="eight-col last-col">
		<h2 id="built-for-big-data">Built for big data and cloud</h2>
		<h3>Speed and simplicity, on bare metal or in the cloud</h3>
		<p>With its new rapid deployment tools, Ubuntu significantly speeds up the installation of server instances on bare metal. And our service orchestration tool, Juju, makes deploying big data services surprisingly simple &mdash; on bare metal or in the cloud. That&rsquo;s why vendors like 10gen, Cloudera, Couchbase, DataStax, Hortonworks, LexisNexis and Map-R partner with us.</p>
		<p><a href="/cloud">Learn more about Ubuntu Cloud&nbsp;&rsaquo;</a></p>
	</div><!-- /.six-col -->
</div><!-- /.row -->

<div class="row row-image-centered">
	<div class="eight-col">
		<h2 id="the-fast-track-to-virtualisation">The fast track to virtualisation</h2>
		<p>Ready to boost efficiencies and reduce costs? Virtualise your servers with Ubuntu Server and KVM. When you use a secure, lean version of Ubuntu as a guest operating system for your application, you can create virtual machine images in minutes. KVM, Xen, VMware and LXC are all supported.</p>
	</div><!-- /.six-col -->
	<span><img src="//assets.ubuntu.com/v1/ec77da7a-picto-startfirst-darkaubergine.svg" width="153" height="153" alt="" /></span>
</div><!-- /.row -->
{% include "shared/_enterprise_blog.html" %}
{% include "shared/_community.html" %}
{% include "shared/_munchkin.html" %}
{% endblock content %}<|MERGE_RESOLUTION|>--- conflicted
+++ resolved
@@ -13,7 +13,7 @@
 	<div class="six-col">
 		<h1>Scale out with Ubuntu Server</h1>
 		<p>The leading platform for scale-out computing, Ubuntu Server helps you make the most of your infrastructure. Whether you want to deploy an OpenStack cloud, a Hadoop cluster or a 50,000-node render farm, Ubuntu Server delivers the best value scale-out performance available.</p>
-		<p><a class="link-cta-ubuntu" href="/download/server">Download Ubuntu Server</a></p>
+		<p><a class="button--primary" href="/download/server">Download Ubuntu Server</a></p>
 	</div>
 	<span>
 		<img src="//assets.ubuntu.com/v1/4b47cae5-image-server.svg" width="400" height="121" alt="" />
@@ -49,23 +49,13 @@
 <div class="row">
 	<h2>What&rsquo;s new in {{latest_release}}</h2>
 		<ul class="list-ticks--canonical twelve-col">
-<<<<<<< HEAD
       <li class="six-col">LXD - The Linux container hypervisor</li>
-      <li class="six-col last-col">Includes Docker v1.5</li>
-      <li class="six-col">Initial release of snappy Ubuntu Core</li>
-      <li class="six-col last-col">Moved to systemd as default init system</li>
-      <li class="six-col">Linux 3.19 kernel with DPDK support for high performance network traffic handling</li>
-      <li class="six-col last-col">Database updates: MySQL 5.6, Percona XtraDB 5.6 and MariaDB 10.0.17</li>
-      <li class="six-col">OpenvSwitch 2.3.x for improved virtual network capability</li>
-=======
-            <li class="six-col">LXD - The Linux container hypervisor</li>
-            <li class="six-col last-col">Includes Docker v1.6.2</li>
-            <li class="six-col">OpenStack Liberty</li>
-            <li class="six-col last-col">Includes FAN networking, ideal for virtualisation</li>
-            <li class="six-col">Linux 4.2.1 kernel </li>
-            <li class="six-col last-col">OpenvSwitch 2.3.x for improved virtual network capability</li>
-            <li class="six-col">Database updates: MySQL 5.6, Percona XtraDB 5.6 and MariaDB 10.0.17</li>
->>>>>>> 39b21ebe
+      <li class="six-col last-col">Includes Docker v1.6.2</li>
+      <li class="six-col">OpenStack Liberty</li>
+      <li class="six-col last-col">Includes FAN networking, ideal for virtualisation</li>
+      <li class="six-col">Linux 4.2.1 kernel </li>
+      <li class="six-col last-col">OpenvSwitch 2.3.x for improved virtual network capability</li>
+      <li class="six-col">Database updates: MySQL 5.6, Percona XtraDB 5.6 and MariaDB 10.0.17</li>
 		</ul>
 </div>
 
@@ -92,33 +82,6 @@
 	</div>
 
 	<h3 class="muted-heading">Works with all your hardware and software</h3>
-<<<<<<< HEAD
-	<ul class="inline-logos">
-  		<li class="inline-logos__item">
-  		    <img class="inline-logos__image" src="https://assets.ubuntu.com/v1/68713fd5-logo-lenovo.svg" alt="Lenovo" />
-  		</li>
-  		<li class="inline-logos__item">
-  		    <img class="inline-logos__image" src="https://assets.ubuntu.com/v1/5ddba83a-logo-dell.svg" alt="Dell" />
-  		</li>
-  		<li class="inline-logos__item">
-  		    <img class="inline-logos__image" src="https://assets.ubuntu.com/v1/683950fd-logo-ibm.svg" alt="IBM" />
-  		</li>
-  		<li class="inline-logos__item">
-  		    <img class="inline-logos__image" src="https://assets.ubuntu.com/v1/a298e7ec-logo-hp.svg" alt="HP" />
-  		</li>
-  		<li class="inline-logos__item">
-  		    <img class="inline-logos__image" src="https://assets.ubuntu.com/v1/c24cb4b9-logo-intel.svg" alt="Intel" />
-  		</li>
-  		<li class="inline-logos__item">
-  		    <img class="inline-logos__image" src="https://assets.ubuntu.com/v1/4d6054f9-logo-cisco.svg" alt="Cisco" />
-  		</li>
-  		<li class="inline-logos__item">
-  		    <img class="inline-logos__image" src="https://assets.ubuntu.com/v1/731aab6c-logo-amd.svg" alt="AMD" />
-  		</li>
-  		<li class="inline-logos__item">
-  		    <img class="inline-logos__image" src="https://assets.ubuntu.com/v1/b5352dc1-logo-arm.svg" alt="Intel" />
-  		</li>
-=======
 	<ul class="inline-logos no-bullets">
 		<li><img src="//assets.ubuntu.com/v1/68713fd5-logo-lenovo.svg" alt="Lenovo" width="100%" /></li>
 		<li><img src="//assets.ubuntu.com/v1/5ddba83a-logo-dell.svg" alt="Dell" width="100%" /></li>
@@ -128,31 +91,14 @@
 		<li><img src="//assets.ubuntu.com/v1/4d6054f9-logo-cisco.svg" alt="Cisco" width="100%" /></li>
 		<li><img src="//assets.ubuntu.com/v1/731aab6c-logo-amd.svg" alt="AMD" width="100%" /></li>
 		<li class="last-item"><img src="//assets.ubuntu.com/v1/b5352dc1-logo-arm.svg" alt="Intel" width="100%" /></li>
->>>>>>> 39b21ebe
 	</ul>
 	<p class="text-center twelve-col"><a href="/certification">View all certified hardware&nbsp;&rsaquo;</a></p>
 
-<<<<<<< HEAD
-	<ul class="inline-logos">
-  		<li class="inline-logos__item">
-  		    <img class="inline-logos__image" src="https://assets.ubuntu.com/v1/76999dfc-logo-centrify.png" alt="Centrify" />
-  		</li>
-  		<li class="inline-logos__item">
-  		    <img class="inline-logos__image" src="https://assets.ubuntu.com/v1/eed716e9-logo-openstack.svg" alt="OpenStack" />
-  		</li>
-  		<li class="inline-logos__item">
-  		    <img class="inline-logos__image" src="https://assets.ubuntu.com/v1/c228b4e9-logo-likewise.png" alt="Likewise" />
-  		</li>
-  		<li class="inline-logos__item">
-  		    <img class="inline-logos__image" src="https://assets.ubuntu.com/v1/64493bba-logo-openbravo.png" alt="Openbravo" />
-  		</li>
-=======
 	<ul class="inline-logos no-bullets">
 		<li><img src="//assets.ubuntu.com/v1/76999dfc-logo-centrify.png" alt="Centrify" /></li>
 		<li><img src="//assets.ubuntu.com/v1/eed716e9-logo-openstack.svg" alt="OpenStack" width="100%" /></li>
 		<li><img src="//assets.ubuntu.com/v1/c228b4e9-logo-likewise.png" alt="Likewise" /></li>
 		<li class="last-item"><img src="//assets.ubuntu.com/v1/64493bba-logo-openbravo.png" alt="Openbravo" /></li>
->>>>>>> 39b21ebe
 	</ul>
 	<p class="text-center"><a href="/partners/certified-software">View all certified software&nbsp;&rsaquo;</a></p>
 </div>
@@ -283,5 +229,4 @@
 </div><!-- /.row -->
 {% include "shared/_enterprise_blog.html" %}
 {% include "shared/_community.html" %}
-{% include "shared/_munchkin.html" %}
 {% endblock content %}