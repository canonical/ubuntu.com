--- conflicted
+++ resolved
@@ -1,10 +1,5 @@
 	<ul{% if list_class %} class="{{ list_class }}"{% endif %} class="second-level-nav">
-<<<<<<< HEAD
-		<li class="first{% if level_2 == 'management' %} last-item{% endif %}"><a{% if level_1 == 'server' and not level_2 %}  class="active"{% endif %} href="/server">Overview</a></li>
+		<li><a{% if level_1 == 'server' and not level_2 %}  class="active"{% endif %} href="/server">Overview</a></li>
 		<li{% if level_2 == 'hyperscale' %} class="last-item"{% endif %}><a{% if level_2 == 'management' %} class="active"{% endif %} href="/server/management">Server management</a></li>
-=======
-		<li{% if level_2 == 'management' %} class="last-item"{% endif %}><a{% if level_1 == 'server' and not level_2 %} class="active"{% endif %} href="/server">Overview</a></li>
-		<li><a{% if level_2 == 'hyperscale' %} class="last-item"{% endif %}{% if level_2 == 'management' %} class="active"{% endif %} href="/server/management">Server management</a></li>
->>>>>>> 2da38103
 		<li><a{% if level_2 == 'hyperscale' %} class="active"{% endif %} href="/server/hyperscale">Hyperscale</a></li>
 	</ul>