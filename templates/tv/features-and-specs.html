--- conflicted
+++ resolved
@@ -30,15 +30,9 @@
 
 <div class="row">
 	<div class="four-col">
-<<<<<<< HEAD
-		<ul class="no-bullets inline-list inline-icons">
-			<li><img src="{{ STATIC_URL }}img/third-party-logos/logo-youtube-96x96.jpg" width="96" height="96" alt="Youtube" /></li>
-			<li><img src="{{ STATIC_URL }}img/third-party-logos/logo-iplayer-96x96.jpg" width="96" height="96" alt="BBC iPlayer" /></li>
-=======
 		<ul class="no-bullets inline inline-icons">
 			<li><img src="//assets.ubuntu.com/v1/7a7e958d-logo-youtube-96x96.jpg" width="96" height="96" alt="Youtube" /></li>
 			<li><img src="//assets.ubuntu.com/v1/f5414311-logo-iplayer-96x96.jpg" width="96" height="96" alt="BBC iPlayer" /></li>
->>>>>>> 7bfd4d8c
 		</ul>
 	</div><!-- / .four-col -->
 	<div class="eight-col last-col">
