{% extends "telco/_base_telco.html" %}

{% block title %}Open source NFV platform for 5G{% endblock %}

{% block meta_description %}Ubuntu is a leading platform in the telecommunications sector. Ubuntu powers telecommunications infrastructure of leading global service providers. Ubuntu is in the heart of the entire ETSI NFV stack, providing both NFVI and MANO, bringing operational costs down and ensuring the highest level of security. All of that at a competitive price.{% endblock %}

{% block meta_copydoc %}https://docs.google.com/document/d/15FY_IaT39V81FQcoSoEJpmRRjBX80PJ7uxjgzHnDDws/edit{% endblock meta_copydoc %}

{% block content %}
<section class="p-strip--suru is-dark">
  <div class="row u-equal-height">
    <div class="col-8 u-vertically-center">
      <h1>
        Open source for telecoms
      </h1>
      <p class="p-heading--three">
        Carrier-grade solutions
      </p>
      <p class="u-sv3">
      Scale and complexity brings similar challenges, big or small. Hybrid cloud, public cloud, on-prem only large datacenter or highly distributed infrastructure - Canonical Open Source technology building blocks provide a unified approach to enabling Service Providers to meet any current or future use-cases, from OpenRAN, next generation Core (5G and beyond) or AI at the edge.
      </p>
      <p>
<<<<<<< HEAD
        <a class="p-button--positive js-invoke-modal">Let's talk telco</a>
=======
        <a class="p-button--positive js-invoke-modal">Contact us</a>
>>>>>>> db1b0853
      </p>
    </div>
    <div class="col-4 u-align--center u-vertically-center u-hide--small">
      {{
        image(
        url="https://assets.ubuntu.com/v1/01a65abc-telecommunications-white.svg",
        alt="",
        height="341",
        width="330",
        hi_def=True,
        loading="auto"
        ) | safe
      }}
    </div>
  </div>
</section>

<section class="p-strip is-bordered">
  <div class="u-fixed-width">
    <div class="p-logo-section">
      <h3 class="p-logo-section__title p-muted-heading u-align--center">
        Trusted by leading service providers, globally
      </h3>
      <div class="p-logo-section__items">
        <div class="p-logo-section__item">
          {{
            image(
            url="https://assets.ubuntu.com/v1/d8f890fb-logo-at%26t.svg",
            alt="AT&T",
            height="120",
            width="120",
            hi_def=True,
            loading="lazy",
            ) | safe
          }}
        </div>
        <div class="p-logo-section__item">
          {{
            image(
            url="https://assets.ubuntu.com/v1/eaf98009-Bell_Blue_large_transparent.png",
            alt="Bell Canada",
            height="55",
            width="83",
            hi_def=True,
            loading="lazy",
            ) | safe
          }}
        </div>
        <div class="p-logo-section__item">
          {{
            image(
            url="https://assets.ubuntu.com/v1/ac2000c4-Charter+Communications.svg",
            alt="Charter Communications",
            height="33",
            width="97",
            hi_def=True,
            loading="lazy",
            ) | safe
          }}
        </div>
        <div class="p-logo-section__item">
          {{
            image(
            url="https://assets.ubuntu.com/v1/5a9dfd45-Liberty-Global-Logo.png",
            alt="Liberty Global",
            height="160",
            width="160",
            hi_def=True,
            loading="lazy",
            ) | safe
          }}
        </div>
        <div class="p-logo-section__item">
          {{
            image(
            url="https://assets.ubuntu.com/v1/03a06060-logo-deutschetelekom.svg",
            alt="Deutshe Telekom",
            height="29",
            width="130",
            hi_def=True,
            loading="lazy",
            ) | safe
          }}
        </div>
        <div class="p-logo-section__item">
          {{
            image(
            url="https://assets.ubuntu.com/v1/7c97efb0-BT_logo.svg",
            alt="BT",
            height="64",
            width="64",
            hi_def=True,
            loading="lazy",
            ) | safe
          }}
        </div>
        <div class="p-logo-section__item">
          {{
            image(
            url="https://assets.ubuntu.com/v1/88730cec-Telefonica.png",
            alt="Telefonica",
            height="75",
            width="100",
            hi_def=True,
            loading="lazy",
            ) | safe
          }}
        </div>
        <div class="p-logo-section__item">
          {{
            image(
            url="https://assets.ubuntu.com/v1/25de1877-Tele2.svg",
            alt="Tele2",
            height="30",
            width="80",
            hi_def=True,
            loading="lazy",
            ) | safe
          }}
        </div>
        <div class="p-logo-section__item">
          {{
            image(
            url="https://assets.ubuntu.com/v1/73135672-ntt-logo.svg",
            alt="NTT",
            height="40",
            width="100",
            hi_def=True,
            loading="lazy",
            ) | safe
          }}
        </div>
        <div class="p-logo-section__item">
          {{
            image(
            url="https://assets.ubuntu.com/v1/481063cd-pccw.svg",
            alt="PCCW",
            height="50",
            width="144",
            hi_def=True,
            loading="lazy",
            ) | safe
          }}
        </div>
        <div class="p-logo-section__item">
          {{
            image(
            url="https://assets.ubuntu.com/v1/57eb4484-NTT_DoCoMo_logo.svg",
            alt="Docomo",
            height="28",
            width="100",
            hi_def=True,
            loading="lazy",
            ) | safe
          }}
        </div>
        <div class="p-logo-section__item">
          {{
            image(
            url="https://assets.ubuntu.com/v1/3218bf54-Verizon_2015_logo_-vector.svg",
            alt="Verizon",
            height="27",
            width="100",
            hi_def=True,
            loading="lazy",
            ) | safe
          }}
        </div>
        <div class="p-logo-section__item">
          {{ image (
            url="https://assets.ubuntu.com/v1/d2bfbb2b-MTS_logo_%282016%29.svg",
            alt="MTS",
            width="114",
            height="42",
            hi_def=True,
            loading="lazy",
            ) | safe
          }}
        </div>
        <div class="p-logo-section__item">
          {{ image (
            url="https://assets.ubuntu.com/v1/1459d379-tmn_logo.png",
            alt="tmn",
            width="159",
            height="70",
            hi_def=True,
            loading="lazy",
            ) | safe
          }}
        </div>
      </div>
    </div>
  </div>
</section>

<section class="p-strip">
  <div class="row">
    <div class="col-6">
      <h2>Infrastructure for CNF</h2>
      <h4>Cloud-native network functions</h4>
      <p>Orchestrate your CNFs with Charmed Kubernetes on OpenStack, VMware, and bare metal.</p>
      <p>We work with network function vendors to optimize Kubernetes and Ubuntu for telco specific workloads.</p>
      <p>
        <a href="/telco/cnf">Read more&nbsp;&rsaquo;</a>
      </p>
    </div>
    <div class="col-6 u-align--center u-vertically-center">
      {{ image (
        url="https://assets.ubuntu.com/v1/f145e15a-K8s_Multi-cloud_solid.svg",
        alt="",
        width="252",
        height="150",
        hi_def=True,
        loading="lazy"
        ) | safe
      }}
    </div>
    <hr class="p-separator" />
  </div>
  <div class="row">
    <div class="col-6 u-align--center u-vertically-center">
      {{ image (
        url="https://assets.ubuntu.com/v1/669390e0-openstack-cloud.svg",
        alt="",
        width="263",
        height="150",
        hi_def=True,
        loading="lazy"
        ) | safe
      }}
    </div>
    <div class="col-6">
      <h2>Infrastructure for NFV</h2>
      <h4>OpenStack engineered for best price–performance</h4>
      <p>Designed to be economical in every way.</p>
      <p>Smart operations, optimal architecture, better pricing.</p>
      <p>All of this to ensure TCO reduction of your cloud, while expanding your budget for innovation.</p>
      <p>
        <a href="/telco/vnf">Read more&nbsp;&rsaquo;</a>
      </p>
    </div>
    <hr class="p-separator" />
  </div>
  <div class="row">
    <div class="col-6">
      <h2>Open source software in telco</h2>
      <h4>With components like OpenRAN, Magma Core, Kamailio and others, you can build a fully functional open telecom network.</h4>
      <p>Canonical removes friction and complexity of the software lifecycle, with model-driven operations based on Juju Charms.</p>
      <p>We stand behind these projects and provide up to 10 years of ESM support to infrastructure and open source software running on it.</p>
      <p>
        <a href="/telco/magma">Read more on open source core network&nbsp;&rsaquo;</a>
      </p>
      <p>
        <a href="/telco/openran">Read more on OpenRAN&nbsp;&rsaquo;</a>
      </p>
    </div>
    <div class="col-6 u-align--center u-vertically-center">
      {{ image (
        url="https://assets.ubuntu.com/v1/46439b10-2.+model_AW.svg",
        alt="",
        width="228",
        height="150",
        hi_def=True,
        loading="lazy"
        ) | safe
      }}
    </div>
    <hr class="p-separator" />
  </div>
  <div class="row">
    <div class="col-6 u-align--center u-vertically-center">
        {{ image (
          url="https://assets.ubuntu.com/v1/1bb2f79a-telco-micro-clouds.svg",
          alt="",
          width="376",
          height="215",
          hi_def=True,
          loading="lazy"
          ) | safe
        }}
    </div>
    <div class="col-6">
      <h2>Micro clouds</h2>
      <h4>The operations-friendly way to setup MEC sites</h4>
      <p>A modular stack built on datacenter primitives for resilience, scalability and autonomy.</p>
      <p>Bare metal provisioning of any OS image and on-demand change site configuration with MAAS.</p>
      <p>Lightweight virtual machines with bare-metal performance, negligible latency and increased security with LXD.</p>
      <p>Low-ops, minimal production Kubernetes for workstations, clouds edge and IoT with MicroK8s.</p>
      <p>
        <a class="p-link--external" href="https://maas.io/">Read more on MAAS&nbsp;&rsaquo;</a>
      </p>
      <p>
        <a class="p-link--external" href="https://linuxcontainers.org/">Read more on LXD&nbsp;&rsaquo;</a>
      </p>
      <p>
        <a class="p-link--external" href="https://microk8s.io/">Read more on MicroK8s&nbsp;&rsaquo;</a>
      </p>
    </div>
    <hr class="p-separator" />
  </div>
  <div class="row">
    <div class="col-6">
      <h2>VNF onboarding, day 1 and day 2 operations with ETSI OSM</h2>
      <h4>Accelerate your migration to NFV with Open Source MANO</h4>
      <p>OSM assists with network functions onboarding and orchestration in physical, virtual, containerised and hybrid environments, as required in modern telco networks.</p>
      <p>
        <a href="/telco/osm">Read more&nbsp;&rsaquo;</a>
      </p>
    </div>
    <div class="col-6 u-align--center u-vertically-center">
      {{ image (
        url="https://assets.ubuntu.com/v1/a2e4b89f-opensource-MANO.svg",
        alt="",
        width="300",
        height="108",
        hi_def=True,
        loading="lazy"
        ) | safe
      }}
    </div>
    <hr class="p-separator" />
  </div>
  <div class="row">
      <h2>Full stack, one price</h2>
    <div class="col-6">
      <h4>Security, support and managed open source for enterprises with Ubuntu Advantage</h4>
    </div>
    <div class="col-6">
      <p>Ubuntu Advantage is a single, per-node package of the most comprehensive enterprise security and support for open source infrastructure and applications, with managed service offerings available.</p>
      <p>
        <a href="/support">Read more&nbsp;&rsaquo;</a>
      </p>
    </div>
    <div class="col-10 col-start-large-2">
      <div class="p-logo-section u-hide--small">
        <div class="p-logo-section__items">
          <div class="p-logo-section__item">
            {{ image (
              url="https://assets.ubuntu.com/v1/df155ef0-magma.png",
              alt="",
              width="396",
              height="127",
              hi_def=True,
              loading="lazy"
              ) | safe
            }}
          </div>
          <div class="p-logo-section__item">
            {{ image (
              url="https://assets.ubuntu.com/v1/6c534a44-oran.png",
              alt="",
              width="1500",
              height="643",
              hi_def=True,
              loading="lazy"
              ) | safe
            }}
          </div>
          <div class="p-logo-section__item">
            {{ image (
              url="https://assets.ubuntu.com/v1/176a11dd-opensource-MANO.svg",
              alt="",
              width="300",
              height="108",
              hi_def=True,
              loading="lazy"
              ) | safe
            }}
          </div>
          <div class="p-logo-section__item">
            {{ image (
              url="https://assets.ubuntu.com/v1/f253ee6e-telecom-infra-project-vector-logo.svg",
              alt="",
              width="150",
              height="150",
              hi_def=True,
              loading="lazy"
              ) | safe
            }}
          </div>
          <div class="p-logo-section__item">
            {{ image (
              url="https://assets.ubuntu.com/v1/314085ad-openstack.svg",
              alt="",
              width="300",
              height="78",
              hi_def=True,
              loading="lazy"
              ) | safe
            }}
          </div>
          <div class="p-logo-section__item">
            {{ image (
              url="https://assets.ubuntu.com/v1/9f8a8273-2018-logo-kubernetes+%282%29.svg",
              alt="",
              width="356",
              height="60",
              hi_def=True,
              loading="lazy"
              ) | safe
            }}
          </div>
          <div class="p-logo-section__item">
            {{ image (
              url="https://assets.ubuntu.com/v1/04115a7e-ubuntu_black-orange_hex.svg",
              alt="",
              width="300",
              height="67",
              hi_def=True,
              loading="lazy"
              ) | safe
            }}
          </div>
          <div class="p-logo-section__item">
            {{ image (
              url="https://assets.ubuntu.com/v1/038514e8-MAAS_black-orange_rgb.svg",
              alt="",
              width="300",
              height="79",
              hi_def=True,
              loading="lazy"
              ) | safe
            }}
          </div>
          <div class="p-logo-section__item">
            {{ image (
              url="https://assets.ubuntu.com/v1/48a8eddf-juju_black-orange_hex.svg",
              alt="",
              width="407",
              height="147",
              hi_def=True,
              loading="lazy"
              ) | safe
            }}
          </div>
        </div>
      </div>
    </div>
  </div>
</section>

{% with section_classes='p-strip--light', heading_topic='Telco', tag_name='telco', tag_id='1377', limit='4' %}
  {% include "shared/_latest_news_strip.html" %}
{% endwith %}

<section class="p-strip is-bordered">
  <div class="u-fixed-width">
    <div class="p-logo-section">
      <h3 class="p-logo-section__title p-muted-heading u-align--center">
        Programs we are proud to be part of:
      </h3>
      <div class="p-logo-section__items">
        <div class="p-logo-section__item">
          {{ image (
            url="https://assets.ubuntu.com/v1/e816c05d-Etsi.svg",
            alt="",
            width="112",
            height="34",
            hi_def=True,
            loading="lazy"
            ) | safe
          }}
        </div>
        <div class="p-logo-section__item">
          {{ image (
            url="https://assets.ubuntu.com/v1/f15a069c-opnfv_logo_wp.png",
            alt="",
            width="1582",
            height="343",
            hi_def=True,
            loading="lazy"
            ) | safe
          }}
        </div>
        <div class="p-logo-section__item">
          {{ image (
            url="https://assets.ubuntu.com/v1/8217f350-CNTT.svg",
            alt="",
            width="71",
            height="59",
            hi_def=True,
            loading="lazy"
            ) | safe
          }}
        </div>
        <div class="p-logo-section__item">
          {{ image (
            url="https://assets.ubuntu.com/v1/6d24ee33-OLF+Networking.png",
            alt="",
            width="137",
            height="46",
            hi_def=True,
            loading="lazy"
            ) | safe
          }}
        </div>
        <div class="p-logo-section__item">
          {{ image (
            url="https://assets.ubuntu.com/v1/6c534a44-oran.png",
            alt="",
            width="1500",
            height="643",
            hi_def=True,
            loading="lazy"
            ) | safe
          }}
        </div>
        <div class="p-logo-section__item">
          {{ image (
            url="https://assets.ubuntu.com/v1/f2999577-Cloud+Native.svg",
            alt="",
            width="140",
            height="34",
            hi_def=True,
            loading="lazy"
            ) | safe
          }}
        </div>
        <div class="p-logo-section__item">
          {{ image (
            url="https://assets.ubuntu.com/v1/60f5a586-kubernetes.svg",
            alt="",
            width="85",
            height="65",
            hi_def=True,
            loading="lazy"
            ) | safe
          }}
        </div>
        <div class="p-logo-section__item">
          {{ image (
            url="https://assets.ubuntu.com/v1/3409bb95-OpenStack-Logo-Vertical-white.svg",
            alt="",
            width="300",
            height="145",
            hi_def=True,
            loading="lazy"
            ) | safe
          }}
        </div>
        <div class="p-logo-section__item">
          {{ image (
            url="https://assets.ubuntu.com/v1/df155ef0-magma.png",
            alt="",
            width="396",
            height="127",
            hi_def=True,
            loading="lazy"
            ) | safe
          }}
        </div>
        <div class="p-logo-section__item">
          {{ image (
            url="https://assets.ubuntu.com/v1/176a11dd-opensource-MANO.svg",
            alt="",
            width="300",
            height="108",
            hi_def=True,
            loading="lazy"
            ) | safe
          }}
        </div>
        <div class="p-logo-section__item">
          {{ image (
            url="https://assets.ubuntu.com/v1/f253ee6e-telecom-infra-project-vector-logo.svg",
            alt="",
            width="150",
            height="150",
            hi_def=True,
            loading="lazy"
            ) | safe
          }}
        </div>
        <div class="p-logo-section__item">
          {{ image (
            url="https://assets.ubuntu.com/v1/5fe74a5b-logo-juju.svg",
            alt="",
            width="102",
            height="110",
            hi_def=True,
            loading="lazy"
            ) | safe
          }}
        </div>
      </div>
    </div>
  </div>
</section>

<section class="p-strip--light">
  <div class="row p-divider">
    <div class="col-4 p-divider__block">
      <div>
        {{ image (
          url="https://assets.ubuntu.com/v1/0143bd92-AT%26T_logo_2016.svg",
          alt="",
          width="100",
          height="41",
          hi_def=True,
          loading="lazy"
          ) | safe
        }}
      </div>
      <blockquote class="p-pull-quote">
        <p class="p-pull-quote__quote">We’re reinventing how we scale by becoming simpler and modular, similar to how applications have evolved in cloud data centers. Open source and OpenStack innovations represent a unique opportunity to meet these requirements and Canonical’s cloud and open source expertise make them a good choice for AT&T.</p>
        <cite class="p-pull-quote__citation">Toby Ford, Assistant Vice President of Cloud Technology, Strategy and Planning at AT&T.</cite>
      </blockquote>
    </div>
    <div class="col-4 p-divider__block">
      <div>
          {{ image (
            url="https://assets.ubuntu.com/v1/c2b1de52-BT_logo.svg",
            alt="",
            width="99",
            height="48",
            hi_def=True,
            loading="lazy"
            ) | safe
          }}
      </div>
      <blockquote class="p-pull-quote">
        <p class="p-pull-quote__quote">Canonical is providing us with the 'cloud-native' foundation that enables us to create a smart and fully converged network. Utilising open source and best-of-breed technologies will ensure we can deliver on our convergence vision, and enable a world-leading 5G and FTTP experience for our customers.</p>
        <cite class="p-pull-quote__citation">Neil J. McRae, BT Group Chief Architect.</cite>
      </blockquote>
      <p>
        <a href="/blog/bt-turns-to-canonical-ubuntu-to-enable-next-generation-5g-cloud-core">Read the case study&nbsp;&rsaquo;</a>
      </p>
    </div>
    <div class="col-4 p-divider__block">
      <div>
          {{ image (
            url="https://assets.ubuntu.com/v1/d2bfbb2b-MTS_logo_%282016%29.svg",
            alt="",
            width="109",
            height="40",
            hi_def=True,
            loading="lazy"
            ) | safe
          }}
      </div>
      <blockquote class="p-pull-quote">
        <p class="p-pull-quote__quote">Building an ecosystem based on OpenStack will speed up our technology adoption, lay a foundation for future 5G rollout, and enable us to improve virtualization cost effectiveness.</p>
        <cite class="p-pull-quote__citation">Victor Belov, CTO at MTS</cite>
      </blockquote>
      <p>
        <a href="/blog/mts-selects-openstack-and-canonical-for-next-generation-cloud-infrastructure">Read the announcement&nbsp;&rsaquo;</a>
      </p>
    </div>
  </div>
</section>

<section class="p-strip is-deep">
  <div class="u-fixed-width">
    <h2>Innovate in telecommunications with Canonical</h2>
    <p class="p-heading--four u-sv3">
      The experts in open source operations, from cloud to devices are waiting to help you on your journey.
    </p>
  </div>

  <div class="row p-divider">
    <div class="col-4 p-divider__block">
        <div class="u-align--left">
          {{
            image(
            url="https://assets.ubuntu.com/v1/f22f6ded-get-in-touch_chat.svg",
            alt="",
            width="75",
            height="73",
            hi_def=True,
            loading="auto",
            attrs={"class": ""},
            ) | safe
          }}
      </div>
      <br />
      <h3 class="p-heading--four">Get an immediate answer to your questions through LiveChat</h3>
    </div>
    <div class="col-4 p-divider__block">
        <div class="u-align--left">
          {{
            image(
            url="https://assets.ubuntu.com/v1/24a03775-Contact+us.svg",
            alt="",
            width="120",
            height="87",
            hi_def=True,
            loading="auto",
            attrs={"class": ""},
            ) | safe
          }}
      </div>
      <br />
      <h3 class="p-heading--four"><a href="/telecommunications#get-in-touch">Tell us your story&nbsp;&rsaquo;</a></h3>
    </div>
    <div class="col-4 p-divider__block">
        <div class="u-align--left">
          {{
            image(
            url="https://assets.ubuntu.com/v1/e9d3cf66-We+support+your+operations.svg",
            alt="",
            width="85",
            height="85",
            hi_def=True,
            loading="auto",
            attrs={"class": ""},
            ) | safe
          }}
      </div>
      <br />
      <h3 class="p-heading--four"><a href="/telecommunications#get-in-touch">Schedule a call with a telco expert&nbsp;&rsaquo;</a></h3>
    </div>
  </div>
</section>

{% endblock content %}<|MERGE_RESOLUTION|>--- conflicted
+++ resolved
@@ -20,11 +20,7 @@
       Scale and complexity brings similar challenges, big or small. Hybrid cloud, public cloud, on-prem only large datacenter or highly distributed infrastructure - Canonical Open Source technology building blocks provide a unified approach to enabling Service Providers to meet any current or future use-cases, from OpenRAN, next generation Core (5G and beyond) or AI at the edge.
       </p>
       <p>
-<<<<<<< HEAD
-        <a class="p-button--positive js-invoke-modal">Let's talk telco</a>
-=======
-        <a class="p-button--positive js-invoke-modal">Contact us</a>
->>>>>>> db1b0853
+        <a href="/telco/contact-us" class="p-button--positive js-invoke-modal">Contact us</a>
       </p>
     </div>
     <div class="col-4 u-align--center u-vertically-center u-hide--small">
