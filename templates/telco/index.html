--- conflicted
+++ resolved
@@ -20,14 +20,7 @@
       Scale and complexity brings similar challenges, big or small. Hybrid cloud, public cloud, on-prem only large datacenter or highly distributed infrastructure - Canonical Open Source technology building blocks provide a unified approach to enabling Service Providers to meet any current or future use-cases, from OpenRAN, next generation Core (5G and beyond) or AI at the edge.
       </p>
       <p>
-<<<<<<< HEAD
-        <a class="p-button--positive js-invoke-modal">Let's talk telco</a>
-      </p>
-      <p>
-        <a class="p-link--external p-link--inverted" href="https://www.brighttalk.com/webcast/6793/421898?utm_source=brighttalk-portal&utm_medium=web&utm_content=nfv,%20cloud-native&utm_campaign=webcasts-search-results-feed">Watch the webinar: "NFV, cloud-native networking and OSM: everything you need to know"</a>
-=======
         <a href="/telco/contact-us" class="p-button--positive js-invoke-modal">Contact us</a>
->>>>>>> da84403b
       </p>
     </div>
     <div class="col-4 u-align--center u-vertically-center u-hide--small">
