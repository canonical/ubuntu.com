{% extends "core/base_core-v1.html" %}

{% block title %}Ubuntu Core{% endblock %}
{% block meta_description %}Introducing Ubuntu Core, the smallest Ubuntu ever, the perfect host operating system for IoT devices and large-scale cloud container deployments{% endblock meta_description %}

{% block extra_body_class %}core-overview{% endblock %}

{% block second_level_nav_items %}
  {% include "templates/_nav_breadcrumb-v1.html" with section_title="Core" page_title="Overview" %}
{% endblock second_level_nav_items %}

{% block content %}
<div class="p-strip--grey is-deep is-bordered">
  <div class="row">
    <div class="col-6">
      <h1>Ubuntu Core</h1>
      <img class="u-visible--small u-hidden--medium u-hidden--large" src="{{ ASSET_SERVER_URL }}53163a88-IOT_core_infographic.svg?w=300" width="300" alt="" />

      <p>Ubuntu Core is a tiny, transactional version of Ubuntu for IoT devices and large container deployments. It runs a new breed of super-secure, remotely upgradeable Linux app packages known as snaps &dash; and it&rsquo;s trusted by leading IoT players, from chipset vendors to device makers and system integrators.</p>
      <p><a class="p-button--brand" href="http://developer.ubuntu.com/en/snappy/start/?from=corepage"><span class="p-link--external">Download Ubuntu Core</span></a></p>
      <p><a class="p-link--external" href="http://snapcraft.io/?from=corepage">Learn more about snaps</a></p>
    </div>
    <div class="col-6 u-hidden--small">
      <img src="{{ ASSET_SERVER_URL }}53163a88-IOT_core_infographic.svg?w=600" alt="" />
    </div>
  </div>
</div>

<div class="p-strip is-bordered">
  <div class="row">
    <div class="col-10">
      <h2>Ubuntu powers the next wave of smart IoT</h2>
    </div>

    <div class="row  p-divider">
      <div class="col-4 p-divider__block">
        <img src="{{ ASSET_SERVER_URL }}2def20f4-iot_digital_signage_overview.jpg?w=300" class="row--verticals__logo" alt="" />
        <h3>Digital signage</h3>
        <p>With a small footprint and full OpenGL with reliable updates, Ubuntu Core provides a perfect platform for millions of digital signs.</p>
        <p><a href="/internet-of-things/digital-signage">Digital signage on Ubuntu&nbsp;&rsaquo;</a></p>
      </div>
      <div class="col-4 p-divider__block">
        <img src="{{ ASSET_SERVER_URL }}1e37ff95-iot_overview_robotics.jpg?w=300" class="row--verticals__logo" alt="" />
        <h3>Robotics</h3>
        <p>With full support for ROS in Snapcraft, it&rsquo;s easy to enable apps on robots and drones, creating new ecosystems and business models.</p>
        <p><a href="/internet-of-things/robotics">Robots and drones, rocking Ubuntu Core&nbsp;&rsaquo;</a></p>
      </div>
      <div class="col-4 p-divider__block">
        <img src="{{ ASSET_SERVER_URL }}3e480882-iot_gateways_product_image.jpg?w=300" class="row--verticals__logo" alt="" />
        <h3>Edge Gateways</h3>
        <p>Rich networking and protocol support make Ubuntu Core the perfect choice for your industrial gateways.</p>
        <p><a href="/internet-of-things/gateways">IoT gateways on Ubuntu&nbsp;&rsaquo;</a></p>
      </div>
    </div>
  </div>
</div>

<div class="p-strip--grey is-deep is-bordered">
  <div class="row">
    <div class="u-equal-height">
      <div class="col-6">
      <h2>Why use Ubuntu Core?</h2>
      <p>Ubuntu Core uses the same kernel, libraries and system software as classic Ubuntu. You can develop snaps on your Ubuntu PC just like any other application. The difference is that it&rsquo;s been built for the Internet of Things.</p>
    </div>
      <div class="col-6 u-vertically-align u-align--center">
      <img src="{{ ASSET_SERVER_URL }}5051e6e5-core_logo.svg" alt="" width="300" />
    </div>
    </div>
  </div>

  <div class="row">
    <div class="col-3">
      <h3>Secure by default</h3>
      <p>Automatic updates ensure that critical security issues are addressed in the field, even if a device is unattended.</p>
    </div>
    <div class="col-3">
      <h3>Lower costs</h3>
      <p>Ubuntu Core is free. It can be distributed at no cost, with a custom kernel, BSP and suite of apps to suit your device. </p>
    </div>
    <div class="col-3">
      <h3>Unrivalled reliability</h3>
      <p>Transactional over-the-air updates &mdash; with full rollback features &mdash; cut the costs of managing devices in the field. </p>
    </div>
    <div class="col-3">
      <h3>Hassle-free app stores</h3>
      <p>You can easily deploy your own app store and curate a suite of certified apps from an open ecosystem.</p>
    </div>
  </div>
</div>

<div class="p-strip is-shallow">
  <div class="row">
    <div class="col-8">
      <h2>Features</h2>
      <p>Ubuntu Core is different from classic Ubuntu distributions. It is purposely lightweight and transactionally updated system, with security at its heart. The fundamental unit is the &ldquo;snap&rdquo; &mdash; a self contained, isolated and protected bit of code that performs a well-defined set of functions. Even the kernel and core are snaps.</p>
    </div>
  </div>
</div>

<!-- medium and large screen version -->
<div class="p-strip is-shallow is-bordered u-hidden--small">
  <div class="row">
    <div class="col-12  u-align--center" style="padding-top: 2em;">
      <img src="{{ ASSET_SERVER_URL }}8f0a3b34-Ubuntu_Classic_vs_Core_-_Desktop.svg" alt="" />
    </div>
  </div>
</div>

<!-- small screen version -->
<<<<<<< HEAD
<div class="p-strip is-shallow is-bordered u-visible--small u-hidden--medium u-hidden--large">
  <div class="row">
    <div class="col-6 u-align--center">
      <img src="{{ ASSET_SERVER_URL }}629ed707-Ubuntu_Classic_vs_Core_-_Mobile_01.svg" width="260" alt="" />
    </div>
    <div class="col-6 u-align--center">
      <img src="{{ ASSET_SERVER_URL }}a77f543b-Ubuntu_Classic_vs_Core_-_Mobile_02.svg" alt="" width="260" style="margin-top: 1rem;"/>
    </div>
=======
<div class="row u-visible--small u-hidden--medium u-hidden--large">
  <div class="col-6 u-align--center p-divider__block">
    <img src="{{ ASSET_SERVER_URL }}629ed707-Ubuntu_Classic_vs_Core_-_Mobile_01.svg" width="260" alt="" />
  </div>
  <div class="col-6 u-align--center p-divider__block">
    <img src="{{ ASSET_SERVER_URL }}a77f543b-Ubuntu_Classic_vs_Core_-_Mobile_02.svg" alt="" width="260" />
>>>>>>> f601e493
  </div>
</div>

<div class="p-strip--light">
  <div class="row">
    <div class="col-6">
      <h3>The smallest Ubuntu</h3>
      <p>Ubuntu Core is smaller than competing &ldquo;micro&rdquo; container OS offerings. It is small because it&rsquo;s really just a base filesystem. Apps are delivered as snaps, alongside a free choice of container runtimes and coordination systems. And because it&rsquo;s got a smaller attack surface, it&rsquo;s much more secure.</p>
    </div>
    <div class="col-5 prefix-1 u-vertically-align u-align--center">
      <img src="{{ ASSET_SERVER_URL }}2fa512a3-GRAPHIC_os_image_size.svg?w=200" alt="" />
    </div>
  </div>
</div>

<div class="p-strip--light is-bordered">
  <div class="row p-divider">
    <div class="col-6 p-divider__block">
      <h3>Tamper-resistant</h3>
      <p>Snaps on the filesystem are immutable and almost impossible to hack because they are read-only and digitally signed. Their integrity can be verified any time and your system will be secure, from startup to shutdown.</p>
    </div>
    <div class="col-6 p-divider__block">
      <h3>Freedom of choice</h3>
      <p>Snaps are optional extensions to the base Ubuntu Core system. They can be provided by any vendor and integrate with any other snaps through secure, well-defined interfaces. So, unlike its rivals, Ubuntu Core cannot lock you in.</p>
    </div>
  </div>
</div>

<div class="p-strip is-bordered">
  <div class="row">
    <div class="col-8">
      <h2>Wide variety of target platforms</h2>
      <p>Ubuntu Core supports an unrivalled range of SoCs and single-board computers, from the 32-bit ARM Raspberry Pi (2 and 3) and the 64-bit ARM Qualcomm Dragonboard to Intel&rsquo;s full range of IoT SoCs. It runs in all the leading clouds too &mdash; Amazon, Microsoft and Google include Ubuntu Core images for production container deployments and minimal OS operations.</p>
    </div>
  </div>
  <div class="row">
    <div class="col-11">
      <div class="p-inline-images">
        <li class="p-inline-images__item"><img class="p-inline-images__logo" src="{{ ASSET_SERVER_URL }}31bd2627-logo-raspberry-pi.svg?w=200" alt="Raspberry PI logo" /></li>
        <li class="p-inline-images__item"><img class="p-inline-images__logo" src="{{ ASSET_SERVER_URL }}5afc09fa-partner-logo-eclipse.png" alt="Eclipse logo" /></li>
        <li class="p-inline-images__item"><img class="p-inline-images__logo" src="{{ ASSET_SERVER_URL }}2b5837e9-logo-microsoft-azure.svg" alt="Azure " /></li>
        <li class="p-inline-images__item"><img class="p-inline-images__logo" src="{{ ASSET_SERVER_URL }}e9108036-amazon.svg" alt="Amazon web services logo" /></li>
        <li class="p-inline-images__item"><img class="p-inline-images__logo" src="{{ ASSET_SERVER_URL }}b5352dc1-logo-arm.svg" alt="Arm logo" /></li>
        <li class="p-inline-images__item"><img class="p-inline-images__logo" src="{{ ASSET_SERVER_URL }}e40ec1d6-logo-kvm-116x36.png" alt="KVM logo" /></li>
        <li class="p-inline-images__item"><img class="p-inline-images__logo" src="{{ ASSET_SERVER_URL }}1b79e4c0-google-cloud.svg" alt="Google Cloud Platform logo" /></li>
        <li class="p-inline-images__item"><img class="p-inline-images__logo" src="{{ ASSET_SERVER_URL }}5ea48272-Qualcomm_Snapdragon_logo.png" alt="Snapdragon logo" /></li>
        <li class="p-inline-images__item"><img class="p-inline-images__logo" src="{{ ASSET_SERVER_URL }}0c870b9b-RGB_ARTIK-H-cropped.png" alt="Artik logo" /></li>
      </div>
    </div>
  </div>
</div>

<div class="p-strip--grey">
  <div class="row">
    <div class="u-equal-height">
      <div class="col-2 u-vertically-align">
<<<<<<< HEAD
        <img src="{{ ASSET_SERVER_URL }}0c16085c-network-equipment_2px.svg" alt="Ubuntu Core is cool ;-)" class="u-hidden--small"/>
=======
        <img src="{{ ASSET_SERVER_URL }}0c16085c-network-equipment_2px.svg" alt="Ubuntu Core is cool ;-)" class="u-hidden--small" />
>>>>>>> f601e493
      </div>
      <div class="col-9 u-vertically-align">
        <h2>Want to make your own Ubuntu Core device?</h2>
        <p><a href="http://docs.ubuntu.com/core/en/guides/build-device/image-building?from=corepage">Build a custom Ubuntu Core image&nbsp;&rsaquo;</a></p>
      </div>
    </div>
  </div>
</div>

<div class="p-strip--grey">
  <div class="row">
    <div class="u-equal-height">
      <div class="col-8">
        <h2>Let&rsquo;s work together</h2>
<<<<<<< HEAD
        <p class="clear">Talk to us if you are thinking about using Ubuntu Core for your next project.</p>
=======
        <p>Talk to us if you are thinking about using Ubuntu Core for your next project.</p>
>>>>>>> f601e493
        <p><a href="/core/contact-us" class="p-button--brand">Get in touch</a></p>
      </div>
      <div class="col-2 u-align--center u-vertically-align u-hidden--small">
        <img src="{{ ASSET_SERVER_URL }}1f1d581a-picto-quote-orange.svg" width="140" alt="" />
      </div>
    </div>
  </div>
</div>
<<<<<<< HEAD

=======
>>>>>>> f601e493
{% include "shared-v1/contextual_footers/_contextual_footer.html"  with first_item="_core_learn_more" second_item="_core_contribute" third_item="_iot_further_reading" %}

{% endblock content %}<|MERGE_RESOLUTION|>--- conflicted
+++ resolved
@@ -107,7 +107,6 @@
 </div>
 
 <!-- small screen version -->
-<<<<<<< HEAD
 <div class="p-strip is-shallow is-bordered u-visible--small u-hidden--medium u-hidden--large">
   <div class="row">
     <div class="col-6 u-align--center">
@@ -116,14 +115,6 @@
     <div class="col-6 u-align--center">
       <img src="{{ ASSET_SERVER_URL }}a77f543b-Ubuntu_Classic_vs_Core_-_Mobile_02.svg" alt="" width="260" style="margin-top: 1rem;"/>
     </div>
-=======
-<div class="row u-visible--small u-hidden--medium u-hidden--large">
-  <div class="col-6 u-align--center p-divider__block">
-    <img src="{{ ASSET_SERVER_URL }}629ed707-Ubuntu_Classic_vs_Core_-_Mobile_01.svg" width="260" alt="" />
-  </div>
-  <div class="col-6 u-align--center p-divider__block">
-    <img src="{{ ASSET_SERVER_URL }}a77f543b-Ubuntu_Classic_vs_Core_-_Mobile_02.svg" alt="" width="260" />
->>>>>>> f601e493
   </div>
 </div>
 
@@ -180,11 +171,7 @@
   <div class="row">
     <div class="u-equal-height">
       <div class="col-2 u-vertically-align">
-<<<<<<< HEAD
-        <img src="{{ ASSET_SERVER_URL }}0c16085c-network-equipment_2px.svg" alt="Ubuntu Core is cool ;-)" class="u-hidden--small"/>
-=======
         <img src="{{ ASSET_SERVER_URL }}0c16085c-network-equipment_2px.svg" alt="Ubuntu Core is cool ;-)" class="u-hidden--small" />
->>>>>>> f601e493
       </div>
       <div class="col-9 u-vertically-align">
         <h2>Want to make your own Ubuntu Core device?</h2>
@@ -199,11 +186,7 @@
     <div class="u-equal-height">
       <div class="col-8">
         <h2>Let&rsquo;s work together</h2>
-<<<<<<< HEAD
-        <p class="clear">Talk to us if you are thinking about using Ubuntu Core for your next project.</p>
-=======
         <p>Talk to us if you are thinking about using Ubuntu Core for your next project.</p>
->>>>>>> f601e493
         <p><a href="/core/contact-us" class="p-button--brand">Get in touch</a></p>
       </div>
       <div class="col-2 u-align--center u-vertically-align u-hidden--small">
@@ -212,10 +195,6 @@
     </div>
   </div>
 </div>
-<<<<<<< HEAD
-
-=======
->>>>>>> f601e493
 {% include "shared-v1/contextual_footers/_contextual_footer.html"  with first_item="_core_learn_more" second_item="_core_contribute" third_item="_iot_further_reading" %}
 
 {% endblock content %}