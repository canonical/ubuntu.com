<ul class="{% if list_class %}{{ list_class }}{% else %}nav-secondary__menu p-inline-list{% endif %}">
<<<<<<< HEAD
  <li{% if not list_class %} class="p-inline-list__item"><a class="p-inline-list__link {% else %}><a class="{% endif %}{% if level_1 == 'download' and not level_2 %} is-active"{% endif %}" href="/core">Overview</a></li>
</ul>
=======
    <li{% if not list_class %} class="p-inline-list__item"><a class="p-inline-list__link {% else %}><a class="{% endif %}{% if level_1 == 'core' and not level_2 %}is-active{% endif %}" href="/core">Overview</a></li>
  </ul>
>>>>>>> fcc905cc
<|MERGE_RESOLUTION|>--- conflicted
+++ resolved
@@ -1,8 +1,3 @@
 <ul class="{% if list_class %}{{ list_class }}{% else %}nav-secondary__menu p-inline-list{% endif %}">
-<<<<<<< HEAD
-  <li{% if not list_class %} class="p-inline-list__item"><a class="p-inline-list__link {% else %}><a class="{% endif %}{% if level_1 == 'download' and not level_2 %} is-active"{% endif %}" href="/core">Overview</a></li>
-</ul>
-=======
     <li{% if not list_class %} class="p-inline-list__item"><a class="p-inline-list__link {% else %}><a class="{% endif %}{% if level_1 == 'core' and not level_2 %}is-active{% endif %}" href="/core">Overview</a></li>
-  </ul>
->>>>>>> fcc905cc
+  </ul>