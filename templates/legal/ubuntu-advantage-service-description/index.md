--- conflicted
+++ resolved
@@ -23,34 +23,15 @@
 |----------------|:---------:|:--------:|:--------:|
 |Landscape Management|<img src="https://assets.ubuntu.com/v1/c4b02d61-tick-orange.svg" width="16" height="16" alt="Yes" />|<img src="https://assets.ubuntu.com/v1/c4b02d61-tick-orange.svg" width="16" height="16" alt="Yes" />|<img src="https://assets.ubuntu.com/v1/c4b02d61-tick-orange.svg" width="16" height="16" alt="Yes" />|
 |Kernel Livepatch Service|<img src="https://assets.ubuntu.com/v1/c4b02d61-tick-orange.svg" width="16" height="16" alt="Yes" />|<img src="https://assets.ubuntu.com/v1/c4b02d61-tick-orange.svg" width="16" height="16" alt="Yes" />|<img src="https://assets.ubuntu.com/v1/c4b02d61-tick-orange.svg" width="16" height="16" alt="Yes" />|
-<<<<<<< HEAD
 |Extended Security Maintenance - Infrastructure|<img src="https://assets.ubuntu.com/v1/c4b02d61-tick-orange.svg" width="16" height="16" alt="Yes" />|<img src="https://assets.ubuntu.com/v1/c4b02d61-tick-orange.svg" width="16" height="16" alt="Yes" />|<img src="https://assets.ubuntu.com/v1/c4b02d61-tick-orange.svg" width="16" height="16" alt="Yes" />|
 |FIPS-certified cryptographic modules|<img src="https://assets.ubuntu.com/v1/c4b02d61-tick-orange.svg" width="16" height="16" alt="Yes" />|<img src="https://assets.ubuntu.com/v1/c4b02d61-tick-orange.svg" width="16" height="16" alt="Yes" />|<img src="https://assets.ubuntu.com/v1/c4b02d61-tick-orange.svg" width="16" height="16" alt="Yes" />|
 |Common Criteria|<img src="https://assets.ubuntu.com/v1/c4b02d61-tick-orange.svg" width="16" height="16" alt="Yes" />|<img src="https://assets.ubuntu.com/v1/c4b02d61-tick-orange.svg" width="16" height="16" alt="Yes" />|<img src="https://assets.ubuntu.com/v1/c4b02d61-tick-orange.svg" width="16" height="16" alt="Yes" />|
-=======
-|Extended Security Maintenance|<img src="https://assets.ubuntu.com/v1/c4b02d61-tick-orange.svg" width="16" height="16" alt="Yes" />|<img src="https://assets.ubuntu.com/v1/c4b02d61-tick-orange.svg" width="16" height="16" alt="Yes" />|<img src="https://assets.ubuntu.com/v1/c4b02d61-tick-orange.svg" width="16" height="16" alt="Yes" />|
-|Service applies to all guests on host|<img src="https://assets.ubuntu.com/v1/c4b02d61-tick-orange.svg" width="16" height="16" alt="Yes" />|<img src="https://assets.ubuntu.com/v1/c4b02d61-tick-orange.svg" width="16" height="16" alt="Yes" />|<img src="https://assets.ubuntu.com/v1/c4b02d61-tick-orange.svg" width="16" height="16" alt="Yes" />|
-|10x5 phone and ticket support| |<img src="https://assets.ubuntu.com/v1/c4b02d61-tick-orange.svg" width="16" height="16" alt="Yes" />|<img src="https://assets.ubuntu.com/v1/c4b02d61-tick-orange.svg" width="16" height="16" alt="Yes" />|
-|Ubuntu Legal Assurance programme| |<img src="https://assets.ubuntu.com/v1/c4b02d61-tick-orange.svg" width="16" height="16" alt="Yes" />|<img src="https://assets.ubuntu.com/v1/c4b02d61-tick-orange.svg" width="16" height="16" alt="Yes" />|
-|OpenStack & Kubernetes Support| |<img src="https://assets.ubuntu.com/v1/c4b02d61-tick-orange.svg" width="16" height="16" alt="Yes" />|<img src="https://assets.ubuntu.com/v1/c4b02d61-tick-orange.svg" width="16" height="16" alt="Yes" />|
-|FIPS-certified cryptographic modules| |<img src="https://assets.ubuntu.com/v1/c4b02d61-tick-orange.svg" width="16" height="16" alt="Yes" />|<img src="https://assets.ubuntu.com/v1/c4b02d61-tick-orange.svg" width="16" height="16" alt="Yes" />|
-|Common Criteria| |<img src="https://assets.ubuntu.com/v1/c4b02d61-tick-orange.svg" width="16" height="16" alt="Yes" />|<img src="https://assets.ubuntu.com/v1/c4b02d61-tick-orange.svg" width="16" height="16" alt="Yes" />|
-|24x7 phone and ticket support| | |<img src="https://assets.ubuntu.com/v1/c4b02d61-tick-orange.svg" width="16" height="16" alt="Yes" />|
-
-| |Essential|Standard|Advanced|
-|----------------|:---------:|:--------:|:--------:|
-|Severity Level 1 response time SLA||2 Business Hours|1 Hour|
-|Severity Level 2 response time SLA||4 Business Hours|4 Business Hours|
-|Severity Level 3 response time SLA||10 Business Hours|6 Business Hours|
-|Severity Level 4 response time SLA||20 Business Hours|10 Business Hours|
->>>>>>> baf1dcb9
 
 |Benefits        |Essential|Standard|Advanced|
 |----------------|:---------:|:--------:|:--------:|
 |Ubuntu guest coverage|<img src="https://assets.ubuntu.com/v1/c4b02d61-tick-orange.svg" width="16" height="16" alt="Yes" />|<img src="https://assets.ubuntu.com/v1/c4b02d61-tick-orange.svg" width="16" height="16" alt="Yes" />|<img src="https://assets.ubuntu.com/v1/c4b02d61-tick-orange.svg" width="16" height="16" alt="Yes" />|
 |Ubuntu Legal Assurance| |<img src="https://assets.ubuntu.com/v1/c4b02d61-tick-orange.svg" width="16" height="16" alt="Yes" />|<img src="https://assets.ubuntu.com/v1/c4b02d61-tick-orange.svg" width="16" height="16" alt="Yes" />|
 
-<<<<<<< HEAD
 |Support        |Essential|Standard|Advanced|
 |----------------|:---------:|:--------:|:--------:|
 |Knowledge base|<img src="https://assets.ubuntu.com/v1/c4b02d61-tick-orange.svg" width="16" height="16" alt="Yes" />|<img src="https://assets.ubuntu.com/v1/c4b02d61-tick-orange.svg" width="16" height="16" alt="Yes" />|<img src="https://assets.ubuntu.com/v1/c4b02d61-tick-orange.svg" width="16" height="16" alt="Yes" />|
@@ -65,41 +46,8 @@
 |Severity Level 2 SLA| |4 Business Hours|4 Business Hours|
 |Severity Level 3 SLA| |10 Business Hours|6 Business Hours|
 |Severity Level 4 SLA| |20 Business Hours|10 Business Hours|
-=======
-<h2 id="uasd-ua-essential">Ubuntu Advantage Essential</h2>
-
-As an Ubuntu Advantage Essential customer, you are entitled to the following benefits and services with respect to the hosts for which you purchase the Ubuntu Advantage Essential services, and the guests running on those hosts:
-
-1. <h4>Self-service customer care portal and knowledge base. </h4><br />
-Self-service access to the Canonical support portal which includes access to the knowledge base.
-2. <h4>Landscape Management. </h4><br />
-Access to the Landscape SaaS systems management tool is included with all support offerings, unless otherwise noted.
-3. <h4>Kernel Livepatch Service</h4>
-    1. The Kernel Livepatch Service includes a licence to use Canonical’s kernel livepatch daemon, access to available kernel livepatches, and support for livepatches on all systems covered by Livepatch for which the livepatching features are available.
-    2. The Kernel Livepatch Service provides livepatches for selected High and Critical kernel CVEs. Note that some CVEs may be ineligible for livepatching due to technical limitations within the livepatching system or for other reasons.
-    3. The Kernel Livepatch Service does not provide kernel bug fixes as kernel livepatches.
-    4. Specific kernel versions are not guaranteed to receive livepatches indefinitely.  For technical or other reasons, the creation of new livepatches may be discontinued for specific kernel versions at Canonical’s discretion.
-    5. The Kernel Livepatch Service is available for generic and low latency 64-bit Intel/AMD kernels starting with the 4.4 kernel.
-    6. Only the default LTS kernel is available for livepatching. This includes  its backport as the last HWE kernel to the previous LTS release.
-4. <h4>Extended Security Maintenance</h4>
-     1. Extended Security Maintenance provides available High and Critical CVE fixes for a number ofserver packages in the Ubuntu Main Repository. A complete list of packages included in Extended Security Maintenance for a given release can be found at: [https://wiki.ubuntu.com/SecurityTeam/ESM/](https://wiki.ubuntu.com/SecurityTeam/ESM/)
-     2. Extended Security Maintenance is only included for 64-bit x86 AMD/Intel installations.
-     3. Extended Security Maintenance does not provide:
-        1. Bug fixes for packages in the end of life release, unless a bug was created by an Extended Security Maintenance security update
-        2. Security fixes for packages not found in the Maintained Packages list.
-        3. Security fixes for CVE’s that are not High or Critical
-     4. Extended Security Maintenance does not guarantee secure software or fixes to all High or Critical CVEs.
-5. <h4 id="uasd-fips">FIPS-certified cryptographic modules</h4>
-     1. Access to FIPS compliant binaries are included in UA for Infrastructure Advanced or individually on a per node basis.
-     2. Access to packages (when available) sufficient for compliance with the FIPS 140-2 Level 1 standard when used with Ubuntu on certain Intel x86_64, IBM POWER8 and IBM Z hardware.
-     3. Licences to such packages, to the extent not already licensed under open source software licences.
-6. <h4>Common Criteria</h4>
-     1. Access to packages and scripts (when available) sufficient for compliance with the Common Criteria EAL2 standard when used with Ubuntu on certain Intel x86_64, IBM POWER8 and IBM Z hardware.
-     2. Licences to such packages, to the extent not already licensed under open source software licences.
->>>>>>> baf1dcb9
-
-
-<<<<<<< HEAD
+
+
 
 <div class="p-top"><a href="#" class="p-top__link">Back to top</a></div>
 
@@ -193,109 +141,13 @@
             5. For any deployment of the [Charmed Distribution of Kubernetes](#charmed-k8s) carried out by Canonical while under contract for a deployment, which result in the customisation of any Charms, the customisation will be supported for 90 days after completion of the deployment.
          1. Unless Full-Stack Support requirements are met, support is limited to:
             1. The software packages and [Charms](#charm) necessary for running the [Charmed Distribution of Kubernetes](#charmed-k8s).
-=======
-<h2 id="uasd-ua-standard">Ubuntu Advantage Standard</h2>
-
-As an Ubuntu Advantage Standard customer, you are entitled to all of the benefits and services described under the Ubuntu Advantage Essential section above, and in addition are entitled to the following benefits and services with respect to the hosts for which you purchase the Ubuntu Advantage Standard services, and the guests running on those hosts:
-
-1. <h4>24x5 phone and ticket support for all packages in Ubuntu main  and Canonical-maintained packages in backports and universe as well as packages in the Ubuntu Cloud Archive.</h4>
-    1. **Releases.** Canonical will provide support for installation, configuration, maintenance, and management of any standard release of Ubuntu when installed using official sources and within its product life cycle, including any applicable Extended Security Maintenance term. The life cycle for each version of Ubuntu is specified here: [https://www.ubuntu.com/about/release-cycle](/about/release-cycle).
-    2. **Hardware** Ubuntu Certified hardware has passed Canonical’s extensive testing and review process. More information about the Ubuntu certification process and a list of certified hardware can be found on the Ubuntu Certification page: [http://www.ubuntu.com/certification/](/certification/). The services apply only with respect to customer’s hardware which has been certified. In the event a customer requests the services with respect to hardware which is not certified, Canonical will use reasonable efforts to provide support services, but may not adhere to the obligations described in this service description.
-    3. **Packages**
-        1. This service only applies to packages found in the Ubuntu Main Repository and Canonical-owned packages in the Universe Repository and the “proposed” and “backports” repository pockets.
-        2. The supported packages from the Universe Repository include, but may not be limited to, Juju packages, MAAS packages, the nova-conductor package, and their dependencies to the extent used in connection with those packages.
-        3. This service is not provided for any packages that have been modified from the version in the Ubuntu archives.
-    4. **Kernels**
-        1. The kernel provided initially in the release of a Long Term Support (LTS) version of Ubuntu is supported for the entire lifecycle[\[a\]](#cmnt1) of the LTS.
-        2. Hardware enablement (HWE) kernels provide support for newer hardware in an LTS release and are released in conjunction with the non-LTS Ubuntu releases. HWE kernels are supported until the next LTS point release.
-        3. More information about kernel support can be found at [https://www.ubuntu.com/about/release-cycle](/about/release-cycle)
-        4. Access to Canonical Livepatch Service is included with all support offerings, unless otherwise noted.
-    5. **Landscape**
-    All Landscape products, including Landscape on-premises (when purchased) are fully supported.
-2. <h4>OpenStack & Kubernetes Support. Canonical will provide the support set out in the section below:</h4>
-    1. Support for OpenStack
-        1. OpenStack software support depends on the Ubuntu release deployed on the underlying Nodes:
-          1. The version of OpenStack provided initially in the release of a Long Term Support (LTS) version of Ubuntu is supported for the entire lifecycle of that Ubuntu version.
-          2. Releases of OpenStack released after an LTS version of Ubuntu are available in the Ubuntu Cloud Archive. Each OpenStack release in the Ubuntu Cloud Archive is supported on an Ubuntu LTS version for a minimum of 18 months from the release date of the Ubuntu version that included the applicable OpenStack version.
-          3. The OpenStack release support schedule is available here https://www.ubuntu.com/about/release-cycle
-      2. OpenStack support is provided at the Advanced response times.
-      3. OpenStack support requires all Nodes that participate in the OpenStack Cloud  to be covered under an active support agreement.
-      4. Full Stack support requirements:
-          1. In addition to the requirements set out above, hardware must meet the minimum criteria for Charmed OpenStack.
-          2. The OpenStack Cloud was deployed via a Foundation OpenStack Build or was validated through a Cloud Validation engagement.
-          3. Full Stack support includes:
-              1. Support for the Charms deployed.
-              2. For any deployments under contract with Canonical, which results in customisation of any Charms, customisation will be valid for 90 days after the official release of the Charm which includes the customisations.
-              3. Support is included for all packages required to run OpenStack as deployed.
-              4. Upgrades of OpenStack components as part of the regular Ubuntu LTS maintenance cycle.
-              5. Upgrades between versions of OpenStack (for instance, from OpenStack Newton to Mitaka) or LTS versions of Ubuntu (for instance, from Ubuntu 14.04 LTS to Ubuntu 16.04 LTS), Juju and MAAS are supported as long as the upgrade is performed following a documented process as specified by Canonical as part of the Foundation OpenStack Build or Cloud Validation Package.
-              6. Addition of new cloud Nodes and replacement of existing Nodes with new Nodes of equivalent capacity are both supported.
-              7. Full Stack Support excludes customisations which are not considered Valid Customisations.
-          5. OpenStack clouds not deployed through a Foundation OpenStack Build or validated using the Cloud Validation Package are limited to Bug-fix Support.
-          6. OpenStack support does not include support beyond Bug-fix Support during the deployment or configuration of an OpenStack cloud.
-          7. Charms:
-              1. Each Charm version is supported for one year from the release date.
-              2. Canonical will not provide support for any Charms that have been modified from the supported version found in in the page at https://wiki.ubuntu.com/OpenStack/OpenStackCharms
-          8. Canonical will provide support for 12 TB of usable storage per Node with Ceph or Swift storage exposed to the OpenStack cluster. This allowance can be used for Ceph, Swift, or a combination of these. If the number of these Nodes exceeds the number of compute Nodes in the covered OpenStack cluster, the supported Ceph and Swift storage will be limited to 12 TB per compute Node in the cluster.
-          9. Ubuntu Advantage OpenStack includes a licence to use available Canonical provided Microsoft-certified drivers in Windows Guest instances.
-          10. OpenStack support excludes:
-              1. Support for workloads other than those required to run an OpenStack deployment.
-              2. Support for guest instances other than Cloud Guests.
-    2. Support for Kubernetes
-        1. Kubernetes support as part of Ubuntu Advantage for Infrastructure is offered at the Advanced response times.
-        2. Full Stack support requirements:
-            1. Deployment of Charmed Distribution of Kubernetes (CDK) in at at least the minimum deployment configuration, or a kubeadm-deployed cluster of unmodified upstream Kubernetes binaries as published by the CNCF deployed on Ubuntu as base OS.
-            2. Highly-Available control plane either deployed using Charms in the CDK reference architecture or in a similar fashion using kubeadm.
-            3. Support must be purchased for all nodes in the supported Kubernetes cluster.
-            4. Supported versions of Kubernetes include the current stable minor release and the two most recent minor releases in the stable release channel. Additional information can be found at: https://github.com/juju-solutions/bundle-canonical-kubernetes/wiki/Supported-Kubernetes-Versions
-            5. For any deployment of the Charmed Distribution of Kubernetes carried out by Canonical while under contract for a deployment, which result in the customisation of any Charms, the customisation will be supported for 90 days after completion of the deployment.
-        3. Unless Full-Stack Support requirements are met, support is limited to:
-            1. The software packages and Charms necessary for running the Charmed Distribution of Kubernetes.
->>>>>>> baf1dcb9
             2. The software packages available from apt.kubernetes.io and Kubernetes clusters deployed using kubeadm.
-<<<<<<< HEAD
-            3. Bug-fix support in the supplied software artifacts by Canonical.
-<<<<<<< HEAD
-<<<<<<< HEAD
-4. <h4 id="uasd-fips">FIPS-certified cryptographic modules</h4>
-    1. Access to FIPS compliant binaries are included in UA for Infrastructure Advanced or individually on a per node basis.
-    2. Access to packages (when available) sufficient for compliance with the FIPS 140-2 Level 1 standard when used with Ubuntu on certain Intel x86_64, IBM POWER8 and IBM Z hardware.
-    3. Licences to such packages, to the extent not already licensed under open source software licences.
-5. <h4>Common Criteria</h4>
-    1. Access to packages and scripts (when available) sufficient for compliance with the Common Criteria EAL2 standard when used with Ubuntu on certain Intel x86_64, IBM POWER8 and IBM Z hardware.
-    2. Licences to such packages, to the extent not already licensed under open source software licences.
-=======
-3. <h4>Ubuntu Legal Assurance programme</h4><br />
-The customer is entitled to participate in the Ubuntu Assurance Programme, subject to its terms and conditions. Canonical may update the Assurance Programme and its terms periodically. The current Ubuntu Assurance Programme and its IP indemnification terms are available at Canonical’s Ubuntu Assurance page: [https://www.ubuntu.com/legal/ubuntu-advantage/assurance](/legal/ubuntu-advantage/assurance)
-=======
-3. <h4>Ubuntu Legal Assurance programme</h4><br />
-The customer is entitled to participate in the Ubuntu Assurance Programme, subject to its terms and conditions. Canonical may update the Assurance Programme and its terms periodically. The current Ubuntu Assurance Programme and its IP indemnification terms are available at Canonical’s Ubuntu Assurance page: [https://www.ubuntu.com/legal/ubuntu-advantage/assurance](/legal/ubuntu-advantage/assurance)
-
-<div class="p-top"><a href="#" class="p-top__link">Back to top</a></div>
-
-<h2 id="uasd-ua-advanced">Ubuntu Advantage Advanced</h2>
-
-As an Ubuntu Advantage Advanced customer, you are entitled to all of the benefits and services described under the Ubuntu Advantage Essential and Standard sections above, and in addition are entitled to the following benefits and services with respect to the hosts for which you purchase the Ubuntu Advantage Advanced services, and the guests running on those hosts:
-
-1. <h4>24x7 phone and ticket support</h4><br />
-Support is provided as for as in the “Ubuntu Advantage Standard” section above, but on a 24x7 basis.
->>>>>>> baf1dcb9
-
-<div class="p-top"><a href="#" class="p-top__link">Back to top</a></div>
-=======
             3. [Bug-fix Support](#bug-fix-support) in the supplied software artifacts by Canonical.
    1. Ubuntu Legal Assurance programme. The customer is entitled to participate in the Ubuntu Assurance Programme, subject to its terms and conditions. Canonical may update the Assurance Programme and its terms periodically. The current Ubuntu Assurance Programme and its IP indemnification terms are available at Canonical’s Ubuntu Assurance page: [www.ubuntu.com/legal/ubuntu-advantage/assurance](/legal/ubuntu-advantage/assurance)
->>>>>>> Updated uasd page again
 
 
    <div class="p-top"><a href="#" class="p-top__link">Back to top</a></div>
 
-<<<<<<< HEAD
-1. <h4>24x7 phone and ticket support</h4><br />
-Support is provided as for as in the “Ubuntu Advantage Standard” section above, but on a 24x7 basis.
->>>>>>> Update uasd page - ua4i
-=======
->>>>>>> Updated uasd page again
 
    <h2 id="uasd-managed-services">Managed Services</h2>
 
