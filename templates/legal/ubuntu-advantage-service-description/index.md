---
wrapper_template: "legal/ubuntu-advantage-service-description/_base_legal_markdown.html"
context:
  title: "Ubuntu Advantage service description"
  description: "Detailed description and explanation of the benefits and services you receive as an Ubuntu Advantage customer."
markdown_includes:
  pricing_table: "shared/_ubuntu-advantage-service-description.html"
---

# Ubuntu Advantage service description

**Valid since 17 September 2021**

As an Ubuntu Advantage (**UA**) customer, you are entitled to the following coverage, depending on the appropriate package (Essential, Standard or Advanced) on a per-machine basis. Each subscription can cover either Infrastructure-only (**UA Infra**), Applications-only (**UA Apps**), or both Infrastructure and Applications (**Ubuntu Pro**) for:

1. **Physical server:** A subscription attached to a physical host running Ubuntu or a Covered Hypervisor. If all physical hosts in the Environment are attached, then UA subscription also covers all Ubuntu guests on those hosts
2. **VM:** A subscription attached to a Virtual Machine running on a Covered Hypervisor or [Ubuntu Certified Public Cloud](https://www.ubuntu.com/public-cloud)
3. **Desktop:** A subscription limited to Desktop use-cases. It covers packages in the base Ubuntu desktop image as well as packages necessary for basic network authentication and connectivity using sssd, winbind, network-manager, and network-manager plugin. It also covers support (Standard or Advanced) for Ubuntu distribution for [Windows Subsystem for Linux](https://ubuntu.com/wsl) (WSL) and developer tools such as MicroK8s

Each subscription can be purchased at one of three levels - **Essential, Standard or Advanced. **Unless otherwise stated, a subscription will be Essential. Detailed pricing can be found at: https://ubuntu.com/pricing

{{ pricing_table | safe }}

<div class="p-top"><a href="#" class="p-top__link">Back to top</a></div>

<h2 id="uasd-essential">Essential</h2>

As an Essential customer, you are entitled to the following:

1. <span id="uasd-esm">Extended Security Maintenance (ESM)<span>
    1. ESM provides available High and Critical CVE fixes for a number of packages, as specified below
    2. ESM is only included for 64-bit x86 AMD/Intel installations
<<<<<<< HEAD
    3. Both UA Infra and UA Apps cover packages in the Ubuntu Main repository between [End of Standard Support and End of Life](https://wiki.ubuntu.com/Releases) 
=======
    3. Both UA Infra and UA Apps cover packages in the Ubuntu Main repository between [End of Standard Support and End of Life](https://wiki.ubuntu.com/Releases)
>>>>>>> e46dd3c4
    4. UA Apps also covers packages in the Ubuntu Universe repository between the [Release date and End of Life](https://wiki.ubuntu.com/Releases)
    5. ESM does not provide:
        1. Bug fixes, unless a bug was created by an ESM security fix
        2. Security fixes for CVEs that are not High or Critical
        3. A guarantee to fix all High or Critical CVEs
2. Other security fixes
<<<<<<< HEAD
    6. For  UA Infra only: security fixes for OpenStack, Ceph, MAAS 
=======
    6. For  UA Infra only: security fixes for OpenStack, Ceph, MAAS
>>>>>>> e46dd3c4
    7. The scope of security fixes for each of those products is described in their respective sections below
3. <a id="uasd-certified" href="/security/certifications">Certified components for compliance, hardening and audit</a>
    8. Essential customers are entitled to access the following components
        4. FIPS 140-2 Level 1 certified modules for Ubuntu 20.04 LTS, 18.04 LTS and 16.04 LTS
        5. Common Criteria EAL2 for Ubuntu 18.04 LTS and 16.04 LTS
<<<<<<< HEAD
        6. Access to certified CIS Benchmark tooling Level 1 and 2 for Ubuntu 20.04 LTS, 18.04 LTS and 16.04 LTS 
4. <a id="uasd-landscape" class="p-link--external" href="https://landscape.canonical.com/">Landscape</a>[]() and knowledge base access
    9. Access to Canonical’s Landscape systems management and the knowledge base 
=======
        6. Access to certified CIS Benchmark tooling Level 1 and 2 for Ubuntu 20.04 LTS, 18.04 LTS and 16.04 LTS
4. <a id="uasd-landscape" class="p-link--external" href="https://landscape.canonical.com/">Landscape</a>[]() and knowledge base access
    9. Access to Canonical’s Landscape systems management and the knowledge base
>>>>>>> e46dd3c4
5. <a id="uasd-livepatch" class="p-link--external" href="/livepatch">Kernel Livepatch</a>
    10. Access to Canonical’s kernel livepatch client and security livepatches for selected High and Critical kernel CVEs
    11. Kernel Livepatch may provide non-security bug fixes as kernel livepatches
    12. Only the [default LTS kernel](https://ubuntu.com/about/release-cycle) is available for livepatching. This includes its backport as the last HWE kernel to the previous LTS release
    13. Access to Canonical’s Livepatch on-prem server

<div class="p-top"><a href="#" class="p-top__link">Back to top</a></div>

<h2 id="uasd-standard-and-advanced">Standard and Advanced</h2>

As a Standard or Advanced customer, you are entitled to all of the benefits of the Essential customer plus:

1. <span id="uasd-support-levels">Support levels</span>:
<<<<<<< HEAD
    1. Standard: 24x5 phone and ticket support, or 
=======
    1. Standard: 24x5 phone and ticket support, or
>>>>>>> e46dd3c4
    2. Advanced: 24x7 phone and ticket support
2. <span id="uasd-infra-and-apps">Support - UA Infra and UA Apps</span>:
    3. <span id="uasd-ubuntu-releases">Ubuntu Releases</span>
        1. Support for installation, configuration, maintenance, and troubleshooting and usage of any standard release of Ubuntu when installed using official sources and within [its life cycle](https://www.ubuntu.com/about/release-cycle). Bug-fix support is not offered during the ESM period
    4. <span id="uasd-certified-hardware">Certified Hardware</span>
        2. Ubuntu Certified hardware has passed Canonical’s extensive testing and review process. More information about the Ubuntu certification process and a list of certified hardware can be found on the Ubuntu Certification page: [http://www.ubuntu.com/certification/](http://www.ubuntu.com/certification/)
        3. Full support applies only with respect to customer’s hardware which has been certified. In the event a customer requests the services with respect to hardware which is not certified, Canonical will use reasonable efforts to provide support services, but may not adhere to the obligations described in this service description
    5. <span id="uasd-packages-and-kernels">Packages, kernels and Landscape support scope</span>
        4. Canonical maintained packages in Ubuntu Main repository including the “proposed” and “backports” repository pockets
        5. Packages in the Ubuntu Cloud Archive
        6. Canonical maintained Snap packages and Charms
        7. This service is not provided for any packages that have been modified from the supported version
<<<<<<< HEAD
        8. [Supported Kernels](https://ubuntu.com/about/release-cycle#Ubuntu%20kernel%20release%20cycle) 
        9. Landscape 
    6. <span id="uasd-kubernetes">Kubernetes</span>
        10. <span id="uasd-kubernetes-cluster">Kubernetes cluster Full-Stack Support requirements</span>:
            1. Deployment of: 
                1. Charmed Kubernetes in at least the minimum deployment configuration, or 
                2. a kubeadm-deployed cluster of unmodified upstream Kubernetes binaries as published by the CNCF deployed on Ubuntu as base OS validated by Canonical, or  
=======
        8. [Supported Kernels](https://ubuntu.com/about/release-cycle#Ubuntu%20kernel%20release%20cycle)
        9. Landscape
    6. <span id="uasd-kubernetes">Kubernetes</span>
        10. <span id="uasd-kubernetes-cluster">Kubernetes cluster Full-Stack Support requirements</span>:
            1. Deployment of:
                1. Charmed Kubernetes in at least the minimum deployment configuration, or
                2. a kubeadm-deployed cluster of unmodified upstream Kubernetes binaries as published by the CNCF deployed on Ubuntu as base OS validated by Canonical, or
>>>>>>> e46dd3c4
                3. [MicroK8s](https://microk8s.io/)
            2. Highly-Available control plane either deployed using Charms in the Charmed Kubernetes reference architecture or in a similar fashion using kubeadm
            3. Support must be purchased for all Nodes in the supported Kubernetes cluster
            4. Supported versions of Kubernetes include:
                4. Standard or Advanced Support for N-2 releases in the stable release channel
                5. ESM security patching for N-4 releases in the stable release channel
            5. For any deployment of Charmed Kubernetes carried out by Canonical while under contract for a deployment, which results in the customisation of any Charms, the customisation will be supported for 90 days after completion of the deployment
        11. <span id="uasd-kubernetes-support">Limited Kubernetes Support</span>
            6. Unless the Full-Stack Support requirements set out above are met, support is limited to Bug-fix Support for:
                6. The software packages and Charms necessary for running Charmed Kubernetes
                7. Kubernetes clusters deployed using kubeadm utilising the software packages available from apt.kubernetes.io
3. <span id="uasd-infra-only">Support - UA Infra only</span>:
    7. <span id="uasd-openstack">OpenStack</span>
        12. OpenStack software support depends on the Ubuntu release deployed on the underlying Nodes:
            7. The [version of OpenStack provided initially in the release of a LTS version of Ubuntu ](https://www.ubuntu.com/about/release-cycle )is supported for the entire lifecycle of that Ubuntu version
            8. Releases of OpenStack released after an LTS version of Ubuntu are available in the Ubuntu Cloud Archive. Each OpenStack release in the Ubuntu Cloud Archive is supported on an Ubuntu LTS version for a minimum of 18 months from the release date of the Ubuntu version that included the applicable OpenStack version
        13. OpenStack support requires all Nodes that participate in the OpenStack Cloud to be covered under an active support agreement
        14. OpenStack support includes access to use available Canonical provided Microsoft-certified drivers in Windows Guest instances
        15. <span id="uasd-full-openstack-support">Full OpenStack support</span>
            9. Requirements:
                8. In addition to the requirements set out above, hardware must meet the [minimum criteria](https://assets.ubuntu.com/v1/193373c7-canonical-foundation-cloud-requirements-2018-07-18.pdf) for Charmed OpenStack
                9. The OpenStack Cloud was deployed via a Private Cloud Build or was validated through a Cloud Validation engagement
            10. Scope:
                10. Support for the Charms deployed
                11. For any deployments under contract with Canonical, which results in customisation of any Charms, customisation will be valid for 90 days after the official release of the Charm which includes the customisations
                12. Support is included for all packages required to run OpenStack as deployed
                13. Upgrades of OpenStack components as part of the regular Ubuntu LTS maintenance cycle
                14. Upgrades between versions of OpenStack or LTS versions of Ubuntu, Juju and MAAS are supported as long as the upgrade is performed following a documented process as specified by Canonical as part of the Private Cloud Build or Cloud Validation Package
                15. Addition of new cloud Nodes and replacement of existing Nodes with new Nodes of equivalent capacity are both supported
        16. <span id="uasd-limited-openstack-support">Limited OpenStack support</span>
            11. OpenStack clouds not deployed through a [Private Cloud Build](https://ubuntu.com/pricing/consulting) or validated using the Cloud Validation Package are limited to Bug-fix Support
            12. OpenStack support does not include support beyond Bug-fix Support during the deployment or configuration of an OpenStack cloud
        17. <span id="uasd-exclusions">Exclusions</span>
            13. Full Stack Support excludes customisations which are not considered Valid Customisations
            14. Support for workloads other than those required to run an OpenStack deployment
            15. Support for Guest Instances other than Cloud Guests
    8. <span id="uasd-charms-support">Charms support</span>
        18. Each Charm version is supported for one year from the release date
<<<<<<< HEAD
        19. Canonical will not provide support for any Charms that have been modified from the [supported version](https://wiki.ubuntu.com/OpenStack/OpenStackCharms ) 
=======
        19. Canonical will not provide support for any Charms that have been modified from the [supported version](https://wiki.ubuntu.com/OpenStack/OpenStackCharms )
>>>>>>> e46dd3c4
    9. <span id="uasd-storage-support">Storage support</span>
        20. Canonical will provide support for 72TB of raw storage per storage node with Ceph or Swift storage exposed to the OpenStack cluster. This allowance can be used for Ceph, Swift, or a combination of these. Please note that only storage Nodes count towards the 72TB free tier of raw storage per node
        21. If the Node allowance is exceeded, [additional Storage Support](https://ubuntu.com/pricing/infra) needs to be acquired
        22. Customers who have purchased Storage Support for an unlimited amount of storage are limited to support in a single Ceph Cluster or Swift Cluster
    10. <span id="uasd-maas-support">MAAS support</span>
        23. In order to be eligible for MAAS support, all Nodes connected to a MAAS deployment need to be covered under a MAAS support agreement or UA Infra
        24. MAAS support needs to be purchased for [all nodes not covered under UA Infra](https://maas.io/) to remain eligible for MAAS support
        25. Versions of MAAS are supported on an LTS version of Ubuntu for a period of one year from the date it is released
        26. <span id="uasd-maas-support-scope">MAAS support scope</span>:
            16. Support for the ability to boot machines using operating system images provided by Canonical
            17. Support for the tooling required to convert certified operating system images not provided by Canonical into MAAS images
        27. <span id="uasd-out-of-scope">Out of scope</span>. MAAS support does not provide:
            18. Support for workloads, packages and service components other than those required to run a MAAS deployment
            19. Support for the Nodes deployed using MAAS but not covered under UA Infra
            20. Support for design and implementation details of a MAAS deployment
            21. Access to Landscape and Canonical Livepatch Service for machines deployed with MAAS
    11. <span id="uasd-ubuntu-assurance-program">Ubuntu Assurance Program</span>
        28. UA Standard and Advanced customers are entitled to the [Ubuntu Assurance Programme](http://www.ubuntu.com/legal/ubuntu-advantage/assurance). Canonical may update the Assurance Programme and its terms periodically
4. <span id="uasd-apps-only">Support - UA Apps only</span>
    12. Canonical will provide phone and ticket support to the Applications as listed at: https://ubuntu.com/support


<h2 id="uasd-support-exclusions">Support exclusions</h2>

1. The UA Infra, VM and UA Apps services do not include support for Hypervisor, OpenStack, MAAS, Ceph or Swift storage. They also do not include providing native images for a chosen hypervisor
2. Ubuntu Pro Desktop support does not provide:
    1. Dual-booting (cohabitating with other operating systems)
    2. Peripherals which are not certified to work with Ubuntu
    3. Community flavours of Ubuntu
    4. Support for architectures other than x86_64

<div class="p-top"><a href="#" class="p-top__link">Back to top</a></div>

<h2 id="uasd-add-ons">Add Ons</h2>

<h3 id="uasd-managed-services">Managed Services</h3>

1. Managed Services are an add-on to UA Infra Advanced or UA Apps Advanced customers. When added on, Canonical will manage the Environment as described below. Guests Instance running in the Environment receive the Ubuntu Advantage subscriptions and support
2. Following Canonical’s building and initialising of the Environment (subject to separate service engagement), the Managed Service will re-deploy the Environment to reset credentials and validate the deployment process. The Managed Service will also provide documentation providing further detail on the working relationship with Canonical. Additional services can be offered subject to purchasing Professional Support Services (as listed in the section below)
<<<<<<< HEAD
3. The Managed Service will remotely operate, monitor, and manage the Environment. Concrete examples include: 
=======
3. The Managed Service will remotely operate, monitor, and manage the Environment. Concrete examples include:
>>>>>>> e46dd3c4
    1. backing up and restoring of the management infrastructure suite
    2. hardware and software failure monitoring and alerting
    3. capacity and performance reporting
    4. security patching and bug fixing
    5. scaling to deal with changes in demand
    6. version upgrades and data migration
    7. administrator credential management
    8. operational monitoring and addressing issues of performance, capacity and alerting
    9. patching and updates. The Managed Service will install applicable (e.g. security) patches and updates from the Ubuntu Cloud Archive to:
        1. The Ubuntu operating system
        2. OpenStack or Kubernetes and its dependencies
        3. OpenStack or Kubernetes Charms
        4. Other software deployed as part of the Environment
    10. Administrative access. The Managed Service will provide the customer with access to the following applications and/or services:
        5. The OpenStack or Kubernetes dashboard, API and CLI
        6. Landscape (restricted to read only access)
        7. Monitoring and logging system (restricted to read only access)
        8. Only Canonical will have login access to Environment Nodes
    11. Environment size. The Managed Service will add or remove Nodes from the Environment as requested by the customer through a support ticket, provided that the Environment does not go under the Minimum Size Requirement. All Environment Nodes must be covered under the service, so additional fees may apply
    12. Ubuntu, OpenStack and Kubernetes upgrades. The Managed Service will ensure the customer’s Environment remains on a supported LTS version of Ubuntu and OpenStack and/or Kubernetes
    13. Project work. The Managed Service will provide planned upgrades and maintenance Monday to Friday during Canonical working days
    14. Managed Apps. Canonical will manage Applications from its [managed applications portfolio](https://ubuntu.com/managed/apps). Canonical will expose only API and other user-level interfaces of the Applications
4. Out of scope. The Managed Service does not provide:
    15. For managed OpenStack and managed Kubernetes:
        9. Managing, monitoring, backup or recovery of the operating system, customer generated data and any applications running within Guest Instances or Container Instances
        10. Support for the ability to run Guest Instances using images other than those provided by Canonical
    16. Architectural changes to the Environment
    17. Alternative scheduling of updates or upgrades
    18. Installation of packages or software other than those in the applicable Ubuntu Main Repository or updates to those packages delivered in the Ubuntu Cloud Archive
    19. Unsupported versions of Ubuntu, OpenStack, Kubernetes or applications.
    20. Installation of additional components (e.g. LBaaS, VPNaaS, SDN or SDS) beyond the software installed as part of the building of the Environment
    21. Adherence to the Customer’s Change Management requirements/regulations without a DSE
    22. Integration with Customer’s ticketing system without a TAM
5. Service conclusion. At the end of the service term, the Managed Service will initiate an operational transfer. Operational transfer includes:
    23. hand over of all credentials of the hosts, management software, Landscape and Applications to the customer. The continued operation of Landscape is subject to purchase and agreement of appropriate license terms
    24. coordination of any applicable training (if purchased)
6. Customer dependencies. The Managed Service requires:
    25. credentials to the Infrastructure being used for the Applications in the case in which such infrastructure is not managed by Canonical, i.e. Managed OpenStack
    26. continuous VPN access for Canonical support personnel to the Environment
    27. utilisation parameters per Node to be kept below the maximum specified in the design document provided by Canonical when the Environment is delivered to the customer
    28. the facility where the Environment is hosted to comply with the minimum required measures to function, including but not limited to, connectivity, sufficient power supply, sufficient cooling system, and physical access control to the environment
    29. that the Minimum Size Requirement for the Cloud or Kubernetes cluster is maintained at all times
7. Uptime Service Level
    30. The Managed Service includes the following uptime service levels:
      <table class="p-table" style="width: auto;">
        <thead>
          <tr>
            <th></th>
            <th class="u-align--center">Data plane for customer workloads which are distributed across two Regions</th>
            <th class="u-align--center">Data plane for customer workloads which are in a single Region</th>
            <th class="u-align--center">Control plane (OpenStack/ Kubernetes API, Web UI and CLI)</th>
          </tr>
        </thead>
        <tbody>
          <tr>
            <td>Uptime</td>
            <td class="u-align--center">99.9%</td>
            <td class="u-align--center">99.9%</td>
            <td class="u-align--center">99.9%</td>
          </tr>
        </tbody>
      </table>
    31. Data plane includes:
        11. Virtualisation (for workloads which are architected to not depend on a single compute node)
        12. Storage (block & object)
        13. Network for instances
    32. Downtime must be directly attributable to Canonical in order for it to count against the service level and is measured across a 12 month period. Planned maintenance windows and any requests by the customer are not taken into account when calculating uptime. Planned maintenance is carried out as required by Canonical, Monday to Friday during Canonical working days

<h3 id="uasd-support-services">Professional Support Services</h3>

1. Technical Account Manager (TAM)
    1. Canonical will enhance its support offering by providing a TAM, who will perform the following services for up to 10 hours per week during local Business Hours during the term of service:
        1. Provide support and best-practice advice on platform and configurations covered by the applicable UA services
        2. Participate in review calls every other week at mutually agreed times addressing the customer's operational issues
        3. Organise multi-vendor issue coordination through TSANet or Canonical's direct partnerships where applicable. When the root cause is identified, the TAM will work with the vendor for that sub-system, working to resolve the case through their normal support process
    2. Canonical will hold a quarterly service review meeting with the customer to assess service performance and determine areas of improvement
    3. If required, the TAM may facilitate integration of the Customer’s ticketing system with Canonical’s
    4. The TAM will visit the customer’s site annually for on-site technical review
    5. The TAM is available to respond to support cases during the TAM’s working hours. Outside of such hours, support will be provided per the Ubuntu Advantage Support Process
2. Dedicated Technical Account Manager (DTAM)
    6. Canonical will enhance its support offering by providing a DTAM, who will perform all services provided by TAM and the services listed below during local Business Hours for up to 40 hours per week (subject to Canonical leave policies) during local Business Hours during the term of service:
        4. Act as the primary point of contact for all support requests originating from the customer department for which the DTAM is responsible
        5. Manage support escalations and prioritisation in accordance with Canonical's standard support response definitions and customer needs
        6. Attend applicable Canonical internal training and development activities (in-person and remote)
    7. The DTAM is available to respond to support cases during the DTAM’s working hours. Outside of Business Hours, support will be provided per the Ubuntu Advantage Support Process
    8. If a DTAM is on leave for longer than five consecutive days, Canonical will assign a temporary remote resource to cover the leave period. Canonical will coordinate with the customer with respect to foreseeable DTAM leave
3. Dedicated Support Engineer (DSE)
    9. Canonical will enhance its support offering by providing a DSE, who will perform the following services during local Business Hours for up to 40 hours per week (subject to Canonical leave policies) during the term of service:
        7. Be available onsite as required to meet the customer’s requirements
        8. Understand the products utilised in the customer’s environment that need to be integrated with Canonical’s offerings and assist with those products, to the extent reasonable based on the DSE’s expertise, to ensure the successful usage of offerings from Canonical
        9. Provide support and best-practice advice on platform and configurations covered by the applicable UA services
        10. Act as the primary point of contact for all support requests originating from the customer department for which the DSE is responsible
        11. Act as a Canonical representative for Change Management protocols, in turn defending, coordinating and executing required Changes by Managed Services
        12. Manage support escalations and prioritization in accordance with Canonical's standard support response definitions and customer needs
        13. Participate in regular review calls addressing the customer's operational issues
        14. Organise multi-vendor issue coordination through TSANet or Canonical's direct partnerships where applicable. When the root cause is identified, the DSE will work with the vendor for that sub-system, working to resolve the case through their normal support process
<<<<<<< HEAD
        15. Attend applicable Canonical internal training and development activities 
=======
        15. Attend applicable Canonical internal training and development activities
>>>>>>> e46dd3c4
    10. Canonical will hold a quarterly service review meeting with the customer to assess service performance and determine areas of improvement
    11. The DSE is available to respond to support cases during the DSE’s working hours. Outside of Business Hours, support will be provided per the UA Support Process
    12. If a DSE is on leave for longer than five consecutive business days, Canonical will assign a temporary remote resource to cover the leave period. Canonical will coordinate with the customer with respect to foreseeable DSE leave

<div class="p-top"><a href="#" class="p-top__link">Back to top</a></div>

<h2 id="uasd-support-services-process">UA Support Services Process</h2>

1. Service initiation
    1. Upon commencement of the services, Canonical will provide access for a single technical representative to Landscape, the support portal, and the online knowledge base
    2. The customer, through their initial technical representative, may select their chosen technical representatives who act as primary points of contact for support requests. The customer will receive up to 5 dedicated, personalised credentials for technical representatives per every 500 Nodes under UA support, but not more than a total of 15 credentials
    3. The customer may change their specified technical representatives at any time by submitting a support request via the support portal
2. Submitting support requests
    4. The customer may open a support request once the customer account has been provisioned within the support portal
    5. The customer may submit support cases through the support portal or by contacting the support team by telephone, unless otherwise noted
    6. A support case should consist of a single discrete problem, issue, or request
    7. Cases are assigned a ticket number and responded to automatically. All correspondence not entered directly into the case, including emails and telephone calls, will be logged into the case with a timestamp for quality assurance
    8. When reporting a case, the customer should provide an impact statement to help Canonical determine the appropriate severity level. Customers with multiple concurrent support cases may be asked to prioritize cases according to severity of business impact
    9. The customer is expected to provide all information requested by Canonical as we work to resolve the case
    10. Canonical will keep a record of each case within the support portal enabling the customer to track and respond to all current cases and allowing for review of historical cases
3. Support severity levels
    11. Once a support request is opened, a Canonical support engineer will validate the case information and determine the severity level, working with the customer to assess the urgency of the case
<<<<<<< HEAD
    12. Canonical will work 24/7 or during the applicable Business Hours as described below to provide the customer with a work-around or permanent solution following the severity levels as described below.  As soon as core functionality is available, the severity level will be lowered to the new appropriate severity level. 
=======
    12. Canonical will work 24/7 or during the applicable Business Hours as described below to provide the customer with a work-around or permanent solution following the severity levels as described below.  As soon as core functionality is available, the severity level will be lowered to the new appropriate severity level.
>>>>>>> e46dd3c4
    13. Canonical will use reasonable efforts to respond to support requests made by the customer within the initial response times set forth below, based on the applicable service and severity level, but cannot guarantee a work-around, resolution or resolution time:
      <table class="p-table" style="width: auto;">
        <thead>
          <tr>
            <th>Severity Level</th>
            <th>Description</th>
            <th>Standard initial response time</th>
            <th>Advanced initial response time</th>
          </tr>
        </thead>
        <tbody>
          <tr>
            <td>1</td>
            <td>Core functionality critical impact/Service down</td>
            <td>4 hours, excluding weekends and holidays</td>
            <td>1 hour</td>
          </tr>
          <tr>
            <td>2</td>
            <td>Core functionality severely degraded</td>
            <td>8 Business Hours</td>
            <td>2 hours</td>
          </tr>
          <tr>
            <td>3</td>
            <td>Standard support request</td>
            <td>12 Business Hours</td>
            <td>6 hours</td>
          </tr>
          <tr>
            <td>4</td>
            <td>Non-urgent requests, including cosmetic, informational and feature requests.</td>
            <td>24 Business Hours</td>
            <td>12 hours</td>
          </tr>
        </tbody>
      </table>
4. Customer assistance. Continuous effort support is dependent on the customer being available at all times to assist Canonical, otherwise Canonical may need to reduce the severity level and its ability to respond
5. Hotfixes. To temporarily resolve critical support cases, Canonical may provide a version of the affected software (e.g. package) that applies a patch. Such versions are referred to as “hotfixes”. Hotfixes provided by Canonical are supported for 90 days after the corresponding patch has been incorporated into a release of the software in the Ubuntu Archives. However, if a patch is rejected by the applicable upstream project, the hotfix will no longer be supported and the case will remain open
6. Support language. Canonical will provide the support in English, unless specified otherwise
7. Remote sessions. At the discretion of a Canonical engineer, a remote access service might be offered to access a supported system. In such a case, Canonical will determine which remote access service to use. Canonical engineers do not perform any remote actions on a supported system
8. Ask for a Peer Review. As a normal business practice, Canonical performs peer reviews on a percentage of all cases. Customers can specifically request a peer review on a case within the case comments or by calling the phone number listed in the support portal. An impartial engineer will be assigned to review the case and provide feedback
9. Management escalation. The customer may escalate support issues following the escalation process:
    14. Non-urgent needs. Request a management escalation within the case itself. A manager will be contacted to review the case and post a response within 1 business day
    15. Urgent needs can be escalated to Canonical’s Support & Technical Services Manager by emailing [support-manager@canonical.com](mailto:support-manager@canonical.com). If you require further escalation, email Canonical’s Support & Technical Services Director at [operations-director@canonical.com](mailto:operations-director@canonical.com)

<div class="p-top"><a href="#" class="p-top__link">Back to top</a></div>

<h2 id="uasd-definitions">Definitions</h2>

**Applications:** the supported Applications as set out at [https://ubuntu.com/support](/support) which are built by Canonical or as otherwise agreed with Canonical. Or Managed Applications as described in the Add-ons section, under Managed Services, and at [https://ubuntu.com/managed](https://ubuntu.com/managed). The list of Applications are subject to change without notice

**Bug-fix Support**: support for valid code bugs in supported packages only. This does not include troubleshooting of issues to determine if a bug is present

**Business Hours:** 08:00 - 18:00 Monday - Friday local to the customer’s headquarters unless another location is agreed. All times exclude public holidays

**Ceph Cluster**: a single Ceph installation in a single physical data center and specified by a unique identifier

**Charm:** a set of scripts compatible with Juju application modelling for the purpose of deploying and configuring relationships between software packages

**Charmed Kubernetes:** Kubernetes deployed using Juju and the official Canonical-Kubernetes bundle on bare metal, Cloud Guests, or virtual machines

**Cloud Guest**: a Guest Instance or Container Instance of Ubuntu Server

**Container Instance: **a container instance running in the cluster

**Covered Hypervisor:** any of: KVM | Qemu | Bochs, VMWare ESXi, LXD | LXC, Xen, Hyper-V, VirtualBox, z/VM, Docker. All Nodes in the cluster have to be subscribed to the service in order to benefit from the unlimited VM support

**CVEs (High and Critical):** High and Critical Common Vulnerabilities and Exposures as assessed by the Ubuntu Security Team. More details can be found at https://ubuntu.com/security/cve

**DSE:** a Canonical dedicated support engineer assigned to work full-time for a single customer acting as an extension of the customer’s support organization with a primary focus on integrating and supporting Canonicals offerings within the customer’s environment

**DTAM:** a Canonical support engineer dedicated to work full-time remotely for a single customer

**Environment**: a cloud or cluster, as applicable to the particular service offering

**End of Life: **a date (10 years after the Release Date) on which the Extended Security Maintenance service for an Ubuntu LTS expires

**End of Standard Support: **a date (5 years after the Release Date) on which free standard security maintenance service for the Ubuntu Main repository of an Ubuntu LTS expires

**Extended Security Maintenance (ESM): **an additional scope of security patching service delivered by the Ubuntu Security Team as found at https://ubuntu.com/security/esm. It covers fixes to High and Critical CVE vulnerabilities for up to 10 years and for up to both Ubuntu Main and Ubuntu Universe repositories

**Full Stack Support**: addressing problems pertaining to user and operations-level OpenStack functionality, performance and availability

**Guest Instance**: a virtual machine instance running in the Cloud

**Kubernetes**: the container orchestration software known as “Kubernetes” as distributed by Canonical

**Minimum Size Requirement**: at least 12 host Nodes continuously available for the Cloud or 10 host Nodes continuously available for the Cluster or such other size requirement as agreed with Canonical in writing

**Node**: a Physical Node or Virtual Machine provided to Canonical (or paid for) by the Customer for the purposes of running the Environment.  Any further machines (whether virtual or container) created on top of a Node are not themselves considered to be Nodes

**OpenStack:** the cloud computing software known as “OpenStack” as distributed by Canonical with Ubuntu

**Physical Node:** a single named/managed unit of physical compute infrastructure, essentially the shelf or rack unit. May contain multiple CPU sockets, cores, NICs, Storage controllers/devices

**Region:** a discrete OpenStack environment with dedicated API endpoints that typically shares only the Identity (Keystone) service with other Regions. An OpenStack Region must be contained within a single datacenter.

<<<<<<< HEAD
**Release date: **the general availability release date of an Ubuntu version as found at [https://ubuntu.com/about/release-cycle](https://ubuntu.com/about/release-cycle) 
=======
**Release date: **the general availability release date of an Ubuntu version as found at [https://ubuntu.com/about/release-cycle](https://ubuntu.com/about/release-cycle)
>>>>>>> e46dd3c4

**Swift Cluster:** a single Swift installation in a single physical data center and specified by a unique identifier

**TAM:** a Canonical support engineer who works remotely to personally collaborate with the customer’s staff and management

**Ubuntu Main: **the deb package repository of an Ubuntu identified by Canonical as Ubuntu Main

**Ubuntu Universe:**  the deb package repository of an Ubuntu identified by Canonical as Ubuntu Universe

**Valid Customisations:** configurations made through Horizon or the OpenStack API of the OpenStack Packages. For the avoidance of doubt, valid customizations do not include architectural changes that are not expressly executed or authorized by Canonical. Configuration options set during a Private Cloud Build should be considered critical to the health of the Cloud. Any changes to these may render the cloud unsupported. Requests for changes should be validated by Canonical to ensure continued support

**Virtual Machine (VM):** a virtualized compute instance instantiated on a recognised hypervisor technology (KVM, VMWare ESXi, Openstack or public cloud)

<div class="p-top"><a href="#" class="p-top__link">Back to top</a></div><|MERGE_RESOLUTION|>--- conflicted
+++ resolved
@@ -30,36 +30,22 @@
 1. <span id="uasd-esm">Extended Security Maintenance (ESM)<span>
     1. ESM provides available High and Critical CVE fixes for a number of packages, as specified below
     2. ESM is only included for 64-bit x86 AMD/Intel installations
-<<<<<<< HEAD
-    3. Both UA Infra and UA Apps cover packages in the Ubuntu Main repository between [End of Standard Support and End of Life](https://wiki.ubuntu.com/Releases) 
-=======
     3. Both UA Infra and UA Apps cover packages in the Ubuntu Main repository between [End of Standard Support and End of Life](https://wiki.ubuntu.com/Releases)
->>>>>>> e46dd3c4
     4. UA Apps also covers packages in the Ubuntu Universe repository between the [Release date and End of Life](https://wiki.ubuntu.com/Releases)
     5. ESM does not provide:
         1. Bug fixes, unless a bug was created by an ESM security fix
         2. Security fixes for CVEs that are not High or Critical
         3. A guarantee to fix all High or Critical CVEs
 2. Other security fixes
-<<<<<<< HEAD
-    6. For  UA Infra only: security fixes for OpenStack, Ceph, MAAS 
-=======
     6. For  UA Infra only: security fixes for OpenStack, Ceph, MAAS
->>>>>>> e46dd3c4
     7. The scope of security fixes for each of those products is described in their respective sections below
 3. <a id="uasd-certified" href="/security/certifications">Certified components for compliance, hardening and audit</a>
     8. Essential customers are entitled to access the following components
         4. FIPS 140-2 Level 1 certified modules for Ubuntu 20.04 LTS, 18.04 LTS and 16.04 LTS
         5. Common Criteria EAL2 for Ubuntu 18.04 LTS and 16.04 LTS
-<<<<<<< HEAD
-        6. Access to certified CIS Benchmark tooling Level 1 and 2 for Ubuntu 20.04 LTS, 18.04 LTS and 16.04 LTS 
-4. <a id="uasd-landscape" class="p-link--external" href="https://landscape.canonical.com/">Landscape</a>[]() and knowledge base access
-    9. Access to Canonical’s Landscape systems management and the knowledge base 
-=======
         6. Access to certified CIS Benchmark tooling Level 1 and 2 for Ubuntu 20.04 LTS, 18.04 LTS and 16.04 LTS
 4. <a id="uasd-landscape" class="p-link--external" href="https://landscape.canonical.com/">Landscape</a>[]() and knowledge base access
     9. Access to Canonical’s Landscape systems management and the knowledge base
->>>>>>> e46dd3c4
 5. <a id="uasd-livepatch" class="p-link--external" href="/livepatch">Kernel Livepatch</a>
     10. Access to Canonical’s kernel livepatch client and security livepatches for selected High and Critical kernel CVEs
     11. Kernel Livepatch may provide non-security bug fixes as kernel livepatches
@@ -73,11 +59,7 @@
 As a Standard or Advanced customer, you are entitled to all of the benefits of the Essential customer plus:
 
 1. <span id="uasd-support-levels">Support levels</span>:
-<<<<<<< HEAD
-    1. Standard: 24x5 phone and ticket support, or 
-=======
     1. Standard: 24x5 phone and ticket support, or
->>>>>>> e46dd3c4
     2. Advanced: 24x7 phone and ticket support
 2. <span id="uasd-infra-and-apps">Support - UA Infra and UA Apps</span>:
     3. <span id="uasd-ubuntu-releases">Ubuntu Releases</span>
@@ -90,15 +72,6 @@
         5. Packages in the Ubuntu Cloud Archive
         6. Canonical maintained Snap packages and Charms
         7. This service is not provided for any packages that have been modified from the supported version
-<<<<<<< HEAD
-        8. [Supported Kernels](https://ubuntu.com/about/release-cycle#Ubuntu%20kernel%20release%20cycle) 
-        9. Landscape 
-    6. <span id="uasd-kubernetes">Kubernetes</span>
-        10. <span id="uasd-kubernetes-cluster">Kubernetes cluster Full-Stack Support requirements</span>:
-            1. Deployment of: 
-                1. Charmed Kubernetes in at least the minimum deployment configuration, or 
-                2. a kubeadm-deployed cluster of unmodified upstream Kubernetes binaries as published by the CNCF deployed on Ubuntu as base OS validated by Canonical, or  
-=======
         8. [Supported Kernels](https://ubuntu.com/about/release-cycle#Ubuntu%20kernel%20release%20cycle)
         9. Landscape
     6. <span id="uasd-kubernetes">Kubernetes</span>
@@ -106,7 +79,6 @@
             1. Deployment of:
                 1. Charmed Kubernetes in at least the minimum deployment configuration, or
                 2. a kubeadm-deployed cluster of unmodified upstream Kubernetes binaries as published by the CNCF deployed on Ubuntu as base OS validated by Canonical, or
->>>>>>> e46dd3c4
                 3. [MicroK8s](https://microk8s.io/)
             2. Highly-Available control plane either deployed using Charms in the Charmed Kubernetes reference architecture or in a similar fashion using kubeadm
             3. Support must be purchased for all Nodes in the supported Kubernetes cluster
@@ -145,11 +117,7 @@
             15. Support for Guest Instances other than Cloud Guests
     8. <span id="uasd-charms-support">Charms support</span>
         18. Each Charm version is supported for one year from the release date
-<<<<<<< HEAD
-        19. Canonical will not provide support for any Charms that have been modified from the [supported version](https://wiki.ubuntu.com/OpenStack/OpenStackCharms ) 
-=======
         19. Canonical will not provide support for any Charms that have been modified from the [supported version](https://wiki.ubuntu.com/OpenStack/OpenStackCharms )
->>>>>>> e46dd3c4
     9. <span id="uasd-storage-support">Storage support</span>
         20. Canonical will provide support for 72TB of raw storage per storage node with Ceph or Swift storage exposed to the OpenStack cluster. This allowance can be used for Ceph, Swift, or a combination of these. Please note that only storage Nodes count towards the 72TB free tier of raw storage per node
         21. If the Node allowance is exceeded, [additional Storage Support](https://ubuntu.com/pricing/infra) needs to be acquired
@@ -189,11 +157,7 @@
 
 1. Managed Services are an add-on to UA Infra Advanced or UA Apps Advanced customers. When added on, Canonical will manage the Environment as described below. Guests Instance running in the Environment receive the Ubuntu Advantage subscriptions and support
 2. Following Canonical’s building and initialising of the Environment (subject to separate service engagement), the Managed Service will re-deploy the Environment to reset credentials and validate the deployment process. The Managed Service will also provide documentation providing further detail on the working relationship with Canonical. Additional services can be offered subject to purchasing Professional Support Services (as listed in the section below)
-<<<<<<< HEAD
-3. The Managed Service will remotely operate, monitor, and manage the Environment. Concrete examples include: 
-=======
 3. The Managed Service will remotely operate, monitor, and manage the Environment. Concrete examples include:
->>>>>>> e46dd3c4
     1. backing up and restoring of the management infrastructure suite
     2. hardware and software failure monitoring and alerting
     3. capacity and performance reporting
@@ -290,11 +254,7 @@
         12. Manage support escalations and prioritization in accordance with Canonical's standard support response definitions and customer needs
         13. Participate in regular review calls addressing the customer's operational issues
         14. Organise multi-vendor issue coordination through TSANet or Canonical's direct partnerships where applicable. When the root cause is identified, the DSE will work with the vendor for that sub-system, working to resolve the case through their normal support process
-<<<<<<< HEAD
-        15. Attend applicable Canonical internal training and development activities 
-=======
         15. Attend applicable Canonical internal training and development activities
->>>>>>> e46dd3c4
     10. Canonical will hold a quarterly service review meeting with the customer to assess service performance and determine areas of improvement
     11. The DSE is available to respond to support cases during the DSE’s working hours. Outside of Business Hours, support will be provided per the UA Support Process
     12. If a DSE is on leave for longer than five consecutive business days, Canonical will assign a temporary remote resource to cover the leave period. Canonical will coordinate with the customer with respect to foreseeable DSE leave
@@ -317,11 +277,7 @@
     10. Canonical will keep a record of each case within the support portal enabling the customer to track and respond to all current cases and allowing for review of historical cases
 3. Support severity levels
     11. Once a support request is opened, a Canonical support engineer will validate the case information and determine the severity level, working with the customer to assess the urgency of the case
-<<<<<<< HEAD
-    12. Canonical will work 24/7 or during the applicable Business Hours as described below to provide the customer with a work-around or permanent solution following the severity levels as described below.  As soon as core functionality is available, the severity level will be lowered to the new appropriate severity level. 
-=======
     12. Canonical will work 24/7 or during the applicable Business Hours as described below to provide the customer with a work-around or permanent solution following the severity levels as described below.  As soon as core functionality is available, the severity level will be lowered to the new appropriate severity level.
->>>>>>> e46dd3c4
     13. Canonical will use reasonable efforts to respond to support requests made by the customer within the initial response times set forth below, based on the applicable service and severity level, but cannot guarantee a work-around, resolution or resolution time:
       <table class="p-table" style="width: auto;">
         <thead>
@@ -420,11 +376,7 @@
 
 **Region:** a discrete OpenStack environment with dedicated API endpoints that typically shares only the Identity (Keystone) service with other Regions. An OpenStack Region must be contained within a single datacenter.
 
-<<<<<<< HEAD
-**Release date: **the general availability release date of an Ubuntu version as found at [https://ubuntu.com/about/release-cycle](https://ubuntu.com/about/release-cycle) 
-=======
 **Release date: **the general availability release date of an Ubuntu version as found at [https://ubuntu.com/about/release-cycle](https://ubuntu.com/about/release-cycle)
->>>>>>> e46dd3c4
 
 **Swift Cluster:** a single Swift installation in a single physical data center and specified by a unique identifier
 
