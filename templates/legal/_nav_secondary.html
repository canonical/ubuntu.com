	<ul{% if list_class %} class="{{ list_class }}"{% endif %} class="second-level-nav">
		<li><a{% if level_1 == 'legal' and not level_2 %} class="active"{% endif %} href="/legal">Overview</a></li>
<<<<<<< HEAD
		<li{% if level_2 == 'terms-and-policies' %} class="active" {% endif %}><a href="/legal/terms-and-policies">Terms and policies</a></li>
		<li{% if level_2 == 'ubuntu-advantage' %} class="active" {% endif %}><a href="/legal/ubuntu-advantage">Ubuntu Advantage</a></li>
		<li{% if level_2 == 'bootstack' %} class="active" {% endif %}><a href="/legal/bootstack">BootStack</a></li>
		<li{% if level_2 == 'contributors' %} class="active" {% endif %}><a href="/legal/contributors">Contributors</a></li>
		<li{% if level_2 == 'short-terms' %} class="active" {% endif %}><a href="/legal/short-terms">Short terms</a></li>
=======
		<li><a{% if level_2 == 'terms-and-policies' %} class="active" {% endif %} href="/legal/terms-and-policies">Terms and policies</a></li>
		<li><a{% if level_2 == 'ubuntu-advantage' %} class="active" {% endif %} href="/legal/ubuntu-advantage">Ubuntu Advantage</a></li>
		<li><a{% if level_2 == 'bootstack' %} class="active" {% endif %} href="/legal/bootstack">BootStack</a></li>
		<li><a{% if level_2 == 'contributors' %} class="active" {% endif %} href="/legal/contributors">Contributors</a></li>
		<li><a{% if level_2 == 'short-terms' %} class="active" {% endif %} href="/legal/short-terms">Short terms</a></li>
>>>>>>> 42f1fbc6
	</ul><|MERGE_RESOLUTION|>--- conflicted
+++ resolved
@@ -1,16 +1,8 @@
 	<ul{% if list_class %} class="{{ list_class }}"{% endif %} class="second-level-nav">
 		<li><a{% if level_1 == 'legal' and not level_2 %} class="active"{% endif %} href="/legal">Overview</a></li>
-<<<<<<< HEAD
-		<li{% if level_2 == 'terms-and-policies' %} class="active" {% endif %}><a href="/legal/terms-and-policies">Terms and policies</a></li>
-		<li{% if level_2 == 'ubuntu-advantage' %} class="active" {% endif %}><a href="/legal/ubuntu-advantage">Ubuntu Advantage</a></li>
-		<li{% if level_2 == 'bootstack' %} class="active" {% endif %}><a href="/legal/bootstack">BootStack</a></li>
-		<li{% if level_2 == 'contributors' %} class="active" {% endif %}><a href="/legal/contributors">Contributors</a></li>
-		<li{% if level_2 == 'short-terms' %} class="active" {% endif %}><a href="/legal/short-terms">Short terms</a></li>
-=======
 		<li><a{% if level_2 == 'terms-and-policies' %} class="active" {% endif %} href="/legal/terms-and-policies">Terms and policies</a></li>
 		<li><a{% if level_2 == 'ubuntu-advantage' %} class="active" {% endif %} href="/legal/ubuntu-advantage">Ubuntu Advantage</a></li>
 		<li><a{% if level_2 == 'bootstack' %} class="active" {% endif %} href="/legal/bootstack">BootStack</a></li>
 		<li><a{% if level_2 == 'contributors' %} class="active" {% endif %} href="/legal/contributors">Contributors</a></li>
 		<li><a{% if level_2 == 'short-terms' %} class="active" {% endif %} href="/legal/short-terms">Short terms</a></li>
->>>>>>> 42f1fbc6
 	</ul>