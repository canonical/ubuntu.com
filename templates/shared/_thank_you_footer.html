--- conflicted
+++ resolved
@@ -6,15 +6,9 @@
   </div>
   <div class="row p-divider">
     <div class="col-4 p-divider__block">
-<<<<<<< HEAD
-      <h3 class="p-heading--four">Ubuntu Advantage</h3>
-      <p>Purchase our desktop support and access Ubuntu experts whenever you need.</p>
-      <p><a href="/advantage">Buy Ubuntu Advantage</a></p>
-=======
       <h3 class="p-heading--four">Fully managed infrastructure</h3>
       <p>Canonical offers fully managed infrastructure, including Kubernetes, OpenStack, Ceph and SWIFT storage and the recommended LMA stack.</p>
       <p><a href="/pricing/infra#managed">Managed open infrastructure&nbsp;&rsaquo;</a></p>
->>>>>>> 3ccaaa72
     </div>
     <div class="col-4 p-divider__block">
       <h3 class="p-heading--four">Consulting and deployment</h3>
