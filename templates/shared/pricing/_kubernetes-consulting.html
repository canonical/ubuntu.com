--- conflicted
+++ resolved
@@ -39,11 +39,7 @@
 </div>
 <div class="row">
   <div class="col-12">
-<<<<<<< HEAD
-    <p ><small>* Ongoing <a href="#support-packages">enterprise support</a> for Kubernetes after 30 days is optional.</small></p>
-=======
     <p class="u-padding-bottom--large"><small>* Ongoing enterprise support for Kubernetes after 30 days is optional.</small></p>
->>>>>>> 44bd19de
   </div>
 </div>
 <div class="row">
