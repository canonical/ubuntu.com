{% if topic_id %}
  {% get_json_feed "https://admin.insights.ubuntu.com/wp-json/wp/v2/posts?sticky=true&per_page=1&topic="|add:topic_id as spotlight_articles %}

  {% if spotlight_articles %}
    {% get_json_feed "https://admin.insights.ubuntu.com/wp-json/wp/v2/posts?sticky=false&per_page=3&topic="|add:topic_id as articles %}
  {% else %}
    {% get_json_feed "https://admin.insights.ubuntu.com/wp-json/wp/v2/posts?sticky=false&per_page=4&topic="|add:topic_id as articles %}
  {% endif %}
{% else %}
  {% get_json_feed "https://admin.insights.ubuntu.com/wp-json/wp/v2/posts?sticky=true&per_page=1" as spotlight_articles %}

  {% if spotlight_articles %}
    {% get_json_feed "https://admin.insights.ubuntu.com/wp-json/wp/v2/posts?sticky=false&per_page=3" as articles %}
  {% else %}
    {% get_json_feed "https://admin.insights.ubuntu.com/wp-json/wp/v2/posts?sticky=false&per_page=4" as articles %}
  {% endif %}
{% endif %}

<div class="row {% if spotlight_articles %}p-divider{% endif %}">
  <div class="col-12">
    {# insights heading #}
    <h2 class="p-link--external p-heading--insights__title">
      <a href="https://blog.ubuntu.com/" onclick="dataLayer.push({'event' : 'GAEvent', 'eventCategory' : 'blog', 'eventAction' : 'clicks blog feed link', 'eventLabel' : '{{ gtm_event_label }}', 'eventValue' : undefined });">
<<<<<<< HEAD
        Latest news from our blog
=======
        Latest news
>>>>>>> b304ed17
      </a>
    </h2>

    {# blog news items #}
    <div>
      {% for article in articles %}
        <div class="col-3">
          <h3 class="p-heading--four"><a href="{{ article.link|replace_admin }}" onclick="dataLayer.push({'event' : 'GAEvent', 'eventCategory' : 'blog', 'eventAction' : '{{ gtm_event_label }} news link', 'eventLabel' : '{{ article.title|escapejs }}', 'eventValue' : '{{ article.link }}' });">{{ article.title.rendered|safe }}</a></h3>
          <p><time pubdate datetime="{{ article.date }}">{{ article.date|format_date }}</time></p>
        </div>
      {% endfor %}
<<<<<<< HEAD

      {# spotlight heading #}
      {% if spotlight_articles %}
        <div class="col-3 p-divider__block">
          {% for article in spotlight_articles %}
          <div>
            <h3 class="p-heading--four"><a href="{{ article.link|replace_admin }}" onclick="dataLayer.push({'event' : 'GAEvent', 'eventCategory' : 'insights', 'eventAction' : '{{ gtm_event_label }} spotlight article', 'eventLabel' : '{{ article.title|escapejs }}', 'eventValue' : '{{ article.link }}' });">{{ article.title.rendered|safe }}</a></h3>
            <p><time pubdate datetime="{{ article.date }}">{{ article.date|format_date }}</time></p>
          </div>
          {% endfor %}
        </div>
      {% endif %}
    </div>
  </div>

  {# spotlight heading #}
  {% if spotlight_articles %}
    <div class="col-3 p-divider__block">
      <h2 class="p-link--external p-heading--insights__title">
        <a href="https://blog.ubuntu.com/tag/spotlight/" onclick="dataLayer.push({'event' : 'GAEvent', 'eventCategory' : 'blog', 'eventAction' : '{{ gtm_event_label }} spotlight feed link', 'eventLabel' : '{{ gtm_event_label }}', 'eventValue' : undefined });">
          Spotlight
        </a>
      </h2>
      {% for article in spotlight_articles %}
      <div>
        <h3 class="p-heading--four"><a href="{{ article.link|replace_admin }}" onclick="dataLayer.push({'event' : 'GAEvent', 'eventCategory' : 'blog', 'eventAction' : '{{ gtm_event_label }} spotlight article', 'eventLabel' : '{{ article.title|escapejs }}', 'eventValue' : '{{ article.link }}' });">{{ article.title.rendered|safe }}</a></h3>
        <p><time pubdate datetime="{{ article.date }}">{{ article.date|format_date }}</time></p>
      </div>
      {% endfor %}
=======

      {# spotlight heading #}
      {% if spotlight_articles %}
        <div class="col-3 p-divider__block">
          {% for article in spotlight_articles %}
          <div>
            <h3 class="p-heading--four"><a href="{{ article.link|replace_admin }}" onclick="dataLayer.push({'event' : 'GAEvent', 'eventCategory' : 'insights', 'eventAction' : '{{ gtm_event_label }} spotlight article', 'eventLabel' : '{{ article.title|escapejs }}', 'eventValue' : '{{ article.link }}' });">{{ article.title.rendered|safe }}</a></h3>
            <p><time pubdate datetime="{{ article.date }}">{{ article.date|format_date }}</time></p>
          </div>
          {% endfor %}
        </div>
      {% endif %}
>>>>>>> b304ed17
    </div>
  </div>
</div><|MERGE_RESOLUTION|>--- conflicted
+++ resolved
@@ -21,11 +21,7 @@
     {# insights heading #}
     <h2 class="p-link--external p-heading--insights__title">
       <a href="https://blog.ubuntu.com/" onclick="dataLayer.push({'event' : 'GAEvent', 'eventCategory' : 'blog', 'eventAction' : 'clicks blog feed link', 'eventLabel' : '{{ gtm_event_label }}', 'eventValue' : undefined });">
-<<<<<<< HEAD
         Latest news from our blog
-=======
-        Latest news
->>>>>>> b304ed17
       </a>
     </h2>
 
@@ -37,7 +33,6 @@
           <p><time pubdate datetime="{{ article.date }}">{{ article.date|format_date }}</time></p>
         </div>
       {% endfor %}
-<<<<<<< HEAD
 
       {# spotlight heading #}
       {% if spotlight_articles %}
@@ -52,35 +47,4 @@
       {% endif %}
     </div>
   </div>
-
-  {# spotlight heading #}
-  {% if spotlight_articles %}
-    <div class="col-3 p-divider__block">
-      <h2 class="p-link--external p-heading--insights__title">
-        <a href="https://blog.ubuntu.com/tag/spotlight/" onclick="dataLayer.push({'event' : 'GAEvent', 'eventCategory' : 'blog', 'eventAction' : '{{ gtm_event_label }} spotlight feed link', 'eventLabel' : '{{ gtm_event_label }}', 'eventValue' : undefined });">
-          Spotlight
-        </a>
-      </h2>
-      {% for article in spotlight_articles %}
-      <div>
-        <h3 class="p-heading--four"><a href="{{ article.link|replace_admin }}" onclick="dataLayer.push({'event' : 'GAEvent', 'eventCategory' : 'blog', 'eventAction' : '{{ gtm_event_label }} spotlight article', 'eventLabel' : '{{ article.title|escapejs }}', 'eventValue' : '{{ article.link }}' });">{{ article.title.rendered|safe }}</a></h3>
-        <p><time pubdate datetime="{{ article.date }}">{{ article.date|format_date }}</time></p>
-      </div>
-      {% endfor %}
-=======
-
-      {# spotlight heading #}
-      {% if spotlight_articles %}
-        <div class="col-3 p-divider__block">
-          {% for article in spotlight_articles %}
-          <div>
-            <h3 class="p-heading--four"><a href="{{ article.link|replace_admin }}" onclick="dataLayer.push({'event' : 'GAEvent', 'eventCategory' : 'insights', 'eventAction' : '{{ gtm_event_label }} spotlight article', 'eventLabel' : '{{ article.title|escapejs }}', 'eventValue' : '{{ article.link }}' });">{{ article.title.rendered|safe }}</a></h3>
-            <p><time pubdate datetime="{{ article.date }}">{{ article.date|format_date }}</time></p>
-          </div>
-          {% endfor %}
-        </div>
-      {% endif %}
->>>>>>> b304ed17
-    </div>
-  </div>
 </div>