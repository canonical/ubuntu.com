--- conflicted
+++ resolved
@@ -1,10 +1,6 @@
 <ul class="breadcrumb">
 	{% if level_2 and not level_3 and not tertiary %}
-<<<<<<< HEAD
-	<li><a class="breadcrumb-link" href="/{{ level_1 }}/">{{ section_title }}</a>
-=======
-	<li><a href="/{{ level_1 }}/" {% if section_title == 'Things' %}id="IoT-breadcrumb"{% endif %}>{{ section_title }}</a>&nbsp;&rsaquo;</li>
->>>>>>> 39b21ebe
+	<li><a{% if section_title == 'Things' %} id="IoT-breadcrumb"{% endif %} class="breadcrumb-link" href="/{{ level_1 }}/">{{ section_title }}</a>
 	{% else %}
 	{% if level_3 %}
 	<li><a class="breadcrumb-link" href="/{{ level_1 }}/">{{ section_title }}</a>
@@ -16,11 +12,7 @@
 	<ul class="second-level-nav">
 	<li><a class="active" href="/{{ level_1 }}/{{ level_2 }}/">{{ page_title }}</a>
 	{% else %}
-<<<<<<< HEAD
-	<li><a class="breadcrumb-link" href="/{{ level_1 }}/">{{ section_title }}</a>
-=======
-	<li><a href="/{{ level_1 }}/" {% if section_title == 'Things' %}id="IoT-breadcrumb"{% endif %}>{{ section_title }}</a>&nbsp;&rsaquo;</li>
->>>>>>> 39b21ebe
+	<li><a{% if section_title == 'Things' %} id="IoT-breadcrumb"{% endif %} class="breadcrumb-link" href="/{{ level_1 }}/">{{ section_title }}</a>
 	{% endif %}
 	{% endif %}
 	{% endif %}
