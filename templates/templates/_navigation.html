{% set breadcrumbs = get_navigation(request.path).breadcrumbs %}
<a href="#main-content" class="p-link--skip">Jump to main content</a>
<header id="navigation" class="p-navigation is-dark {% if breadcrumbs and breadcrumbs.children or breadcrumbs.grandchildren %}is-reduced {% elif breadcrumbs == 'tutorials' %}is-reduced{% endif %}">
  {% block header_banner %}
  <div class="p-navigation__row">
    <div class="p-navigation__banner">
<<<<<<< HEAD
      <div class="p-navigation__tagged-logo">
        <a class="p-navigation__link {% if breadcrumbs and breadcrumbs.children or breadcrumbs.grandchildren %}u-no-padding--left {% elif breadcrumbs == 'tutorials' %}u-no-padding--left{% endif %}" href="/">
          {% if breadcrumbs and breadcrumbs.children or breadcrumbs.grandchildren %}
          Canonical Ubuntu
          {% elif breadcrumbs == "tutorials" %}
          Canonical Ubuntu
          {% else %}
          <div class="p-navigation__logo-tag">
            <img class="p-navigation__logo-icon" src="https://assets.ubuntu.com/v1/82818827-CoF_white.svg" alt="">
          </div>
          <span class="p-navigation__logo-title">Canonical Ubuntu</span>
          {% endif %}
=======
      <div class="p-navigation__logo">
        <a class="p-navigation__item" href="/">
          <svg class="p-navigation__image" width="107px" height="32px" viewBox="0 0 107 32" version="1.1" xmlns="http://www.w3.org/2000/svg" xmlns:xlink="http://www.w3.org/1999/xlink"><title>Ubuntu</title><g id="ubuntu-logo"><path d="M100.470409,13.7615448 C96.9385448,13.7615448 94.0754031,10.8982838 94.0754031,7.36627238 C94.0754031,3.83426097 96.9385448,0.971 100.470409,0.971 C104.002273,0.971 106.865415,3.83426097 106.865415,7.36627238 C106.865415,10.8982838 104.002273,13.7615448 100.470409,13.7615448 Z M96.479398,6.59820047 C96.0559273,6.59820047 95.7123568,6.9417853 95.7123568,7.36727117 C95.7123568,7.78976066 96.0559273,8.13434429 96.479398,8.13434429 C96.9038674,8.13434429 97.2504342,7.78976066 97.2504342,7.36727117 C97.2504342,6.9417853 96.9038674,6.59820047 96.479398,6.59820047 Z M101.966539,10.0919788 C101.601995,10.3017254 101.475153,10.7731557 101.684891,11.1377152 C101.898624,11.5092663 102.369036,11.6341154 102.73358,11.4213725 C103.103118,11.2116259 103.22996,10.7401956 103.015228,10.3726397 C102.803493,10.0030862 102.334079,9.87823709 101.966539,10.0929776 L101.966539,10.0919788 Z M98.1493106,7.36727117 C98.1493106,6.6081884 98.5268386,5.93500183 99.104117,5.52949182 L98.5428187,4.58762991 C97.8686614,5.03708681 97.3682869,5.72425648 97.1605465,6.52828495 C97.4062394,6.72804357 97.5580496,7.02768151 97.5580496,7.36727117 C97.5580496,7.70386446 97.4062394,8.00649877 97.1605465,8.20425981 C97.3682869,9.00828828 97.8696601,9.69445915 98.5428187,10.1419185 L99.104117,9.20305294 C98.5268386,8.79754293 98.1493106,8.12435636 98.1493106,7.36727117 Z M100.392506,5.11998664 C101.568037,5.11998664 102.529835,6.02089804 102.62971,7.16951013 L103.726339,7.14953427 C103.671408,6.30555408 103.30187,5.54147734 102.73358,4.98714716 C102.438948,5.09501681 102.100372,5.08003492 101.809735,4.90924129 C101.518099,4.74144405 101.337325,4.4577868 101.286389,4.15015852 C101.001745,4.07225265 100.703118,4.03030334 100.392506,4.03030334 C99.8631682,4.03030334 99.3617949,4.15415369 98.9143542,4.37388818 L99.4486863,5.33073199 C99.735328,5.19589492 100.057925,5.12098543 100.392506,5.12098543 L100.392506,5.11998664 Z M100.392506,9.61155932 C100.056926,9.61155932 99.735328,9.53565105 99.4486863,9.40181277 L98.9143542,10.3586566 C99.3607962,10.5783911 99.8631682,10.7022414 100.392506,10.7022414 C100.704117,10.7022414 101.001745,10.6622897 101.286389,10.5823862 C101.336327,10.2727604 101.518099,9.98810433 101.809735,9.82130588 C102.103368,9.65350864 102.438948,9.63553036 102.73358,9.74839398 C103.302868,9.18607345 103.670409,8.42599188 103.726339,7.5810129 L102.62971,7.56503221 C102.529835,8.71064793 101.568037,9.61056053 100.392506,9.61056053 L100.392506,9.61155932 Z M101.966539,4.64156473 C102.334079,4.85430767 102.803493,4.72945853 103.015228,4.35990507 C103.22996,3.993348 103.103118,3.52091885 102.735578,3.30917471 C102.370035,3.09942815 101.899623,3.22427729 101.686888,3.59183316 C101.474154,3.95839024 101.600996,4.4288218 101.966539,4.64056594 L101.966539,4.64156473 Z M12.7910109,24.1489933 C12.1418224,24.3107977 11.2828961,24.4855865 10.2172282,24.6663681 C9.15056154,24.850146 7.91610464,24.942035 6.5178525,24.942035 C5.29737813,24.942035 4.27365781,24.7642498 3.43970028,24.4086795 C2.60774025,24.0541079 1.93857672,23.551715 1.4322097,22.9005019 C0.922846416,22.2512863 0.558302106,21.4842132 0.335580515,20.6032777 C0.109862669,19.7153506 0,18.7385309 0,17.6598343 L0,8.76857793 L2.83146059,8.76857793 L2.83146059,17.0515693 C2.83146059,18.9822364 3.13508106,20.3635673 3.746317,21.1945632 C4.35555543,22.0275567 5.38127325,22.4430546 6.82247172,22.4430546 C7.12609218,22.4430546 7.44169767,22.4330667 7.76629191,22.4110932 C8.09188491,22.3911174 8.39750288,22.3661475 8.67915081,22.3361837 C8.96279625,22.3062199 9.22247165,22.2762561 9.45617951,22.2462924 C9.68988736,22.214331 9.85568012,22.1813708 9.95955028,22.1384227 L9.95955028,8.76857793 L12.7910109,8.76857793 L12.7910109,24.1499921 L12.7910109,24.1489933 Z M19.7033702,9.46773311 C20.049937,9.24600104 20.5722841,9.01028586 21.2734076,8.76857793 C21.9725337,8.5258712 22.7785262,8.40202085 23.6943813,8.40202085 C24.8299618,8.40202085 25.8396996,8.60777223 26.7235947,9.01128466 C27.6084886,9.41679466 28.3535572,9.98710554 28.9637944,10.7192209 C29.5700366,11.4483399 30.0324586,12.3212851 30.3470653,13.3360589 C30.6636695,14.3518315 30.8204735,15.469481 30.8204735,16.6880086 C30.8204735,17.9664638 30.6327082,19.1180723 30.2551802,20.1438328 C29.8786508,21.1685946 29.3463163,22.0365458 28.6571777,22.7466877 C27.9660416,23.459826 27.1350804,24.005167 26.1583014,24.3917 C25.1865161,24.7782329 24.0908857,24.971 22.8694126,24.971 C21.5490631,24.971 20.3825213,24.8781122 19.366791,24.6953331 C18.3520594,24.512554 17.5191006,24.328776 16.8699121,24.1459969 L16.8699121,1.45940984 L19.7023715,0.971998793 L19.7023715,9.46773311 L19.700374,9.46773311 L19.7033702,9.46773311 Z M20.9078646,22.3661475 C21.4242191,22.4390594 22.0664163,22.4730184 22.8404488,22.4730184 C24.3605486,22.4730184 25.5820217,21.9686279 26.4938819,20.9648408 C27.4077395,19.9590561 27.8651677,18.5327795 27.8651677,16.686011 C27.8651677,15.8739922 27.7852676,15.1129119 27.6214724,14.4007724 C27.4586759,13.6896317 27.1940067,13.0763727 26.8294624,12.557999 C26.4639193,12.0386266 25.9905111,11.636113 25.4152302,11.3394714 C24.8339568,11.0438287 24.1388258,10.8970061 23.3278395,10.8970061 C22.5548058,10.8970061 21.8456923,11.0298456 21.195505,11.2915294 C20.5463165,11.5582071 20.0469408,11.8308776 19.7023715,12.1155337 L19.7023715,22.1354263 C19.9880144,22.2203237 20.3885138,22.296232 20.9078646,22.3661475 Z M46.6257165,24.1489933 C45.976528,24.3107977 45.1176017,24.4855865 44.0529326,24.6663681 C42.9872647,24.850146 41.7528078,24.942035 40.3505606,24.942035 C39.1340813,24.942035 38.1083635,24.7642498 37.2764034,24.4086795 C36.4444434,24.0541079 35.7742811,23.551715 35.2689128,22.9005019 C34.7575521,22.2512863 34.3940065,21.4842132 34.1702862,20.6032777 C33.9475646,19.7173482 33.8367032,18.7395297 33.8367032,17.6618319 L33.8367032,8.77057551 L36.6681637,8.77057551 L36.6681637,17.0535669 C36.6681637,18.984234 36.9717842,20.3655649 37.5810226,21.1965608 C38.1902611,22.0295542 39.2149802,22.4450522 40.6571774,22.4450522 C40.9617966,22.4450522 41.2784008,22.4350643 41.6029951,22.4130908 C41.9275893,22.3931149 42.2322085,22.3681451 42.5168527,22.3381813 C42.7994994,22.3082175 43.0591748,22.2782537 43.2938814,22.2482899 C43.5255918,22.2153298 43.693382,22.1823696 43.7962534,22.1384227 L43.7962534,8.77057551 L46.6287128,8.77057551 L46.6287128,24.1519896 L46.6267153,24.1519896 L46.6257165,24.1489933 Z M50.7066153,9.22602518 C51.3558038,9.06222311 52.2177263,8.89142948 53.2953793,8.70665275 C54.3710347,8.52686999 55.6084878,8.43398223 57.010735,8.43398223 C58.2711594,8.43398223 59.3148547,8.61176741 60.1468148,8.96633897 C60.9807723,9.32190932 61.6449421,9.8183095 62.1423203,10.4585359 C62.6396986,11.0977635 62.9912591,11.8648366 63.1940057,12.7557601 C63.3957535,13.6526763 63.4976262,14.6354887 63.4976262,15.7121877 L63.4976262,24.6054417 L60.6641681,24.6054417 L60.6641681,16.3214515 C60.6641681,15.3456307 60.5982505,14.513636 60.467414,13.8244687 C60.3355788,13.1313063 60.117851,12.5759773 59.812233,12.1494927 C59.5096113,11.7200116 59.1011219,11.4123833 58.5937561,11.220615 C58.0873891,11.0238528 57.4551794,10.9289675 56.7061157,10.9289675 C56.4014965,10.9289675 56.0868898,10.9419518 55.764293,10.9619276 C55.4387,10.9819035 55.1280883,11.0078721 54.8354541,11.0378359 C54.5358287,11.0677997 54.2761533,11.1037563 54.0414466,11.143708 C53.8057413,11.1836597 53.6389498,11.2156211 53.5380759,11.2335994 L53.5380759,24.6044429 L50.7066153,24.6044429 L50.7066153,9.22602518 Z M70.0444424,8.76857793 L76.0449416,8.76857793 L76.0449416,11.143708 L70.0444424,11.143708 L70.0444424,18.4548737 C70.0444424,19.2439202 70.106365,19.9031237 70.2292115,20.4175021 C70.3490617,20.9368746 70.5328319,21.3443822 70.7765273,21.6380273 C71.0202227,21.9296749 71.3258407,22.1374239 71.6893862,22.262273 C72.0549293,22.3841258 72.4813962,22.4440534 72.9677882,22.4440534 C73.8396983,22.4440534 74.5298356,22.3471705 75.0401976,22.1544034 C75.5465646,21.9606375 75.8921327,21.8248017 76.0739054,21.7419018 L76.6831439,24.0591019 C76.3994984,24.2009305 75.8961277,24.3827108 75.1750291,24.6054417 C74.455928,24.8301702 73.6389492,24.9430338 72.7250916,24.9430338 C71.6484374,24.9430338 70.7595485,24.8061991 70.058425,24.5305322 C69.3592989,24.2548653 68.796003,23.8453601 68.3705349,23.2970227 C67.9430692,22.7496841 67.6434438,22.0744999 67.4716585,21.2724691 C67.2978757,20.4684406 67.2119831,19.5405618 67.2119831,18.4858362 L67.2119831,4.35191473 L70.0424449,3.8625061 L70.0424449,8.77057551 L70.0444424,8.77057551 L70.0444424,8.76857793 Z M91.4556778,24.1489933 C90.803493,24.3107977 89.947563,24.4855865 88.8788988,24.6663681 C87.8142297,24.850146 86.5817703,24.942035 85.1835182,24.942035 C83.9630438,24.942035 82.9393235,24.7642498 82.1073634,24.4086795 C81.2714084,24.0541079 80.6022449,23.551715 80.0958779,22.9005019 C79.5865146,22.2512863 79.2239678,21.4842132 78.9972512,20.6032777 C78.7775258,19.7173482 78.6626694,18.7395297 78.6626694,17.6618319 L78.6626694,8.77057551 L81.4991238,8.77057551 L81.4991238,17.0535669 C81.4991238,18.984234 81.8027442,20.3655649 82.4109839,21.1965608 C83.0202223,22.0295542 84.0459402,22.4450522 85.4871386,22.4450522 C85.7917578,22.4450522 86.1063646,22.4350643 86.4319576,22.4130908 C86.7535556,22.3931149 87.0591735,22.3681451 87.3438177,22.3381813 C87.6274632,22.3082175 87.8891361,22.2782537 88.1198477,22.2482899 C88.3535555,22.2153298 88.5223445,22.1823696 88.6242172,22.1384227 L88.6242172,8.77057551 L91.4576753,8.77057551 L91.4576753,24.1519896 L91.4556778,24.1519896 L91.4556778,24.1489933 Z" fill="#FFFFFF" fill-rule="nonzero"></path></g></svg>
          <script>performance.mark("Logo rendered")</script>
>>>>>>> 1f540f9f
        </a>
      </div>
      <ul class="p-navigation__items">
        <li class="p-navigation__item">
          <button class="js-search-button p-navigation__link--search-toggle">
          </button>
        </li>
        <li class="p-navigation__item">
          <button class="js-menu-button p-navigation__link">Menu</button>
        </li>
      </ul>
    </div>
<<<<<<< HEAD
    <nav class="p-navigation__nav js-show-nav u-hide" aria-label="Categories">
      <ul class="p-navigation__items">
        <li class="p-navigation__item--dropdown-toggle" role="menuitem" id="products" onmouseover="fetchDropdown(event, '/templates/meganav/products', 'products-content'); this.onmouseover = null;">
          <a class="p-navigation__link" href="#products-content" onfocus="fetchDropdown(event, '/templates/meganav/products', 'products-content');">Products</a>
          <div class="u-hide dropdown-content-mobile" id="products-content-mobile" onclick="event.stopPropagation()"></div>
=======
    <nav aria-label="Main navigation" class="p-navigation__nav">
      <ul class="p-navigation__items u-hide js-show-nav" role="menu">
        <li class="p-navigation__item p-navigation__dropdown-link" role="menuitem" id="enterprise" onmouseover="fetchDropdown('/templates/navigation-enterprise-h', 'enterprise-content'); this.onmouseover = null;">
          <a class="p-navigation__link-anchor" href="#enterprise-content" onfocus="fetchDropdown('/templates/navigation-enterprise-h', 'enterprise-content');">Enterprise</a>
>>>>>>> 1f540f9f
        </li>
        <li class="p-navigation__item--dropdown-toggle" role="menuitem" id="use-case" onmouseover="fetchDropdown(event, '/templates/meganav/use-case', 'use-case-content'); this.onmouseover = null;">
          <a class="p-navigation__link" href="#use-case-content" onfocus="fetchDropdown(event, '/templates/meganav/use-case', 'use-case-content');">Use Case</a>
          <div class="u-hide dropdown-content-mobile" id="use-case-content-mobile" onclick="event.stopPropagation()"></div>
        </li>
        <li class="p-navigation__item--dropdown-toggle" role="menuitem" id="support" onmouseover="fetchDropdown(event, '/templates/meganav/support', 'support-content'); this.onmouseover = null;">
          <a class="p-navigation__link" href="#support-content" onfocus="fetchDropdown(event, '/templates/meganav/support', 'support-content');">Support</a>
          <div class="u-hide dropdown-content-mobile" id="support-content-mobile" onclick="event.stopPropagation()"></div>
        </li>
        <li class="p-navigation__item--dropdown-toggle" role="menuitem" id="community" onmouseover="fetchDropdown(event, '/templates/meganav/community', 'community-content'); this.onmouseover = null;">
          <a class="p-navigation__link" href="#community-content" onfocus="fetchDropdown(event, '/templates/meganav/community', 'community-content');">Community</a>
          <div class="u-hide dropdown-content-mobile" id="community-content-mobile" onclick="event.stopPropagation()"></div>
        </li>
        <li class="p-navigation__item--dropdown-toggle" role="menuitem" id="get-ubuntu" onmouseover="fetchDropdown(event, '/templates/meganav/get-ubuntu', 'get-ubuntu-content'); this.onmouseover = null;">
          <a class="p-navigation__link" href="#get-ubuntu-content" onfocus="fetchDropdown(event, '/templates/meganav/get-ubuntu', 'get-ubuntu-content');">Get Ubuntu</a>
          <div class="u-hide dropdown-content-mobile" id="get-ubuntu-content-mobile" onclick="event.stopPropagation()"></div>
        </li>
      </ul>
<<<<<<< HEAD
      <ul class="p-navigation__items global-nav">
        <li class="p-navigation__item">
          <button href="#" class="js-search-button p-navigation__link--search-toggle">
          </button>
=======
      <noscript>
        <ul class="p-navigation__items" role="menu">
          {% include "templates/header_noscript.html" %}
        </ul>
      </noscript>
      <ul class="p-navigation__items u-hide--small">
        <li class="p-navigation__item" id="link-4">
          <a href="/search" class="js-search-button p-navigation__link-anchor" style="padding-right: 1rem;">
            <span class="u-hide u-show--large">Search</span> <i class="p-icon--search is-light">Search</i>
          </a>
>>>>>>> 1f540f9f
        </li>
        <li class="p-navigation__user js-account" id="canonical-login"></li>
      </ul>
      <div class="p-navigation__search">
        <form action="/search" class="p-search-box">
        <input type="search" class="p-search-box__input" name="q" placeholder="Search our sites" required="" aria-label="Search our sites">
        <button type="reset" class="p-search-box__reset"><i class="p-icon--close">Close</i></button>
        <button type="submit" class="p-search-box__button"><i class="p-icon--search">Search</i></button>
        </form>
      </div>
    </nav>
  </div>
  {% endblock header_banner %}
  <div class="p-navigation__search-overlay"></div>
</header>
<div class="dropdown-window-overlay fade-animation"></div>
<div class="dropdown-window slide-animation {% if breadcrumbs and breadcrumbs.children or breadcrumbs.grandchildren %}is-reduced {% elif breadcrumbs == 'tutorials' %}is-reduced{% endif %}">
  <div class="u-hide dropdown-content-desktop" id="products-content"></div>
  <div class="u-hide dropdown-content-desktop" id="use-case-content"></div>
  <div class="u-hide dropdown-content-desktop" id="support-content"></div>
  <div class="u-hide dropdown-content-desktop" id="community-content"></div>
  <div class="u-hide dropdown-content-desktop" id="get-ubuntu-content"></div>
</div>
{% if not(hide_subnav == True) %}
<<<<<<< HEAD
{% if breadcrumbs and breadcrumbs.children or breadcrumbs.grandchildren %}
<div id="secondary-navigation" class="p-navigation is-secondary is-dark">
  <div class="p-navigation__row">
    <div class="p-navigation__banner">
      <div class="p-navigation__tagged-logo">
        <a class="p-navigation__link" href="{{ breadcrumbs.section.path }}">
          <div class="p-navigation__logo-tag">
            <img class="p-navigation__logo-icon" src="https://assets.ubuntu.com/v1/82818827-CoF_white.svg" alt="">
          </div>
          <span class="p-navigation__logo-title">{{ breadcrumbs.section.title | replace(" ", "&nbsp;") | safe }}</span>
        </a>
      </div>
      {% if breadcrumbs.children %}
        {% if not (breadcrumbs.children | length == 1 and breadcrumbs.children[0].title == "Overview") %}
         <a href="#" class="p-navigation__toggle--open" title="Toggle navigation"><i class="p-icon--chevron-down is-light"></i></a>
        {% endif %}
      {% endif %}
    </div>

    <nav class="p-navigation__nav" aria-label="{{ breadcrumbs.section.title | replace(' ', '&nbsp;') | safe }} navigation">
=======
{% if breadcrumbs and breadcrumbs.children %}
<nav aria-label="Sub navigation" class="p-navigation--secondary">
  <div class="row">
    <div class="col-12 u-equal-height">
      <a class="p-navigation--secondary__banner u-hide--nav-threshold-down" href="{{ breadcrumbs.section.path }}">
        <h5 class="p-navigation--secondary__logo">
          {{ breadcrumbs.section.title | replace(" ", "&nbsp;") | safe }}
        </h5>
      </a>
>>>>>>> 1f540f9f
      {% if breadcrumbs.children %}
      <ul class="p-navigation__items">
        {% for child in breadcrumbs.children %}
          {% if child.title != "Overview" %}
            {% if child.path == '/blog/topics' %}
              <li class="p-navigation__item  {% if child.active %}is-selected{% endif %}" style="position: relative;">
                <a aria-controls="#topics" data-trigger="hover" class="p-navigation__link  p-contextual-menu__toggle" href="#">{{ child.title }}</a>
                <span class="p-contextual-menu__dropdown" id="topics" aria-hidden="true" aria-label="submenu" style="position: absolute; font-size: .875rem;">
                  <span class="p-contextual-menu__group">
                    {% for item in child.children %}
                    <a href="{{ item.path }}" class="p-contextual-menu__link breadcrumbs p-link--soft">{{ item.title }}</a>
                    {% endfor %}
                  </span>
                </span>
              </li>
            {% elif child.path != '/blog/archives' and child.path != '/blog/upcoming' %}
              <li class="p-navigation__item {% if child.active %}is-selected{% endif %}">
                <a class="p-navigation__link" href="{{ child.path }}" {% if child.active %}aria-current="page"{% endif %}>{{ child.title }}</a>
              </li>
            {% endif %}
          {% endif %}
        {% endfor %}

        {% for child in breadcrumbs.children %}
          {% if child.path == "/blog/topics" %}
            {% for item in child.children %}
            <li class="p-navigation__item u-hide--medium u-hide--large {% if request.path == item.path %}is-selected{% endif %}">
              <a class="p-navigation__link" href="{{ item.path }}">{{ item.title }}</a>
            </li>
            {% endfor %}
          {% endif %}
        {% endfor %}
      </ul>
      {% endif %}
    </nav>
  </div>
</div>
{% endif %}
{% endif %}
<script>
  const nav = document.querySelector('.js-show-nav');
  const currentBubble = window.location.pathname.split('/')[1]
  const skipLink = document.querySelector('.p-link--skip');
  const reducedNav = document.querySelector('.p-navigation.is-reduced ')

  nav.classList.remove('u-hide')

  checkTopNav();

  document.addEventListener('wheel', function(e) {
    if (window.scrollY <= 0) {
      revealTopNav();
    }
  });

  document.addEventListener('scroll', function(e) {
    if (window.scrollY <= 0) {
      revealTopNav();
    }
  });

  if (skipLink) {
    skipLink.addEventListener('focus', function(e) {
      if (window.scrollY <= 0) {
        revealTopNav();
      }
    })
  }
  
  if (reducedNav) {
    reducedNav.addEventListener('focus', function(e) {
      if (window.scrollY <= 0) {
        revealTopNav();
      }
    })
  }

  // if the user has previously visited a page in the same bubble,
  // and scrolled up to reveal the reduced nav, show the nav on
  // pages within the same bubble
  function checkTopNav() {
    const lastBubble = sessionStorage.getItem('navBubble');

    if (lastBubble === currentBubble) {
      document.body.classList.add('navigation-lock');
    }
  }

  function revealTopNav() {
    document.body.style.marginTop = 0;
    sessionStorage.setItem('navBubble', currentBubble)
  }
  
  function fetchDropdown(event, url, id) {
    const triggerEl = event.target;
    const container = document.getElementById(id);
    const mobileContainer = document.getElementById(id+"-mobile");

    if (container.innerHTML === "") {
      const req = new XMLHttpRequest();
      req.open('GET', url);
      req.send();
      req.addEventListener('load', function() {
        container.innerHTML = this.responseText;
        // attachNavEvents(triggerEl, container);
      });
      req.addEventListener('load', function() {
        mobileContainer.innerHTML = this.responseText;
        
        const activeCTAs = mobileContainer.querySelectorAll('a.is-active');

        activeCTAs.forEach((cta) => {
          cta.classList.remove('is-active');
        })
      });
    }
  }

  function initNavigationSearch(element) {
    const searchButtons = element.querySelectorAll('.js-search-button');
    const menuButton = element.querySelector('.js-menu-button');
    const overlay = element.querySelector('.p-navigation__search-overlay');

    searchButtons.forEach((searchButton) => {
      searchButton.addEventListener('click', toggleSearch);
    });

    if (menuButton) {
      menuButton.addEventListener('click', toggleMenu);
    }

    if (overlay) {
      overlay.addEventListener('click', closeAll);
    }

    function toggleMenu(e) {
      e.preventDefault();
      const navigation = e.target.closest('.p-navigation');

      if (navigation.classList.contains('has-menu-open')) {
        const mobileContent = document.querySelector('.dropdown-content-mobile')
        
        mobileContent.classList.add('u-hide')
        closeAll();
      } else {
        closeAll();
        openMenu(e);
      }
    }

    function toggleSearch(e) {
      e.preventDefault();
      const navigation = e.target.closest('.p-navigation');

      if (navigation.classList.contains('has-search-open')) {
        closeAll();
      } else {
        closeAll();
        openSearch(e);
      }
    }

    function openSearch(e) {
      e.preventDefault();
      const navigation = e.target.closest('.p-navigation');
      const nav = navigation.querySelector('.p-navigation__nav');
      const searchInput = navigation.querySelector('.p-search-box__input');
      const buttons = document.querySelectorAll('.js-search-button');
      const secondaryNav = document.querySelector(".is-secondary")

      buttons.forEach((searchButton) => {
        searchButton.setAttribute('aria-pressed', true);
      });

      navigation.classList.add('has-search-open');
      if(secondaryNav){
        secondaryNav.classList.add('u-hide');
      }
      searchInput.focus();
      document.addEventListener('keyup', keyPressHandler);
    }

    function openMenu(e) {
      e.preventDefault();
      const navigation = e.target.closest('.p-navigation');
      const nav = navigation.querySelector('.p-navigation__nav');
      const buttons = document.querySelectorAll('.js-menu-button');

      buttons.forEach((searchButton) => {
        searchButton.setAttribute('aria-pressed', true);
      });

      navigation.classList.add('has-menu-open');
      document.addEventListener('keyup', keyPressHandler);
    }

    function closeSearch() {
      const navigation = document.querySelector('.p-navigation');
      const nav = navigation.querySelector('.p-navigation__nav');
      const banner = document.querySelector('.p-navigation__banner');
      const buttons = document.querySelectorAll('.js-search-button');
      const secondaryNav = document.querySelector(".is-secondary");

      buttons.forEach((searchButton) => {
        searchButton.removeAttribute('aria-pressed');
      });

      navigation.classList.remove('has-search-open');
      
      if(secondaryNav){
        secondaryNav.classList.remove('u-hide');
      }
      
      document.removeEventListener('keyup', keyPressHandler);
    }

    function closeMenu() {
      const navigation = document.querySelector('.p-navigation');
      const nav = navigation.querySelector('.p-navigation__nav');
      const banner = document.querySelector('.p-navigation__banner');
      const buttons = document.querySelectorAll('.js-menu-button');
      const dropdownWindow =  document.querySelector('.dropdown-window');
      const dropdownWindowOverlay = document.querySelector(".dropdown-window-overlay");
      const reducedNavItems = document.querySelectorAll('[role="menuitem"]');
      
      dropdownWindow.classList.add("slide-animation");
      dropdownWindowOverlay.classList.add("fade-animation");
      navigation.classList.remove('subsection-active');

      reducedNavItems.forEach( item => {
        if (item.classList.contains("is-selected")){
          item.classList.remove("is-selected");
        }
      });

      [].slice.call(dropdownWindow.children).forEach( dropdownContent => {
          if (dropdownContent.classList.contains("u-hide") === false) {
            dropdownContent.classList.add("u-hide");
          }
        }
      )

      buttons.forEach((searchButton) => {
        searchButton.removeAttribute('aria-pressed');
      });

      navigation.classList.remove('has-menu-open');
      document.removeEventListener('keyup', keyPressHandler);
    }

    function closeAll() {
      closeSearch();
      closeMenu();
    }

    function keyPressHandler(e) {
      if (e.key === 'Escape') {
        closeAll();
      }
    }
  }

  const navigation = document.querySelector('#navigation');
  initNavigationSearch(navigation);

  function showSection(e) {
    const nav = document.querySelector('.p-navigation');
    const target = e.target.getAttribute('aria-controls');
    const isDesktop = e.target.closest('.dropdown-content-desktop');
    const isMobile = e.target.closest('.dropdown-content-mobile');
    let el;

    e.preventDefault()

    if (isDesktop) {
      el = document.querySelector(`.dropdown-content-desktop #${target}`);
    } else if (isMobile) {
      el = document.querySelector(`.dropdown-content-mobile #${target}`);
    }
    
    el.removeAttribute('hidden');

    setTimeout(function () {
      nav.classList.add('subsection-active');
      el.classList.add('is-active');
      el.focus();
    }, 1);
  }

  function hideSection(e) {
    e.preventDefault();
    const nav = document.querySelector('.p-navigation');
    const target = e.target.getAttribute('aria-controls');
    const el = document.getElementById(target)

    nav.classList.remove('subsection-active');
    el.classList.remove('is-active');

    setTimeout(function () {
      el.setAttribute('hidden', true);
    }, 333);
  }
</script><|MERGE_RESOLUTION|>--- conflicted
+++ resolved
@@ -4,73 +4,23 @@
   {% block header_banner %}
   <div class="p-navigation__row">
     <div class="p-navigation__banner">
-<<<<<<< HEAD
-      <div class="p-navigation__tagged-logo">
-        <a class="p-navigation__link {% if breadcrumbs and breadcrumbs.children or breadcrumbs.grandchildren %}u-no-padding--left {% elif breadcrumbs == 'tutorials' %}u-no-padding--left{% endif %}" href="/">
-          {% if breadcrumbs and breadcrumbs.children or breadcrumbs.grandchildren %}
-          Canonical Ubuntu
-          {% elif breadcrumbs == "tutorials" %}
-          Canonical Ubuntu
-          {% else %}
-          <div class="p-navigation__logo-tag">
-            <img class="p-navigation__logo-icon" src="https://assets.ubuntu.com/v1/82818827-CoF_white.svg" alt="">
-          </div>
-          <span class="p-navigation__logo-title">Canonical Ubuntu</span>
-          {% endif %}
-=======
       <div class="p-navigation__logo">
         <a class="p-navigation__item" href="/">
           <svg class="p-navigation__image" width="107px" height="32px" viewBox="0 0 107 32" version="1.1" xmlns="http://www.w3.org/2000/svg" xmlns:xlink="http://www.w3.org/1999/xlink"><title>Ubuntu</title><g id="ubuntu-logo"><path d="M100.470409,13.7615448 C96.9385448,13.7615448 94.0754031,10.8982838 94.0754031,7.36627238 C94.0754031,3.83426097 96.9385448,0.971 100.470409,0.971 C104.002273,0.971 106.865415,3.83426097 106.865415,7.36627238 C106.865415,10.8982838 104.002273,13.7615448 100.470409,13.7615448 Z M96.479398,6.59820047 C96.0559273,6.59820047 95.7123568,6.9417853 95.7123568,7.36727117 C95.7123568,7.78976066 96.0559273,8.13434429 96.479398,8.13434429 C96.9038674,8.13434429 97.2504342,7.78976066 97.2504342,7.36727117 C97.2504342,6.9417853 96.9038674,6.59820047 96.479398,6.59820047 Z M101.966539,10.0919788 C101.601995,10.3017254 101.475153,10.7731557 101.684891,11.1377152 C101.898624,11.5092663 102.369036,11.6341154 102.73358,11.4213725 C103.103118,11.2116259 103.22996,10.7401956 103.015228,10.3726397 C102.803493,10.0030862 102.334079,9.87823709 101.966539,10.0929776 L101.966539,10.0919788 Z M98.1493106,7.36727117 C98.1493106,6.6081884 98.5268386,5.93500183 99.104117,5.52949182 L98.5428187,4.58762991 C97.8686614,5.03708681 97.3682869,5.72425648 97.1605465,6.52828495 C97.4062394,6.72804357 97.5580496,7.02768151 97.5580496,7.36727117 C97.5580496,7.70386446 97.4062394,8.00649877 97.1605465,8.20425981 C97.3682869,9.00828828 97.8696601,9.69445915 98.5428187,10.1419185 L99.104117,9.20305294 C98.5268386,8.79754293 98.1493106,8.12435636 98.1493106,7.36727117 Z M100.392506,5.11998664 C101.568037,5.11998664 102.529835,6.02089804 102.62971,7.16951013 L103.726339,7.14953427 C103.671408,6.30555408 103.30187,5.54147734 102.73358,4.98714716 C102.438948,5.09501681 102.100372,5.08003492 101.809735,4.90924129 C101.518099,4.74144405 101.337325,4.4577868 101.286389,4.15015852 C101.001745,4.07225265 100.703118,4.03030334 100.392506,4.03030334 C99.8631682,4.03030334 99.3617949,4.15415369 98.9143542,4.37388818 L99.4486863,5.33073199 C99.735328,5.19589492 100.057925,5.12098543 100.392506,5.12098543 L100.392506,5.11998664 Z M100.392506,9.61155932 C100.056926,9.61155932 99.735328,9.53565105 99.4486863,9.40181277 L98.9143542,10.3586566 C99.3607962,10.5783911 99.8631682,10.7022414 100.392506,10.7022414 C100.704117,10.7022414 101.001745,10.6622897 101.286389,10.5823862 C101.336327,10.2727604 101.518099,9.98810433 101.809735,9.82130588 C102.103368,9.65350864 102.438948,9.63553036 102.73358,9.74839398 C103.302868,9.18607345 103.670409,8.42599188 103.726339,7.5810129 L102.62971,7.56503221 C102.529835,8.71064793 101.568037,9.61056053 100.392506,9.61056053 L100.392506,9.61155932 Z M101.966539,4.64156473 C102.334079,4.85430767 102.803493,4.72945853 103.015228,4.35990507 C103.22996,3.993348 103.103118,3.52091885 102.735578,3.30917471 C102.370035,3.09942815 101.899623,3.22427729 101.686888,3.59183316 C101.474154,3.95839024 101.600996,4.4288218 101.966539,4.64056594 L101.966539,4.64156473 Z M12.7910109,24.1489933 C12.1418224,24.3107977 11.2828961,24.4855865 10.2172282,24.6663681 C9.15056154,24.850146 7.91610464,24.942035 6.5178525,24.942035 C5.29737813,24.942035 4.27365781,24.7642498 3.43970028,24.4086795 C2.60774025,24.0541079 1.93857672,23.551715 1.4322097,22.9005019 C0.922846416,22.2512863 0.558302106,21.4842132 0.335580515,20.6032777 C0.109862669,19.7153506 0,18.7385309 0,17.6598343 L0,8.76857793 L2.83146059,8.76857793 L2.83146059,17.0515693 C2.83146059,18.9822364 3.13508106,20.3635673 3.746317,21.1945632 C4.35555543,22.0275567 5.38127325,22.4430546 6.82247172,22.4430546 C7.12609218,22.4430546 7.44169767,22.4330667 7.76629191,22.4110932 C8.09188491,22.3911174 8.39750288,22.3661475 8.67915081,22.3361837 C8.96279625,22.3062199 9.22247165,22.2762561 9.45617951,22.2462924 C9.68988736,22.214331 9.85568012,22.1813708 9.95955028,22.1384227 L9.95955028,8.76857793 L12.7910109,8.76857793 L12.7910109,24.1499921 L12.7910109,24.1489933 Z M19.7033702,9.46773311 C20.049937,9.24600104 20.5722841,9.01028586 21.2734076,8.76857793 C21.9725337,8.5258712 22.7785262,8.40202085 23.6943813,8.40202085 C24.8299618,8.40202085 25.8396996,8.60777223 26.7235947,9.01128466 C27.6084886,9.41679466 28.3535572,9.98710554 28.9637944,10.7192209 C29.5700366,11.4483399 30.0324586,12.3212851 30.3470653,13.3360589 C30.6636695,14.3518315 30.8204735,15.469481 30.8204735,16.6880086 C30.8204735,17.9664638 30.6327082,19.1180723 30.2551802,20.1438328 C29.8786508,21.1685946 29.3463163,22.0365458 28.6571777,22.7466877 C27.9660416,23.459826 27.1350804,24.005167 26.1583014,24.3917 C25.1865161,24.7782329 24.0908857,24.971 22.8694126,24.971 C21.5490631,24.971 20.3825213,24.8781122 19.366791,24.6953331 C18.3520594,24.512554 17.5191006,24.328776 16.8699121,24.1459969 L16.8699121,1.45940984 L19.7023715,0.971998793 L19.7023715,9.46773311 L19.700374,9.46773311 L19.7033702,9.46773311 Z M20.9078646,22.3661475 C21.4242191,22.4390594 22.0664163,22.4730184 22.8404488,22.4730184 C24.3605486,22.4730184 25.5820217,21.9686279 26.4938819,20.9648408 C27.4077395,19.9590561 27.8651677,18.5327795 27.8651677,16.686011 C27.8651677,15.8739922 27.7852676,15.1129119 27.6214724,14.4007724 C27.4586759,13.6896317 27.1940067,13.0763727 26.8294624,12.557999 C26.4639193,12.0386266 25.9905111,11.636113 25.4152302,11.3394714 C24.8339568,11.0438287 24.1388258,10.8970061 23.3278395,10.8970061 C22.5548058,10.8970061 21.8456923,11.0298456 21.195505,11.2915294 C20.5463165,11.5582071 20.0469408,11.8308776 19.7023715,12.1155337 L19.7023715,22.1354263 C19.9880144,22.2203237 20.3885138,22.296232 20.9078646,22.3661475 Z M46.6257165,24.1489933 C45.976528,24.3107977 45.1176017,24.4855865 44.0529326,24.6663681 C42.9872647,24.850146 41.7528078,24.942035 40.3505606,24.942035 C39.1340813,24.942035 38.1083635,24.7642498 37.2764034,24.4086795 C36.4444434,24.0541079 35.7742811,23.551715 35.2689128,22.9005019 C34.7575521,22.2512863 34.3940065,21.4842132 34.1702862,20.6032777 C33.9475646,19.7173482 33.8367032,18.7395297 33.8367032,17.6618319 L33.8367032,8.77057551 L36.6681637,8.77057551 L36.6681637,17.0535669 C36.6681637,18.984234 36.9717842,20.3655649 37.5810226,21.1965608 C38.1902611,22.0295542 39.2149802,22.4450522 40.6571774,22.4450522 C40.9617966,22.4450522 41.2784008,22.4350643 41.6029951,22.4130908 C41.9275893,22.3931149 42.2322085,22.3681451 42.5168527,22.3381813 C42.7994994,22.3082175 43.0591748,22.2782537 43.2938814,22.2482899 C43.5255918,22.2153298 43.693382,22.1823696 43.7962534,22.1384227 L43.7962534,8.77057551 L46.6287128,8.77057551 L46.6287128,24.1519896 L46.6267153,24.1519896 L46.6257165,24.1489933 Z M50.7066153,9.22602518 C51.3558038,9.06222311 52.2177263,8.89142948 53.2953793,8.70665275 C54.3710347,8.52686999 55.6084878,8.43398223 57.010735,8.43398223 C58.2711594,8.43398223 59.3148547,8.61176741 60.1468148,8.96633897 C60.9807723,9.32190932 61.6449421,9.8183095 62.1423203,10.4585359 C62.6396986,11.0977635 62.9912591,11.8648366 63.1940057,12.7557601 C63.3957535,13.6526763 63.4976262,14.6354887 63.4976262,15.7121877 L63.4976262,24.6054417 L60.6641681,24.6054417 L60.6641681,16.3214515 C60.6641681,15.3456307 60.5982505,14.513636 60.467414,13.8244687 C60.3355788,13.1313063 60.117851,12.5759773 59.812233,12.1494927 C59.5096113,11.7200116 59.1011219,11.4123833 58.5937561,11.220615 C58.0873891,11.0238528 57.4551794,10.9289675 56.7061157,10.9289675 C56.4014965,10.9289675 56.0868898,10.9419518 55.764293,10.9619276 C55.4387,10.9819035 55.1280883,11.0078721 54.8354541,11.0378359 C54.5358287,11.0677997 54.2761533,11.1037563 54.0414466,11.143708 C53.8057413,11.1836597 53.6389498,11.2156211 53.5380759,11.2335994 L53.5380759,24.6044429 L50.7066153,24.6044429 L50.7066153,9.22602518 Z M70.0444424,8.76857793 L76.0449416,8.76857793 L76.0449416,11.143708 L70.0444424,11.143708 L70.0444424,18.4548737 C70.0444424,19.2439202 70.106365,19.9031237 70.2292115,20.4175021 C70.3490617,20.9368746 70.5328319,21.3443822 70.7765273,21.6380273 C71.0202227,21.9296749 71.3258407,22.1374239 71.6893862,22.262273 C72.0549293,22.3841258 72.4813962,22.4440534 72.9677882,22.4440534 C73.8396983,22.4440534 74.5298356,22.3471705 75.0401976,22.1544034 C75.5465646,21.9606375 75.8921327,21.8248017 76.0739054,21.7419018 L76.6831439,24.0591019 C76.3994984,24.2009305 75.8961277,24.3827108 75.1750291,24.6054417 C74.455928,24.8301702 73.6389492,24.9430338 72.7250916,24.9430338 C71.6484374,24.9430338 70.7595485,24.8061991 70.058425,24.5305322 C69.3592989,24.2548653 68.796003,23.8453601 68.3705349,23.2970227 C67.9430692,22.7496841 67.6434438,22.0744999 67.4716585,21.2724691 C67.2978757,20.4684406 67.2119831,19.5405618 67.2119831,18.4858362 L67.2119831,4.35191473 L70.0424449,3.8625061 L70.0424449,8.77057551 L70.0444424,8.77057551 L70.0444424,8.76857793 Z M91.4556778,24.1489933 C90.803493,24.3107977 89.947563,24.4855865 88.8788988,24.6663681 C87.8142297,24.850146 86.5817703,24.942035 85.1835182,24.942035 C83.9630438,24.942035 82.9393235,24.7642498 82.1073634,24.4086795 C81.2714084,24.0541079 80.6022449,23.551715 80.0958779,22.9005019 C79.5865146,22.2512863 79.2239678,21.4842132 78.9972512,20.6032777 C78.7775258,19.7173482 78.6626694,18.7395297 78.6626694,17.6618319 L78.6626694,8.77057551 L81.4991238,8.77057551 L81.4991238,17.0535669 C81.4991238,18.984234 81.8027442,20.3655649 82.4109839,21.1965608 C83.0202223,22.0295542 84.0459402,22.4450522 85.4871386,22.4450522 C85.7917578,22.4450522 86.1063646,22.4350643 86.4319576,22.4130908 C86.7535556,22.3931149 87.0591735,22.3681451 87.3438177,22.3381813 C87.6274632,22.3082175 87.8891361,22.2782537 88.1198477,22.2482899 C88.3535555,22.2153298 88.5223445,22.1823696 88.6242172,22.1384227 L88.6242172,8.77057551 L91.4576753,8.77057551 L91.4576753,24.1519896 L91.4556778,24.1519896 L91.4556778,24.1489933 Z" fill="#FFFFFF" fill-rule="nonzero"></path></g></svg>
           <script>performance.mark("Logo rendered")</script>
->>>>>>> 1f540f9f
         </a>
       </div>
-      <ul class="p-navigation__items">
-        <li class="p-navigation__item">
-          <button class="js-search-button p-navigation__link--search-toggle">
-          </button>
+      <div class="u-hide u-show--small js-account--small"></div>
+    </div>
+    <nav aria-label="Main navigation" class="p-navigation__nav">
+      <ul class="p-navigation__items u-hide js-show-nav" role="menu">
+        <li class="p-navigation__item p-navigation__dropdown-link" role="menuitem" id="enterprise" onmouseover="fetchDropdown('/templates/navigation-enterprise-h', 'enterprise-content'); this.onmouseover = null;">
+          <a class="p-navigation__link-anchor" href="#enterprise-content" onfocus="fetchDropdown('/templates/navigation-enterprise-h', 'enterprise-content');">Enterprise</a>
         </li>
         <li class="p-navigation__item">
           <button class="js-menu-button p-navigation__link">Menu</button>
         </li>
       </ul>
-    </div>
-<<<<<<< HEAD
-    <nav class="p-navigation__nav js-show-nav u-hide" aria-label="Categories">
-      <ul class="p-navigation__items">
-        <li class="p-navigation__item--dropdown-toggle" role="menuitem" id="products" onmouseover="fetchDropdown(event, '/templates/meganav/products', 'products-content'); this.onmouseover = null;">
-          <a class="p-navigation__link" href="#products-content" onfocus="fetchDropdown(event, '/templates/meganav/products', 'products-content');">Products</a>
-          <div class="u-hide dropdown-content-mobile" id="products-content-mobile" onclick="event.stopPropagation()"></div>
-=======
-    <nav aria-label="Main navigation" class="p-navigation__nav">
-      <ul class="p-navigation__items u-hide js-show-nav" role="menu">
-        <li class="p-navigation__item p-navigation__dropdown-link" role="menuitem" id="enterprise" onmouseover="fetchDropdown('/templates/navigation-enterprise-h', 'enterprise-content'); this.onmouseover = null;">
-          <a class="p-navigation__link-anchor" href="#enterprise-content" onfocus="fetchDropdown('/templates/navigation-enterprise-h', 'enterprise-content');">Enterprise</a>
->>>>>>> 1f540f9f
-        </li>
-        <li class="p-navigation__item--dropdown-toggle" role="menuitem" id="use-case" onmouseover="fetchDropdown(event, '/templates/meganav/use-case', 'use-case-content'); this.onmouseover = null;">
-          <a class="p-navigation__link" href="#use-case-content" onfocus="fetchDropdown(event, '/templates/meganav/use-case', 'use-case-content');">Use Case</a>
-          <div class="u-hide dropdown-content-mobile" id="use-case-content-mobile" onclick="event.stopPropagation()"></div>
-        </li>
-        <li class="p-navigation__item--dropdown-toggle" role="menuitem" id="support" onmouseover="fetchDropdown(event, '/templates/meganav/support', 'support-content'); this.onmouseover = null;">
-          <a class="p-navigation__link" href="#support-content" onfocus="fetchDropdown(event, '/templates/meganav/support', 'support-content');">Support</a>
-          <div class="u-hide dropdown-content-mobile" id="support-content-mobile" onclick="event.stopPropagation()"></div>
-        </li>
-        <li class="p-navigation__item--dropdown-toggle" role="menuitem" id="community" onmouseover="fetchDropdown(event, '/templates/meganav/community', 'community-content'); this.onmouseover = null;">
-          <a class="p-navigation__link" href="#community-content" onfocus="fetchDropdown(event, '/templates/meganav/community', 'community-content');">Community</a>
-          <div class="u-hide dropdown-content-mobile" id="community-content-mobile" onclick="event.stopPropagation()"></div>
-        </li>
-        <li class="p-navigation__item--dropdown-toggle" role="menuitem" id="get-ubuntu" onmouseover="fetchDropdown(event, '/templates/meganav/get-ubuntu', 'get-ubuntu-content'); this.onmouseover = null;">
-          <a class="p-navigation__link" href="#get-ubuntu-content" onfocus="fetchDropdown(event, '/templates/meganav/get-ubuntu', 'get-ubuntu-content');">Get Ubuntu</a>
-          <div class="u-hide dropdown-content-mobile" id="get-ubuntu-content-mobile" onclick="event.stopPropagation()"></div>
-        </li>
-      </ul>
-<<<<<<< HEAD
-      <ul class="p-navigation__items global-nav">
-        <li class="p-navigation__item">
-          <button href="#" class="js-search-button p-navigation__link--search-toggle">
-          </button>
-=======
       <noscript>
         <ul class="p-navigation__items" role="menu">
           {% include "templates/header_noscript.html" %}
@@ -81,7 +31,6 @@
           <a href="/search" class="js-search-button p-navigation__link-anchor" style="padding-right: 1rem;">
             <span class="u-hide u-show--large">Search</span> <i class="p-icon--search is-light">Search</i>
           </a>
->>>>>>> 1f540f9f
         </li>
         <li class="p-navigation__user js-account" id="canonical-login"></li>
       </ul>
@@ -106,28 +55,6 @@
   <div class="u-hide dropdown-content-desktop" id="get-ubuntu-content"></div>
 </div>
 {% if not(hide_subnav == True) %}
-<<<<<<< HEAD
-{% if breadcrumbs and breadcrumbs.children or breadcrumbs.grandchildren %}
-<div id="secondary-navigation" class="p-navigation is-secondary is-dark">
-  <div class="p-navigation__row">
-    <div class="p-navigation__banner">
-      <div class="p-navigation__tagged-logo">
-        <a class="p-navigation__link" href="{{ breadcrumbs.section.path }}">
-          <div class="p-navigation__logo-tag">
-            <img class="p-navigation__logo-icon" src="https://assets.ubuntu.com/v1/82818827-CoF_white.svg" alt="">
-          </div>
-          <span class="p-navigation__logo-title">{{ breadcrumbs.section.title | replace(" ", "&nbsp;") | safe }}</span>
-        </a>
-      </div>
-      {% if breadcrumbs.children %}
-        {% if not (breadcrumbs.children | length == 1 and breadcrumbs.children[0].title == "Overview") %}
-         <a href="#" class="p-navigation__toggle--open" title="Toggle navigation"><i class="p-icon--chevron-down is-light"></i></a>
-        {% endif %}
-      {% endif %}
-    </div>
-
-    <nav class="p-navigation__nav" aria-label="{{ breadcrumbs.section.title | replace(' ', '&nbsp;') | safe }} navigation">
-=======
 {% if breadcrumbs and breadcrumbs.children %}
 <nav aria-label="Sub navigation" class="p-navigation--secondary">
   <div class="row">
@@ -137,7 +64,14 @@
           {{ breadcrumbs.section.title | replace(" ", "&nbsp;") | safe }}
         </h5>
       </a>
->>>>>>> 1f540f9f
+      {% if breadcrumbs.children %}
+        {% if not (breadcrumbs.children | length == 1 and breadcrumbs.children[0].title == "Overview") %}
+         <a href="#" class="p-navigation__toggle--open" title="Toggle navigation"><i class="p-icon--chevron-down is-light"></i></a>
+        {% endif %}
+      {% endif %}
+    </div>
+
+    <nav class="p-navigation__nav" aria-label="{{ breadcrumbs.section.title | replace(' ', '&nbsp;') | safe }} navigation">
       {% if breadcrumbs.children %}
       <ul class="p-navigation__items">
         {% for child in breadcrumbs.children %}
