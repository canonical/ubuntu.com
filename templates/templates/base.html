<!doctype html>

<html prefix="og: http://ogp.me/ns#" class="{% block extra_html_class %}{% endblock %}" lang="{% block meta_lang %}en{% endblock %}" dir="ltr">
<head>
  <meta charset="UTF-8">
  <meta name="viewport" content="width=device-width, initial-scale=1">

  <title>{% block title %}{% endblock %} | Ubuntu</title>

  <link rel="preconnect" href="https://res.cloudinary.com">

  {% block content_experiment %}{% endblock %}
  <script src="https://assets.ubuntu.com/v1/703e23c9-lazysizes+noscript+native-loading.5.1.2.min.js" defer></script>

  <script src="{{ versioned_static('js/src/navigation.js') }}" defer></script>
  <script src="{{ versioned_static('js/dist/main.js') }}" defer></script>
  <script src="{{ versioned_static('js/src/infer-preferred-language.js')}}"></script>
  
  <link rel="stylesheet" type="text/css" media="screen" href="{{ versioned_static('css/styles.css') }}">
  <link rel="stylesheet" type="text/css" media="print" href="{{ versioned_static('css/print.css') }}">
  <script>performance.mark("Stylesheets finished")</script>

  <link rel="canonical" href="{% block canonical_url %}{{ request.url }}{% endblock %}">

  <link rel="apple-touch-icon" sizes="180x180" href="https://assets.ubuntu.com/v1/f38b9c7e-COF%20apple-touch-icon.png">
  <link rel="icon" type="image/png" sizes="32x32" href="https://assets.ubuntu.com/v1/be7e4cc6-COF-favicon-32x32.png">
  <link rel="icon" type="image/png" sizes="16x16" href="https://assets.ubuntu.com/v1/16c27f81-COF%20favicon-16x16.png">
  <link rel="manifest" href="{{ versioned_static('files/site.webmanifest') }}">
  <!-- Serving favicon for search engines locally -->
  <link rel="icon" type="image/png" sizes="48x48" href="{{ versioned_static('favicons/COF-favicon-48x48.png') }}">

  {% block head_extra %}{% endblock %}

  <link rel="preload" as="font" type="font/woff2" href="https://assets.ubuntu.com/v1/46ed6870-Ubuntu-L-subset.woff2" crossorigin>
  <link rel="preload" as="font" type="font/woff2" href="https://assets.ubuntu.com/v1/3baab91b-Ubuntu-Th-subset.woff2" crossorigin>
  <link rel="preload" as="font" type="font/woff2" href="https://assets.ubuntu.com/v1/6113b69a-Ubuntu-LI-subset.woff2" crossorigin>
  <link rel="preload" as="font" type="font/woff2" href="https://assets.ubuntu.com/v1/0c7b8dc0-Ubuntu-R-subset.woff2" crossorigin>

  <meta name="description" content="{% block meta_description %}Ubuntu is an open source software operating system that runs from the desktop, to the cloud, to all your internet connected things.{% endblock %}">

  <meta name="facebook-domain-verification" content="zxp9j79g1gy2xenbu9ll964pttk5hu">
  <meta name="twitter:account_id" content="4503599627481511">
  <meta name="twitter:site" content="@ubuntu">
  <meta property="og:type" content="website">
  <meta property="og:url" content="{{ request.url }}">
  <meta property="og:site_name" content="Ubuntu">
  <meta name="copydoc" content="{% block meta_copydoc %}https://drive.google.com/drive/folders/0B4s80tIYQW4BMjNiMGFmNzQtNDkxZC00YmQ0LWJiZWUtNTk2YThlY2MzZmJh{% endblock %}">
  <meta name="google-site-verification" content="ddh2iq7ZuKf1LpkL_gtM_T7DkKDVD7ibq6Ceue4a_3M">

  {% if self.title() %}
  <meta name="twitter:title" content="{{ self.title() }} | Ubuntu">
  <meta property="og:title" content="{{ self.title() }} | Ubuntu">
  {% endif %}
  {% if self.meta_description() %}
  <meta name="twitter:description" content="{{ self.meta_description() }}">
  <meta property="og:description" content="{{ self.meta_description() }}">
  {% endif %}

  {# Define the required meta_image block #}
  <!-- Meta image: {% block meta_image %}{% endblock %} -->
  {% if self.meta_image() %}
  <meta name="twitter:card" content="summary_large_image">
  <meta name="twitter:image" content="{% if 'http' not in self.meta_image() %}https://assets.ubuntu.com/v1/{% endif %}{{ self.meta_image() }}">
  <meta property="og:image" content="{% if 'http' not in self.meta_image() %}https://assets.ubuntu.com/v1/{% endif %}{{ self.meta_image() }}">
  {% endif %}

  {% block extra_metatags %}{% endblock %}

  {% include "templates/_tag_manager.html" %}
<<<<<<< HEAD
  {% include "templates/_vwo.html" %}
=======

  {% include "templates/_vwo_smartcode.html" %}
>>>>>>> 30bfc955
</head>

<body class="{% block body_class %}{% endblock %}">
  <!-- google tag manager -->
  <noscript>
    <iframe src="https://www.googletagmanager.com/ns.html?id=GTM-K92JCQ" height="0" width="0" style="display:none;visibility:hidden" title="Google Tag Manager"></iframe>
  </noscript>
  <!-- end google tag manager -->

  <noscript>
    <style>
      body {
        transform: translateY(0) !important;
      }
    </style>
  </noscript>

  {% if not(hide_nav == True) %}
    {% include "templates/_navigation.html" %}
  {% endif %}

  <div class="wrapper u-no-margin--top">
    <div id="success" class="p-strip u-no-padding--top">
      <div class="u-fixed-width">
        <div class="p-notification--positive u-no-margin--bottom">
          <div class="p-notification__content">
            <p class="p-notification__message">Your submission was sent successfully! <a href="#" onclick="location.href = document.referrer; return false;"><i class="p-notification__close">Close</i></a></p>
          </div>
        </div>
      </div>
    </div>
    <div id="unsubscribed" class="p-strip u-no-padding--top">
      <div class="u-fixed-width">
        <div class="p-notification--positive u-no-margin--bottom">
          <div class="p-notification__content">
            <p class="p-notification__message">You have successfully unsubscribed! <a href="#" onclick="location.href = ''; return false;"><i class="p-notification__close">Close</i></a></p>
          </div>
        </div>
      </div>
    </div>
    <div id="newsletter-signup" class="p-strip u-no-padding--top">
      <div class="u-fixed-width">
        <div class="p-notification--positive u-no-margin--bottom">
          <div class="p-notification__content">
            <p class="p-notification__message">Thank you for signing up for our newsletter!<br/>In these regular emails you will find the latest updates about Ubuntu and upcoming events where you can meet our team.<a href="#" onclick="location.href = document.referrer; return false;"><i class="p-notification__close">Close</i></a></p>
          </div>
        </div>
      </div>
    </div>
    <main id="main-content" class="inner-wrapper">
      {% block content_head %}{% endblock %}
      {% block content_container %}
      {% block outer_content %}
      {% endblock outer_content %}
      {% endblock content_container %}
    </main><!-- /.inner-wrapper -->
  </div><!-- /.wrapper -->

  <!-- footer content goes here -->
  {% if small_footer %}
    {% include "templates/small-footer.html" %}
  {% else %}
    {% include "templates/footer.html" %}
    {% if "/whitepapers" not in request.path  %}
    {% endif %}
    {% block footer_extra %}{% endblock %}
  {% endif %}
</body>
</html><|MERGE_RESOLUTION|>--- conflicted
+++ resolved
@@ -67,12 +67,8 @@
   {% block extra_metatags %}{% endblock %}
 
   {% include "templates/_tag_manager.html" %}
-<<<<<<< HEAD
-  {% include "templates/_vwo.html" %}
-=======
 
   {% include "templates/_vwo_smartcode.html" %}
->>>>>>> 30bfc955
 </head>
 
 <body class="{% block body_class %}{% endblock %}">
