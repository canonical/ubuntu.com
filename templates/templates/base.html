--- conflicted
+++ resolved
@@ -31,11 +31,8 @@
 
     <title>{% block title %}{% endblock %} | Ubuntu</title>
 
-<<<<<<< HEAD
     <link rel="canonical" href="{% block canonical_url %}https://www.ubuntu.com{{ request.get_full_path }}{% endblock %}" />
-=======
-    <link rel="canonical" href="https://ubuntu.com{{ request.get_full_path }}" />
->>>>>>> 6083ee20
+
     <link rel="icon" type="image/png" href="{{ ASSET_SERVER_URL }}cb22ba5d-favicon-16x16.png" sizes="16x16" />
     <link rel="icon" type="image/png" href="{{ ASSET_SERVER_URL }}49a1a858-favicon-32x32.png" sizes="32x32" />
 
