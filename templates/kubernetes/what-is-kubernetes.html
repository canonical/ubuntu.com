--- conflicted
+++ resolved
@@ -20,11 +20,7 @@
         <p>
           Kubernetes, or k8s for short, is an open source platform pioneered by Google, which started as a simple container orchestration tool but has grown into a cloud native platform.        </p>
         <p>
-<<<<<<< HEAD
-          It’s one of the most significant advancements in IT since the public cloud came to being in 2009, and has an unparalleled <a href="https://451research.com/451-research-says-application-containers-market-will-grow-to-reach-4-3bn-by-2022">5-year 30% growth rate</a> in both market revenue and overall adoption.
-=======
           It's one of the most significant advancements in IT since the public cloud came to being in 2009, and has an unparalleled <a href="https://451research.com/451-research-says-application-containers-market-will-grow-to-reach-4-3bn-by-2022">5-year 30% growth rate</a> in both market revenue and overall adoption.
->>>>>>> 602aa779
         </p>
         <p>
           Looking to build your Kubernetes strategy? <a href="/engage/kubernetes-deployment-enterprise-whitepaper">Read our buyer's guide&nbsp;&rsaquo;</a>
@@ -77,17 +73,6 @@
       </div>
       <p class="p-heading--4">65% Improve maintainance, monitoring, and automation</p>
     </div>
-<<<<<<< HEAD
-  </div>
-  <div class="row">
-    <div class="col-8">
-      <div class="p-notification--information">
-        <div class="p-notification__content">
-          <p class="p-notification__message">
-            We asked Devs, DevOps and businesses to tell us how they are using Kubernetes, and it made for a fascinating read. <a href="http://juju.is/cloud-native-kubernetes-usage-report-2021">Read our findings</a>
-          </p>
-        </div>
-=======
     <div class="col-4">
       <div class="u-sv3 u-hide--small">
         {{ image (
@@ -99,7 +84,6 @@
           loading="lazy"
           ) | safe
         }}
->>>>>>> 602aa779
       </div>
       <p class="p-heading--4">46% Modernizing infrastructure</p>
     </div>
@@ -866,97 +850,7 @@
     </div>
   </section>
 
-<<<<<<< HEAD
-  <section class="p-strip--suru">
-    <div class="row">
-      <h2>Kubernetes resources</h2>
-    </div>
-    <div class="row p-divider is-dark">
-      <div class="col-4 p-divider__block">
-        <div class="p-heading-icon">
-          <div class="p-heading-icon__header">
-            {{
-              image(
-              url="https://assets.ubuntu.com/v1/271921af-Datasheet+-+white.svg",
-              alt="",
-              width="32",
-              height="28",
-              hi_def=True,
-              loading="lazy",
-              attrs={"class": "p-heading-icon__img p-heading-icon__img--small"},
-              ) | safe
-            }}
-            <h3 class="p-heading-icon__title p-heading--4 ">Data sheet</h3>
-          </div>
-        </div>
-        <p><a class="p-link--inverted"href="https://assets.ubuntu.com/v1/b5f9ae49-Enterprise_Kubernetes_Datasheet.pdf">Kubernetes for the enterprise</a></p>
-      </div>
-      <div class="col-4 p-divider__block">
-        <div class="p-heading-icon">
-          <div class="p-heading-icon__header"> 
-            {{ 
-              image (
-              url="https://assets.ubuntu.com/v1/816ae23b-Webinar+-+white.svg",
-              alt="",
-              width="32",
-              height="28",
-              hi_def=True,
-              loading="lazy",
-              attrs={"class": "p-heading-icon__img p-heading-icon__img--small"},
-              ) | safe
-            }}
-            <h3 class="p-heading-icon__title p-heading--4">Webinar on demand</h3>
-          </div>
-        </div>
-        <p><a class="p-link--inverted" href="/engage/kubernetes-use-cases-webinar">Enterprise Kubernetes use cases: 4 real-world stories</a></p>
-      </div>
-      <div class="col-4 p-divider__block">
-        <div class="p-heading-icon">
-          <div class="p-heading-icon__header"> 
-            {{ 
-              image (
-              url="https://assets.ubuntu.com/v1/816ae23b-Webinar+-+white.svg",
-              alt="",
-              width="32",
-              height="28",
-              hi_def=True,
-              loading="lazy",
-              attrs={"class": "p-heading-icon__img p-heading-icon__img--small"},
-              ) | safe
-            }}
-            <h3 class="p-heading-icon__title p-heading--4">Video</h3>
-          </div>
-        </div>
-        <p><a class="p-link--inverted" href="https://www.youtube.com/watch?v=tG5kqnnytIg">Canonical Kubernetes powered by Ubuntu: Charmed Kubernetes &#38; MicroK8s</a></p>
-      </div>
-    </div>
-    <div class="row p-divider is-dark">
-      <div class="col-4 p-divider__block">
-          <div class="p-heading-icon">
-            <div class="p-heading-icon__header">
-              {{ 
-                image (
-                url="https://assets.ubuntu.com/v1/4ab8ff35-Whitepaper+-+white.svg",
-                alt="",
-                width="32",
-                height="28",
-                hi_def=True,
-                loading="lazy",
-                attrs={"class": "p-heading-icon__img p-heading-icon__img--small"},
-                ) | safe
-              }}
-              <h3 class="p-heading-icon__title p-heading--4">Whitepaper</h3>
-            </div>
-          </div>
-          <p><a href="/engage/kubernetes-deployment-enterprise-whitepaper" class="p-link--inverted">Five strategies to accelerate Kubernetes deployment in the enterprise</a></p>
-      </div>
-    </div>
-  </section>
-
-  <section class="p-strip">
-=======
   <section class="p-strip--light">
->>>>>>> 602aa779
     <div class="row u-vertically-center">
       <div class="col-8">
         <h2 class="p-heading--3">Get your K8s questions answered today</h2>
