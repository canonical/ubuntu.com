---
wrapper_template: "kubernetes/docs/base_docs.html"
markdown_includes:
  nav: "kubernetes/docs/shared/_side-navigation.md"
context:
  title: "MetalLB"
  description: How to configure your Kubernetes cluster to use MetalLB.
keywords: high availability, metallb, vip, load balancer
tags: [operating]
sidebar: k8smain-sidebar
permalink: metallb.html
layout: [base, ubuntu-com]
toc: False
---
# About

[MetalLB][metallb] is a Kubernetes-aware solution that will monitor for services with
the type `LoadBalancer` and assign them an IP address from a virtual pool.

It uses BGP([Border Gateway Protocol][bgp]) or Layer 2 (with ARP [Address Resolution Protocol][arp])
to expose services.

MetalLB has support for local traffic, meaning that the machine that receives the
data will be the machine that services the request. It is not suggested to use a
virtual IP with high traffic workloads because only one machine will receive the
traffic for a service - the other machines are solely used for failover.

BGP does not have this limitation but does see nodes as the atomic unit. This means
if the service is running on two of five nodes then only those two nodes will receive
traffic, but they will each receive 50% of the traffic even if one of the nodes has
three pods and the other only has one pod running on it. It is recommended to use node
anti-affinity to prevent Kubernetes pods from stacking on a single node.

<div class="p-notification--positive">
<p markdown="1" class="p-notification__response">
<span class="p-notification__status">Note:</span>
For more information on configuring MetalLB with Calico in BGP mode,
please see this
<a href="https://metallb.universe.tf/configuration/calico/">
explanation of the required configuration</a> from the
<a href="https://metallb.universe.tf/"> MetalLB website</a>

</p></div>

<<<<<<< HEAD
# Deployment

## Layer 2 mode

The best way to deploy MetalLB in layer 2 mode on Charmed Kubernetes is with
the MetalLB bundle, which includes Kubernetes operator charms both the
controller and speaker components.
=======
The best way to install MetalLB in layer 2 mode on Charmed Kubernetes is with 
the MetalLB Operator. The MetalLB Operator is a charm bundle that allows the 
deployment of both the controller and speaker components.
>>>>>>> 7d43ebd7

To deploy the operator, you will first need a Kubernetes model in Juju.
Add your Kubernetes as a cloud to your Juju controller:

```
juju add-k8s k8s-cloud --controller $(juju switch | cut -d: -f1)
```

<<<<<<< HEAD
Next, create a new Kubernetes model:
=======
And create a new Kubernetes model:
>>>>>>> 7d43ebd7

```
juju add-model metallb-system k8s-cloud
```

<<<<<<< HEAD
Then you can deploy MetalLB:

```bash
juju deploy cs:~containers/metallb
```

### Configuration

You will likely want to change the IP addresses allocated to MetalLB to suit
your environment. The IP addresses can be specified as a range, such as
"192.168.1.88-192.168.1.89", or as a comma-separated list of pools in CIDR
notation, such as "192.168.1.240/28, 10.0.0.0/28".

Configuring the IP addresses can be done either at time of deployment via a
[bundle overlay][], or later by changing the charm config via Juju.

An example bundle overlay might look like:

```yaml
applications:
  metallb-controller:
    options:
      iprange: "192.168.1.88-192.168.1.89"
```

You would then specify this when deploying the bundle:

```bash
juju deploy cs:~containers/metallb --overlay ./overlay.yaml
```

Alternatively, you can change the config directly on the metallb-controller
charm at any time:

=======
Then deploy the MetalLB operator:

```bash
juju deploy cs:~containers/metallb-operator
```

The IP range allocated to MetalLB can be controlled via the configuration of the metallb-controller:

```bash
juju config metallb-controller iprange="192.168.1.240-192.168.1.250"
```

Multiple IP pools can be specified as well, if using a CIDR notation delimited by a comma:
>>>>>>> 7d43ebd7
```bash
juju config metallb-controller iprange="192.168.1.240/28, 10.0.0.0/28"
```

<<<<<<< HEAD
### Note: Using RBAC

If RBAC is enabled in the Kubernetes cluster, an extra deployment step is
required: before deploying MetalLB, you must apply the [RBAC permissions
manifest][rbac-manifest].  This manifest gives permissions to the operator pods
to use the Kubernetes API to create the necessary resources to make MetalLB
work. You can apply the manifest using `kubectl`:

```bash
wget https://raw.githubusercontent.com/containers/metallb-operator/master/docs/rbac-permissions-operators.yaml
kubectl apply -f rbac-permissions-operators.yaml
```

Be aware that the manifest has to refer to the namespace in which MetalLB is
deployed.  This namespace will be the same as the Juju model you deployed it
into, above. If you used a model name other than `metallb-system`, you will
need to edit the manifest before applying it.

If you forgot to apply this manifest before deploying MetalLB, the units will
fail in the start hook. But don't worry! You can apply the manifest afterwards,
and then resolve the units that are in error to get them back into a working state:

```bash
juju resolve metallb-controller/0
juju resolve metallb-speaker/0
```

## BGP mode

Since the Kubernetes operator charms for MetalLB do not yet support BGP mode,
for now the recommended way to deploy MetalLB in BGP mode is to use the
[upstream manifests][]:
=======
Currently, to deploy MetalLB in BGP mode, the recommended way is to use the upstream
manifests:
>>>>>>> 7d43ebd7

```bash
kubectl apply -f https://raw.githubusercontent.com/metallb/metallb/v0.9.3/manifests/namespace.yaml
kubectl apply -f https://raw.githubusercontent.com/metallb/metallb/v0.9.3/manifests/metallb.yaml
# On first install only
kubectl create secret generic -n metallb-system memberlist --from-literal=secretkey="$(openssl rand -base64 128)"
```
<<<<<<< HEAD

### Configuration

The BGP configuration can then be performed by using a [MetalLB ConfigMap][configmap].

# Using MetalLB

Once deployed, MetalLB will automatically assign IPs from its pools to any
service of type `LoadBalancer`. When the services are deleted, the IPs are
available again.

# Testing MetalLB

To test your deployment of MetalLB, you can use the [microbot manifest][] to
deploy a simple webapp with a service type of `LoadBalancer`:

```bash
wget https://raw.githubusercontent.com/containers/metallb-operator/master/docs/example-microbot-lb.yaml
kubectl apply -f example-microbot-lb.yaml
kubectl get service microbot-lb
```

The EXTERNAL-IP is the IP assigned to the microbot service by the MetalLB controller.
If you reach this IP with a browser, you should see the image of a microbot. If you
cannot, most probably the IP range is not correctly chosen; the IP range needs to
be a pool reserved solely for MetalLB to avoid IP conflicts.

To remove the test webapp and service, simply delete the manifest with kubectl:

```bash
kubectl delete -f example-microbot-lb.yaml
```
=======
The BGP configuration can then be performed by using a [MetalLB configmap][configmap].
>>>>>>> 7d43ebd7


<!-- LINKS -->

[metallb]: https://metallb.universe.tf
[arp]: https://tools.ietf.org/html/rfc826
[bgp]: https://tools.ietf.org/html/rfc1105
<<<<<<< HEAD
[bundle overlay]: https://juju.is/docs/charm-bundles#heading--overlay-bundles
[rbac-manifest]: https://raw.githubusercontent.com/containers/metallb-operator/master/docs/rbac-permissions-operators.yaml
[upstream manifests]: https://github.com/metallb/metallb/tree/main/manifests
[configmap]: https://metallb.universe.tf/configuration/#bgp-configuration
[microbot manifest]: https://raw.githubusercontent.com/containers/metallb-operator/master/docs/example-microbot-lb.yaml
=======
[helm]: /kubernetes/docs/helm
[configmap]: https://metallb.universe.tf/configuration/#bgp-configuration
>>>>>>> 7d43ebd7

<!-- FEEDBACK -->
<div class="p-notification--information">
  <p class="p-notification__response">
    We appreciate your feedback on the documentation. You can 
    <a href="https://github.com/charmed-kubernetes/kubernetes-docs/edit/master/pages/k8s/metallb.md" class="p-notification__action">edit this page</a> 
    or 
    <a href="https://github.com/charmed-kubernetes/kubernetes-docs/issues/new" class="p-notification__action">file a bug here</a>.
  </p>
</div><|MERGE_RESOLUTION|>--- conflicted
+++ resolved
@@ -42,7 +42,6 @@
 
 </p></div>
 
-<<<<<<< HEAD
 # Deployment
 
 ## Layer 2 mode
@@ -50,11 +49,6 @@
 The best way to deploy MetalLB in layer 2 mode on Charmed Kubernetes is with
 the MetalLB bundle, which includes Kubernetes operator charms both the
 controller and speaker components.
-=======
-The best way to install MetalLB in layer 2 mode on Charmed Kubernetes is with 
-the MetalLB Operator. The MetalLB Operator is a charm bundle that allows the 
-deployment of both the controller and speaker components.
->>>>>>> 7d43ebd7
 
 To deploy the operator, you will first need a Kubernetes model in Juju.
 Add your Kubernetes as a cloud to your Juju controller:
@@ -63,17 +57,12 @@
 juju add-k8s k8s-cloud --controller $(juju switch | cut -d: -f1)
 ```
 
-<<<<<<< HEAD
 Next, create a new Kubernetes model:
-=======
-And create a new Kubernetes model:
->>>>>>> 7d43ebd7
 
 ```
 juju add-model metallb-system k8s-cloud
 ```
 
-<<<<<<< HEAD
 Then you can deploy MetalLB:
 
 ```bash
@@ -108,26 +97,10 @@
 Alternatively, you can change the config directly on the metallb-controller
 charm at any time:
 
-=======
-Then deploy the MetalLB operator:
-
-```bash
-juju deploy cs:~containers/metallb-operator
-```
-
-The IP range allocated to MetalLB can be controlled via the configuration of the metallb-controller:
-
-```bash
-juju config metallb-controller iprange="192.168.1.240-192.168.1.250"
-```
-
-Multiple IP pools can be specified as well, if using a CIDR notation delimited by a comma:
->>>>>>> 7d43ebd7
 ```bash
 juju config metallb-controller iprange="192.168.1.240/28, 10.0.0.0/28"
 ```
 
-<<<<<<< HEAD
 ### Note: Using RBAC
 
 If RBAC is enabled in the Kubernetes cluster, an extra deployment step is
@@ -160,10 +133,6 @@
 Since the Kubernetes operator charms for MetalLB do not yet support BGP mode,
 for now the recommended way to deploy MetalLB in BGP mode is to use the
 [upstream manifests][]:
-=======
-Currently, to deploy MetalLB in BGP mode, the recommended way is to use the upstream
-manifests:
->>>>>>> 7d43ebd7
 
 ```bash
 kubectl apply -f https://raw.githubusercontent.com/metallb/metallb/v0.9.3/manifests/namespace.yaml
@@ -171,7 +140,6 @@
 # On first install only
 kubectl create secret generic -n metallb-system memberlist --from-literal=secretkey="$(openssl rand -base64 128)"
 ```
-<<<<<<< HEAD
 
 ### Configuration
 
@@ -204,9 +172,6 @@
 ```bash
 kubectl delete -f example-microbot-lb.yaml
 ```
-=======
-The BGP configuration can then be performed by using a [MetalLB configmap][configmap].
->>>>>>> 7d43ebd7
 
 
 <!-- LINKS -->
@@ -214,23 +179,18 @@
 [metallb]: https://metallb.universe.tf
 [arp]: https://tools.ietf.org/html/rfc826
 [bgp]: https://tools.ietf.org/html/rfc1105
-<<<<<<< HEAD
 [bundle overlay]: https://juju.is/docs/charm-bundles#heading--overlay-bundles
 [rbac-manifest]: https://raw.githubusercontent.com/containers/metallb-operator/master/docs/rbac-permissions-operators.yaml
 [upstream manifests]: https://github.com/metallb/metallb/tree/main/manifests
 [configmap]: https://metallb.universe.tf/configuration/#bgp-configuration
 [microbot manifest]: https://raw.githubusercontent.com/containers/metallb-operator/master/docs/example-microbot-lb.yaml
-=======
-[helm]: /kubernetes/docs/helm
-[configmap]: https://metallb.universe.tf/configuration/#bgp-configuration
->>>>>>> 7d43ebd7
 
 <!-- FEEDBACK -->
 <div class="p-notification--information">
   <p class="p-notification__response">
-    We appreciate your feedback on the documentation. You can 
-    <a href="https://github.com/charmed-kubernetes/kubernetes-docs/edit/master/pages/k8s/metallb.md" class="p-notification__action">edit this page</a> 
-    or 
+    We appreciate your feedback on the documentation. You can
+    <a href="https://github.com/charmed-kubernetes/kubernetes-docs/edit/master/pages/k8s/metallb.md" class="p-notification__action">edit this page</a>
+    or
     <a href="https://github.com/charmed-kubernetes/kubernetes-docs/issues/new" class="p-notification__action">file a bug here</a>.
   </p>
 </div>