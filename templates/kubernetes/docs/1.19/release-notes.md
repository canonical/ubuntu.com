--- conflicted
+++ resolved
@@ -112,8 +112,7 @@
     ip-172-31-10-19   Ready    <none>   71m   v1.19.0
     ```
 
-<<<<<<< HEAD
-- The webhook authentication service included in this release runs on port 5000 of each 
+- The webhook authentication service included in this release runs on port 5000 of each
 kubernetes-master unit. Ensure this port is available prior to upgrading.
 
 - Due to a bug in the pacemaker package on Ubuntu, Charmed Kubernetes does not
@@ -123,10 +122,6 @@
 [https://bugs.launchpad.net/ubuntu/+source/pacemaker/+bug/1881762](https://bugs.launchpad.net/ubuntu/+source/pacemaker/+bug/1881762).
 
 - Additional known issues scheduled for the first 1.19 bugfix release can be found at [https://launchpad.net/charmed-kubernetes/+milestone/1.19+ck1](https://launchpad.net/charmed-kubernetes/+milestone/1.19+ck1)
-=======
-- The webhook authentication service included in this release runs on port `5000`
-of each `kubernetes-master` unit. Ensure this port is available prior to upgrading.
->>>>>>> 7d43ebd7
 
 ## Deprecations and API changes
 
