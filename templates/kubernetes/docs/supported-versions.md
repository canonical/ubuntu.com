--- conflicted
+++ resolved
@@ -54,7 +54,7 @@
 
 <a  id="table"></a>
 
-<<<<<<< HEAD
+
 | Kubernetes version | Charmed Kubernetes bundle |
 | --- | --- |
 | 1.23.x    | [charmed-kubernetes-862](https://raw.githubusercontent.com/charmed-kubernetes/bundle/main/releases/1.23/bundle.yaml) |
@@ -73,34 +73,6 @@
     <span class="p-notification__status">Note:</span>
 Only the latest three versions of Charmed Kubernetes are supported at any time.
   </p>
-=======
-| Kubernetes version | Charmed Kubernetes bundle                                                                                                                           |
-| ------------------ | --------------------------------------------------------------------------------------------------------------------------------------------------- |
-| 1.23.x             | [charmed-kubernetes-862](https://api.jujucharms.com/charmstore/v5/charmed-kubernetes-862/archive/bundle.yaml)                                       |
-| 1.22.x             | [charmed-kubernetes-814](https://api.jujucharms.com/charmstore/v5/charmed-kubernetes-814/archive/bundle.yaml)                                       |
-| 1.21.x             | [charmed-kubernetes-733](https://api.jujucharms.com/charmstore/v5/charmed-kubernetes-733/archive/bundle.yaml)                                       |
-| 1.20.x             | [charmed-kubernetes-596](https://api.jujucharms.com/charmstore/v5/charmed-kubernetes-596/archive/bundle.yaml)                                       |
-| 1.19.x             | [charmed-kubernetes-545](https://api.jujucharms.com/charmstore/v5/charmed-kubernetes-545/archive/bundle.yaml)                                       |
-| 1.18.x             | [charmed-kubernetes-485](https://api.jujucharms.com/charmstore/v5/charmed-kubernetes-485/archive/bundle.yaml)                                       |
-| 1.17.x             | [charmed-kubernetes-410](https://api.jujucharms.com/charmstore/v5/charmed-kubernetes-410/archive/bundle.yaml)                                       |
-| 1.16.x             | [charmed-kubernetes-316](https://api.jujucharms.com/charmstore/v5/charmed-kubernetes-316/archive/bundle.yaml)                                       |
-| 1.15.x             | [charmed-kubernetes-209](https://api.jujucharms.com/charmstore/v5/charmed-kubernetes-209/archive/bundle.yaml)                                       |
-| 1.14.x             | [charmed-kubernetes-124](https://api.jujucharms.com/charmstore/v5/charmed-kubernetes-124/archive/bundle.yaml)                                       |
-| 1.13.x             | [canonical-kubernetes-435](https://api.jujucharms.com/charmstore/v5/~containers/bundle/canonical-kubernetes-435/archive/bundle.yaml?channel=stable) |
-| 1.12.x             | [canonical-kubernetes-357](https://api.jujucharms.com/charmstore/v5/~containers/bundle/canonical-kubernetes-357/archive/bundle.yaml?channel=stable) |
-| 1.11.x             | [canonical-kubernetes-254](https://api.jujucharms.com/charmstore/v5/~containers/bundle/canonical-kubernetes-254/archive/bundle.yaml?channel=stable) |
-| 1.10.x             | [canonical-kubernetes-211](https://api.jujucharms.com/charmstore/v5/~containers/bundle/canonical-kubernetes-211/archive/bundle.yaml?channel=stable) |
-| 1.9.x              | [canonical-kubernetes-179](https://api.jujucharms.com/charmstore/v5/~containers/bundle/canonical-kubernetes-179/archive/bundle.yaml?channel=stable) |
-| 1.8.x              | [canonical-kubernetes-132](https://api.jujucharms.com/charmstore/v5/~containers/bundle/canonical-kubernetes-132/archive/bundle.yaml?channel=stable) |
-| 1.7.x              | [canonical-kubernetes-101](https://api.jujucharms.com/charmstore/v5/~containers/bundle/canonical-kubernetes-101/archive/bundle.yaml?channel=stable) |
-| 1.6.x              | [canonical-kubernetes-38](https://api.jujucharms.com/charmstore/v5/~containers/bundle/canonical-kubernetes-38/archive/bundle.yaml?channel=stable)   |
-
-<div class="p-notification--caution is-inline">
-  <div markdown="1" class="p-notification__content">
-    <span class="p-notification__title">Note:</span>
-    <p class="p-notification__message">Only the latest three versions of Charmed Kubernetes are supported at any time.</p>
-  </div>
->>>>>>> 92cb408f
 </div>
 
 ## Finding version info
