{% extends "kubernetes/base_kubernetes.html" %}

{% block title %}Kubernetes{% endblock %}
{% block meta_description %}Ubuntu Kubernetes delivers a pure K8s experience, tested across a wide range of multi-cloud architectures for optimum Kubernetes performance and integrated with modern metrics and monitoring.{% endblock meta_description %}
{% block meta_copydoc %}https://docs.google.com/document/d/1G-h1eWiBSKqG9oWB15Pup8VDe1axBUwQGvtkwJ9g8T0/edit{% endblock meta_copydoc %}

{% block content %}
<section class="p-strip is-bordered">
  <div class="row u-equal-height u-vertically-center">
    <div class="col-7">
      <h1>Multi-cloud Kubernetes<br />on Ubuntu</h1>
      <p>Ubuntu is the reference platform for Kubernetes<sup>&reg;</sup> on all major public clouds, including official support in Google’s GKE, Microsoft’s AKS and Amazon’s EKS CAAS offerings. Choose from the options below for pure upstream Kubernetes tested across the widest range of clouds &mdash; from public clouds to private data centres, from bare metal to virtualized infrastructure.</p>
    </div>
    <div class="col-4 prefix-1 u-align--center u-hide--small">
      <img src="{{ ASSET_SERVER_URL }}dba11aee-kubernetes.svg?w=275" alt="" width="275" />
    </div>
  </div>
</section>

<section class="p-strip--light is-bordered">
  <div class="row">
    <div class="col-12">
      <h2>Upstream K8s options</h2>
    </div>
  </div>

  <div class="row u-equal-height">
    <div class="col-6 p-card">
      <div class="p-card__header">
        <h2 class="p-heading--four">MicroK8s</h2>
        <p><em>Workstations and appliances</em></p>
      </div>
      <ul class="p-list">
        <li class="p-list__item is-ticked">Single-package install</li>
        <li class="p-list__item is-ticked">Upstream release tracking</li>
        <li class="p-list__item is-ticked">Built-in Istio registry</li>
        <li class="p-list__item is-ticked">Local instance storage</li>
      </ul>
<<<<<<< HEAD
      <p>Developers love MicroK8s as a fast, lean upstream K8s for rapid iteration. It&rsquo;s also popular as a secure and robust K8s for IoT and appliances.</p>
      <p><a href="https://microk8s.io/" class="p-link--external">Learn more and install MicroK8s</a></p>
=======
      <p>Developers love MicroK8s as a fast, lean upstream Kubernetes for rapid iteration. It&rsquo;s also popular as a secure and robust K8s for IoT and appliances.</p>
      <p><a href="https://microk8s.io/#quick-start" class="p-link--external">Install instructions</a></p>
>>>>>>> 7cb69b53
    </div>
    <div class="col-6 p-card">
      <div class="p-card__header">
        <h2 class="p-heading--four">Charmed Kubernetes</h2>
        <p><em>Recommended multi-cloud clusters</em></p>
      </div>
      <ul class="p-list">
        <li class="p-list__item is-ticked">Bare metal, VMware infrastructure</li>
        <li class="p-list__item is-ticked">AWS, Azure, Google, OpenStack, Oracle, Rackspace</li>
        <li class="p-list__item is-ticked">Public cloud LBAAS, storage, networking integrations</li>
        <li class="p-list__item is-ticked">Built-in high availability</li>
        <li class="p-list__item is-ticked">Built-in Istio registry</li>
        <li class="p-list__item is-ticked">In place upgrades</li>
        <li class="p-list__item is-ticked">Automated scaling</li>
      </ul>
      <p>Deploy, scale and upgrade Kubernetes clusters across multiple physical or virtual machines with Ubuntu Kubernetes. Long-term support and operations automation. Integrates with Graylog, Prometheus, and Grafana.</p>

      <p><a href="/kubernetes/install">Install instructions&nbsp;&rsaquo;</a></p>
      <p><a href="/kubernetes/managed">Learn more about Managed Kubernetes&nbsp;&rsaquo;</a>
      <p><a href="{{ ASSET_SERVER_URL }}223eab1a-canonical-kubernetes-enterprise-2018-25-07.pdf" onclick="dataLayer.push({'event' : 'GAEvent', 'eventCategory' : 'Internal Link', 'eventAction' : 'Download the Services datasheet', 'eventLabel' : 'Download the Services datasheet' : undefined });">Charmed Kubernetes datasheet&nbsp;&rsaquo;</a></p>
    </div>

    <div class="col-6 p-card">
      <div class="p-card__header">
        <h2 class="p-heading--four">kubeadm</h2>
        <p><em>Manual cluster operations</em></p>
      </div>
      <ul class="p-list">
        <li class="p-list__item is-ticked">Works on a range of clouds</li>
        <li class="p-list__item is-ticked">Experimental support for upgrades</li>
        <li class="p-list__item is-ticked">Often used for hand-built clusters with custom operations regimes.</li>
      </ul>
      <p><a href="https://kubernetes.io/docs/setup/independent/install-kubeadm/" class="p-link--external">Install instructions</a></p>
      <p><a href="/kubernetes/contact-us?product=kubernetes-kubeadm">Get support for kubeadm&nbsp;&rsaquo;</a></p>
    </div>
  </div>
</section>

<section class="p-strip is-bordered">
  <div class="row u-equal-height u-vertically-center">
    <div class="col-7">
      <h2>Canonical Support for Kubernetes</h2>
      <p>Enterprise support for Kubernetes on Ubuntu is provided by Canonical as part of <a href="/support">Ubuntu Advantage</a>. UA also includes long-term security maintenance, kernel live patching and mission-critical infrastructure support for the full stack, from kernel to container. Canonical supports K8s on Ubuntu on public clouds, VMware, OpenStack and bare metal.</p>
    </div>
    <div class="col-4 prefix-1 u-align--center u-hide--small">
      <img src="{{ ASSET_SERVER_URL }}ca4cff60-pictogram_support01b.svg" alt="" width="200" />
    </div>
  </div>
</section>

<section class="p-strip--light is-bordered">
  <div class="row">
    <h2>Get started with Kubernetes consulting packages</h2>
    <p>Canonical offers three consulting packages to help you establish your Kubernetes operations. We also offer long-term support and managed K8s.</p>
  </div>
  {% include 'shared/pricing/_kubernetes-consulting.html' %}
</section>

<section class="p-strip--light is-bordered">
  <div class="row">
    <div class="col-12">
      <h3>AI/ML Add-on for Discoverer and Discoverer Plus</h3>
      <p>Extend your K8s workshop to understand the full stack of machine learning tooling and operations. Build a full AI analytics pipeline from developer workstations to your data centre and the public cloud. GPGPU integration, public cloud optimisation and tools like Kubeflow and Tensorflow are covered. Workshop includes an assessment by an independent data scientist. Canonical works with the leading hardware, cloud and data science companies to ensure you have the widest range of choices for integration in your enterprise AI strategy.</p>
    </div>
  </div>

  {% include "shared/pricing/_kubernetes-consulting-add-ons.html" %}

  <div class="row">
    <div class="col-12">
      <p>
        <a href="{{ ASSET_SERVER_URL }}223eab1a-canonical-kubernetes-enterprise-2018-25-07.pdf" onclick="dataLayer.push({'event' : 'GAEvent', 'eventCategory' : 'Internal Link', 'eventAction' : 'Download the Services datasheet', 'eventLabel' : 'Download the Services datasheet' : undefined });">
          Download the Enterprise Kubernetes datasheet&nbsp;&rsaquo;
        </a>
      </p>
    </div>
  </div>
</section>

<section class="p-strip is-bordered">
  <div class="row">
    <h2>The default platform for Kubernetes</h2>
    <p>Google, Microsoft, Amazon, Cisco, IBM and others run cloud Kubernetes services on Ubuntu because we focus on the latest container capabilities in modern kernels. That’s why Ubuntu is the top choice for on-premise enterprise Kubernetes, too, with microk8s, kubeadm and charmed Ubuntu Kubernetes all supported by Canonical.</p>
  </div>
  <div class="row">
    <div class="col-12">
      <ul class="p-matrix is-trisected">
        <li class="p-matrix__item">
          <div class="p-matrix__content">
            <h3 class="p-matrix__title p-heading--four">Multi-cloud</h3>
            <p class="p-matrix__desc">Deploy and operate consistently on AWS, Azure, Google, Oracle, Rackspace, SoftLayer, or on private VMware and OpenStack</p>
          </div>
        </li>
        <li class="p-matrix__item">
          <div class="p-matrix__content">
            <h3 class="p-matrix__title p-heading--four">Fresh</h3>
            <p class="p-matrix__desc">Canonical enables upgrades to each new stable upstream K8s release as well as edge builds, so you can migrate to the latest version as soon as you want.</p>
          </div>
          </li>
        <li class="p-matrix__item">
          <div class="p-matrix__content">
            <h3 class="p-matrix__title p-heading--four">Secure</h3>
            <p class="p-matrix__desc">Every component of Canonical&rsquo;s K8s distribution receives security maintenance, and all components communicate with TLS encryption</p>
          </div>
        </li>
        <li class="p-matrix__item">
          <div class="p-matrix__content">
            <h3 class="p-matrix__title p-heading--four">Supported</h3>
            <p class="p-matrix__desc">K8s enterprise support by Canonical is included in standard Ubuntu support packages, with a range of SLA&rsquo;s and choice of physical / virtual / cloud. We support the full stack from kernel to k8s
              </p>
          </div>
          </li>
        <li class="p-matrix__item">
          <div class="p-matrix__content">
            <h3 class="p-matrix__title p-heading--four">Extensible</h3>
            <p class="p-matrix__desc">Easy integration of standard open source logging, monitoring, alerting, storage, networking, and container runtimes. We offer consulting for deeper customisation</p>
          </div>
        </li>
        <li class="p-matrix__item">
          <div class="p-matrix__content">
            <h3 class="p-matrix__title p-heading--four">Fully managed</h3>
            <p class="p-matrix__desc">At your request, Canonical’s remote operations team can build and operate Kubernetes for you, on premise or on your choice of public cloud. We will transfer control of the cluster to your ops team any time you want to take over</p>
            <p class="p-matrix__desc"><a href="/kubernetes/managed">Learn more about managed kubernetes&nbsp;&rsaquo;</a></p>
          </div>
        </li>
        <li class="p-matrix__item">
          <div class="p-matrix__content">
            <h3 class="p-matrix__title p-heading--four">GPU and CUDA ready</h3>
            <p class="p-matrix__desc">Automatically detect and configure GPGPU resources for accelerated machine learning, AI and transcoding workloads on K8s.</p>
          </div>
        </li>
        <li class="p-matrix__item">
          <div class="p-matrix__content">
            <h3 class="p-matrix__title p-heading--p-heading--four">Converged</h3>
            <p class="p-matrix__desc">Storage, networking and compute are overlaid in our hyper-converged reference architecture, ensuring the efficient use of resources and high availability failover.</p>
          </div>
          </li>
        <li class="p-matrix__item">
          <div class="p-matrix__content">
            <h3 class="p-matrix__title p-heading--four">Conformant</h3>
            <p class="p-matrix__desc">Charmed Kubernetes has consistently been the leader in K8s test suite performance and API standards conformance</p>
          </div>
        </li>

        <li class="p-matrix__item">
          <div class="p-matrix__content">
            <h3 class="p-matrix__title p-heading--four">Resilient</h3>
            <p class="p-matrix__desc">Charmed K8s deployments are high availability by design, with zero downtime upgrades in place</p>
          </div>
        </li>
        <li class="p-matrix__item">
          <div class="p-matrix__content">
            <h3 class="p-matrix__title p-heading--four">Bare Metal</h3>
            <p class="p-matrix__desc">Deploy on bare metal servers for peak performance with high availability, GPGPU auto-detection and software-defined storage</p>
          </div>
        </li>
        <li class="p-matrix__item">
          <div class="p-matrix__content">
            <h3 class="p-matrix__title p-heading--four">Native</h3>
            <p class="p-matrix__desc">Integrate with underlying public cloud SAAS for optimised LBAAS, storage, identity and other services</p>
          </div>
        </li>
      </ul>
    </div>
  </div>
</section>

<section class="p-strip--light is-deep is-bordered">
  <div class="row">
    <div class="col-12">
      <h3>Learn more about Kubernetes</h3>
    </div>
  </div>
  <div class="row p-divider">
    <div class="col-4 p-divider__block">
      <div class="p-heading-icon--muted">
        <div class="p-heading-icon__header">
          <img class="p-heading-icon__img p-heading-icon__img--small" src="{{ ASSET_SERVER_URL }}26797d10-newsfeed-stripvideo-icon.svg" alt="" />
          <h4 class="p-heading-icon__title">Webinar</h4>
        </div>
      </div>
      <h3 class="p-heading--four"><a class="p-link--external" href="https://insights.ubuntu.com/2017/06/09/webinar-how-to-get-started-with-your-kubernetes-strategy/?_ga=2.160429757.1298694829.1510572191-765379582.1510062947" onclick="dataLayer.push({'event' : 'GAEvent', 'eventCategory' : 'External Link', 'eventAction' : 'Kubernetes resource', 'eventLabel' : 'How to get started with your Kubernetes strategy', 'eventValue' : undefined });">How to get started with your Kubernetes strategy</a></h3>
    </div>
    <div class="col-4 p-divider__block">
      <div class="p-heading-icon--muted">
        <div class="p-heading-icon__header">
          <img class="p-heading-icon__img p-heading-icon__img--small" src="{{ ASSET_SERVER_URL }}26797d10-newsfeed-stripvideo-icon.svg" alt="" />
          <h4 class="p-heading-icon__title">Webinar</h4>
        </div>
      </div>
      <h3 class="p-heading--four"><a class="p-link--external" href="https://insights.ubuntu.com/2017/09/07/kubernetes-for-the-enterprise-1-2-3-go/" onclick="dataLayer.push({'event' : 'GAEvent', 'eventCategory' : 'External Link', 'eventAction' : 'Kubernetes resource', 'eventLabel' : 'Kubernetes for the Enterprise: 1, 2, 3, Go!', 'eventValue' : undefined });">Kubernetes for the Enterprise: 1, 2, 3, Go!</a></h3>
    </div>
    <div class="col-4 p-divider__block">
      <div class="p-heading-icon--muted">
        <div class="p-heading-icon__header">
          <img class="p-heading-icon__img p-heading-icon__img--small" src="{{ ASSET_SERVER_URL }}cd7a3a3c-white-paper-icon.svg" alt="" />
          <h4 class="p-heading-icon__title">Whitepaper</h4>
        </div>
      </div>
      <h3 class="p-heading--four"><a class="p-link--external" href="https://insights.ubuntu.com/2017/02/27/the-no-nonsense-way-to-accelerate-your-business-with-containers/?_ga=2.164082367.1298694829.1510572191-765379582.1510062947" onclick="dataLayer.push({'event' : 'GAEvent', 'eventCategory' : 'External Link', 'eventAction' : 'Kubernetes resource', 'eventLabel' : 'The no-nonsense way to accelerate your business with containers', 'eventValue' : undefined });">The no-nonsense way to accelerate your business with containers</a></h3>
    </div>
  </div>
</section>

<section class="p-strip is-bordered">
  <div class="row">
    <div class="col-12">
      <h2 class="p-muted-heading u-align--center">On public clouds and on premises</h2>
      <ul class="p-inline-images">
        <li class="p-inline-images__item">
          <img class="p-inline-images__logos" src="{{ ASSET_SERVER_URL }}4f54c31c-Google-Cloud-Platform.png" alt="Google Cloud Platform" />
        </li>

        <li class="p-inline-images__item">
          <img class="p-inline-images__logo" src="{{ ASSET_SERVER_URL }}208cd3a7-azure-logo-blue-on-white.svg" alt="Azure logo"  />
        </li>

        <li class="p-inline-images__item">
          <img class="p-inline-images__logo" src="{{ ASSET_SERVER_URL }}d584bd83-logo-vmware.svg" alt="VMware" />
        </li>

        <li class="p-inline-images__item">
          <img class="p-inline-images__logo" src="{{ ASSET_SERVER_URL }}39002345-AmazonWebservices_Logo.svg" alt="AWS" />
        </li>

        <li class="p-inline-images__item">
          <img class="p-inline-images__logo" src="{{ ASSET_SERVER_URL }}f7f8709c-logo-joyent.svg" alt="Joyent" />
        </li>

        <li class="p-inline-images__item">
          <img class="p-inline-images__logo" src="{{ ASSET_SERVER_URL }}33409c7b-logo-maas.svg" alt="MAAS" />
        </li>

        <li class="p-inline-images__item">
          <img class="p-inline-images__logo" src="{{ ASSET_SERVER_URL }}eed716e9-logo-openstack.svg" alt="OpenStack" style="max-height:90px;"/>
        </li>

        <li class="p-inline-images__item">
          <img class="p-inline-images__logo" src="{{ ASSET_SERVER_URL }}4fabe174-local+host.svg" alt="Local host">
        </li>
      </ul>
    </div>
  </div>
</section>

<section class="p-strip--light is-bordered">
  <div class="row">
    <div class="col-8">
      <h2 id="support-packages">Enterprise support packages</h2>
      <p>Canonical provides enterprise support for Kubernetes as part of its standard Ubuntu Advantage support offering for infrastructure.</p>
    </div>
  </div>

  {% include "shared/pricing/_kubernetes-enterprise-support.html" %}
</section>

<section class="p-strip--light is-bordered">
  <div class="row">
    <div class="col-8">
      <h2>Test drive Ubuntu K8s today!</h2>
      <p class="u-no-margin--top"><a href="/kubernetes/install" class="p-button--positive" onclick="dataLayer.push({'event' : 'GAEvent', 'eventCategory' : 'External Link', 'eventAction' : 'Try it now', 'eventLabel' : 'Try it now - Bottom CTA' : undefined });"><span class="p-link--external">Try it now</span></a>&#8195;<a href="/kubernetes/contact-us?product=kubernetes" class="p-button--neutral" onclick="dataLayer.push({'event' : 'GAEvent', 'eventCategory' : 'Internal Link', 'eventAction' : 'Contact us', 'eventLabel' : 'Contact us - Bottom CTA' : undefined });">Contact us</a></p>
    </div>
  </div>
</section>

{% include "shared/contextual_footers/_contextual_footer.html"  with first_item="_containers_juju" second_item="_cloud_lxd" third_item="_cloud_further_reading" %}

{% endblock content %}<|MERGE_RESOLUTION|>--- conflicted
+++ resolved
@@ -36,13 +36,8 @@
         <li class="p-list__item is-ticked">Built-in Istio registry</li>
         <li class="p-list__item is-ticked">Local instance storage</li>
       </ul>
-<<<<<<< HEAD
       <p>Developers love MicroK8s as a fast, lean upstream K8s for rapid iteration. It&rsquo;s also popular as a secure and robust K8s for IoT and appliances.</p>
       <p><a href="https://microk8s.io/" class="p-link--external">Learn more and install MicroK8s</a></p>
-=======
-      <p>Developers love MicroK8s as a fast, lean upstream Kubernetes for rapid iteration. It&rsquo;s also popular as a secure and robust K8s for IoT and appliances.</p>
-      <p><a href="https://microk8s.io/#quick-start" class="p-link--external">Install instructions</a></p>
->>>>>>> 7cb69b53
     </div>
     <div class="col-6 p-card">
       <div class="p-card__header">
