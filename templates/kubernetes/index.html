--- conflicted
+++ resolved
@@ -47,11 +47,7 @@
     </div>
     <div class="col-4 p-card u-align--center">
       <p><a href="https://maas.io/"><img src="{{ ASSET_SERVER_URL }}cd7a3a3c-white-paper-icon.svg" alt="" style="max-height: 47px;" /></a></p>
-<<<<<<< HEAD
-      <h4><a href="https://assets.ubuntu.com/v1/Enterprise-Canonical-Kubernetes.pdf" class="p-link--external" onclick="dataLayer.push({'event' : 'GAEvent', 'eventCategory' : 'Internal Link', 'eventAction' : 'Download datasheet', 'eventLabel' : 'Download datasheet - get started' : undefined });">Download datasheet</a></h4>
-=======
       <h4 class="u-no-margin--bottom"><a href="{{ ASSET_SERVER_URL }}b35eca50-Enterprise-Kubernetes-datasheet.pdf" class="p-link--external" onclick="dataLayer.push({'event' : 'GAEvent', 'eventCategory' : 'Internal Link', 'eventAction' : 'Download datasheet', 'eventLabel' : 'Download datasheet - get started' : undefined });">Download datasheet</a></h4>
->>>>>>> d49511c5
     </div>
   </div>
 </section>
@@ -305,13 +301,9 @@
       <p><a href="/containers/contact-us?product=containers-kubernetes-foundation" class="p-button--neutral" onclick="dataLayer.push({'event' : 'GAEvent', 'eventCategory' : 'Internal Link', 'eventAction' : 'Contact us', 'eventLabel' : 'Contact us - consulting packages CTA' : undefined });">Contact us</a>&#8195;<a href="https://assets.ubuntu.com/v1/Enterprise-Canonical-Kubernetes.pdf" class="p-link--external" onclick="dataLayer.push({'event' : 'GAEvent', 'eventCategory' : 'External Link', 'eventAction' : 'Try it now', 'eventLabel' : 'Download the datasheet - consulting packages CTA' : undefined });">Download the datasheet</a></p>
     </div>
   </div>
-<<<<<<< HEAD
-=======
-
   <div class="row">
     <p><a href="/containers/contact-us?product=containers-kubernetes-foundation" class="p-button--neutral" onclick="dataLayer.push({'event' : 'GAEvent', 'eventCategory' : 'Internal Link', 'eventAction' : 'Contact us', 'eventLabel' : 'Contact us - consulting packages CTA' : undefined });">Contact us</a>&#8195;<a href="{{ ASSET_SERVER_URL }}b35eca50-Enterprise-Kubernetes-datasheet.pdf" class="p-link--external" onclick="dataLayer.push({'event' : 'GAEvent', 'eventCategory' : 'External Link', 'eventAction' : 'Try it now', 'eventLabel' : 'Download the datasheet - consulting packages CTA' : undefined });">Download the datasheet</a></p>
   </div>
->>>>>>> d49511c5
 </section>
 
 <section class="p-strip is-bordered">
