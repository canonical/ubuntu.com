--- conflicted
+++ resolved
@@ -50,7 +50,7 @@
   </div>
 </section>
 
-<<<<<<< HEAD
+
 <section class="p-section">
   <div class="u-fixed-width p-section">
     <hr class="p-rule">
@@ -59,13 +59,6 @@
   <div class="u-fixed-width">
     <div class="p-logo-section ai-logos">
       <div class="p-logo-section__items">
-=======
-<section class="p-strip is-bordered">
-  <div class="row">
-    <p class="p-muted-heading">Leaders in artificial intelligence choose Ubuntu</p>
-    <div class="p-logo-section has-misaligned-images">
-      <div class="p-logo-section__items u-no-margin--bottom">
->>>>>>> a52bb2db
         <div class="p-logo-section__item">
           {{ image (
             url="https://assets.ubuntu.com/v1/5343281c-nvidia-logo.png",
@@ -155,85 +148,13 @@
   </div>
 </section>
 
-<<<<<<< HEAD
+
 <section class="p-section">
   <div class="row--50-50">
     <hr class="p-rule">
     <div class="col">
       <div class="p-section--shallow">
         <h2>Ubuntu: the OS of choice for data scientists</h2>
-=======
-<section class="p-strip is-bordered">
-  <div class="row u-equal-height">
-    <div class="col-6">
-      <h2>Develop</h2>
-      <h4>Best of breed data science tools.</h4>
-      <p>The most productive tools for AI / ML development, with guides and resources available.</p>
-
-      <div class="p-logo-section">
-        <div class="p-logo-section__items">
-          <div class="p-logo-section__item">
-            {{ image (
-              url="https://assets.ubuntu.com/v1/2842a636-tensor-flow-logo.svg",
-              alt="TensorFlow",
-              width="159",
-              height="158",
-              hi_def=True,
-              loading="lazy",
-              attrs={"class": "p-logo-section__logo"}
-              ) | safe
-            }}
-          </div>
-          <div class="p-logo-section__item">
-            {{ image (
-              url="https://assets.ubuntu.com/v1/4a40f049-jupyter_logo.svg",
-              alt="Jupyter",
-              width="159",
-              height="158",
-              hi_def=True,
-              loading="lazy",
-              attrs={"class": "p-logo-section__logo"}
-              ) | safe
-            }}
-          </div>
-          <div class="p-logo-section__item">
-            {{ image (
-              url="https://assets.ubuntu.com/v1/89baba26-keras_logo.svg",
-              alt="Keras",
-              width="159",
-              height="158",
-              hi_def=True,
-              loading="lazy",
-              attrs={"class": "p-logo-section__logo"}
-              ) | safe
-            }}
-          </div>
-          <div class="p-logo-section__item">
-            {{ image (
-              url="https://assets.ubuntu.com/v1/b12c771f-scikit-learn-logo.svg",
-              alt="Scikit Learn",
-              width="159",
-              height="158",
-              hi_def=True,
-              loading="lazy",
-              attrs={"class": "p-logo-section__logo"}
-              ) | safe
-            }}
-          </div>
-          <div class="p-logo-section__item">
-            {{ image (
-              url="https://assets.ubuntu.com/v1/f0a9ed33-pytorch_logo.svg",
-              alt="PyTorch",
-              width="144",
-              height="144",
-              hi_def=True,
-              loading="lazy",
-              attrs={"class": "p-logo-section__logo"}
-              ) | safe
-            }}
-          </div>
-        </div>
->>>>>>> a52bb2db
       </div>
     </div>
     <div class="col">
@@ -248,7 +169,6 @@
           ) | safe
         }}
       </div>
-<<<<<<< HEAD
       <p>Develop machine learning models on Ubuntu workstations and benefit from management tooling and security patches.</p>
       <p>
         <a href="/desktop/organisations">Read more about Ubuntu workstations&nbsp;&rsaquo;</a>
@@ -263,69 +183,6 @@
     <div class="col">
       <div class="p-section--shallow">
         <h2>Move beyond experimentation with machine learning operations&nbsp;(MLOps)</h2>
-=======
-      <h2>Deploy</h2>
-      <h4>Multi-framework model serving.</h4>
-      <p>Effective model deployment across devices mesh. Low-latency inference serving.</p>
-      <div class="p-logo-section">
-        <div class="p-logo-section__items">
-          <div class="p-logo-section__item">
-            {{ image (
-              url="https://assets.ubuntu.com/v1/f988bb24-seldon-logo.svg",
-              alt="Seldon",
-              width="159",
-              height="158",
-              hi_def=True,
-              attrs={"class": "p-logo-section__logo"}
-              ) | safe
-            }}
-          </div>
-          <div class="p-logo-section__item">
-            {{ image (
-              url="https://assets.ubuntu.com/v1/dd599628-kfserving-logo.svg",
-              alt="KFServing",
-              width="159",
-              height="158",
-              hi_def=True,
-              attrs={"class": "p-logo-section__logo"}
-              ) | safe
-            }}
-          </div>
-          <div class="p-logo-section__item">
-            {{ image (
-              url="https://assets.ubuntu.com/v1/172ba86b-onnx-logo.svg",
-              alt="Onnx",
-              width="159",
-              height="158",
-              hi_def=True,
-              attrs={"class": "p-logo-section__logo"}
-              ) | safe
-            }}
-          </div>
-          <div class="p-logo-section__item">
-            {{ image (
-              url="https://assets.ubuntu.com/v1/5c484303-tensortRT-logo.svg",
-              alt="TensorRt",
-              width="159",
-              height="158",
-              hi_def=True,
-              attrs={"class": "p-logo-section__logo"}
-              ) | safe
-            }}
-          </div>
-          <div class="p-logo-section__item">
-            {{ image (
-              url="https://assets.ubuntu.com/v1/97451d76-dmlc-xgboost-logo.svg",
-              alt="XGBoost",
-              width="159",
-              height="158",
-              hi_def=True,
-              attrs={"class": "p-logo-section__logo"}
-              ) | safe
-            }}
-          </div>
-        </div>
->>>>>>> a52bb2db
       </div>
     </div>
     <div class="col">
@@ -347,64 +204,11 @@
         <h3 class="p-heading--5">Charmed Kubeflow</h3>
         <p>Develop and deploy models with automated workflows. Charmed Kubeflow is an end-to-end MLOps platform designed to run AI at scale. It is the foundation of Canonical MLOps and seamlessly integrates with other big data and machine learning tools.</p>
       </div>
-<<<<<<< HEAD
       <div class="p-section--shallow">
         <hr class="p-rule">
         <p>
           <a href="/ai/what-is-kubeflow">What is Kubeflow&nbsp;&rsaquo;</a>
-        </p>
-=======
-      <h2>ML operations</h2>
-      <h4>Infrastructure for production data science.</h4>
-      <p>Centralised or multi-cloud training infrastructure for better resource allocation and data governance.</p>
-      <div class="p-logo-section">
-        <div class="p-logo-section__items">
-          <div class="p-logo-section__item">
-            {{ image (
-              url="https://assets.ubuntu.com/v1/b730ace5-kubeflow-logo.svg",
-              alt="Kubeflow",
-              width="158",
-              height="159",
-              hi_def=True,
-              attrs={"class": "p-logo-section__logo"}
-              ) | safe
-            }}
-          </div>
-          <div class="p-logo-section__item">
-            {{ image (
-              url="https://assets.ubuntu.com/v1/835a5d08-Juju.png",
-              alt="Juju",
-              width="316",
-              height="316",
-              hi_def=True,
-              attrs={"class": "p-logo-section__logo"}
-              ) | safe
-            }}
-          </div>
-          <div class="p-logo-section__item">
-            {{ image (
-              url="https://assets.ubuntu.com/v1/abdcff3a-pachyderm-logo.svg",
-              alt="Pachyderm",
-              width="158",
-              height="159",
-              hi_def=True,
-              attrs={"class": "p-logo-section__logo"}
-              ) | safe
-            }}
-          </div>
-          <div class="p-logo-section__item">
-            {{ image (
-              url="https://assets.ubuntu.com/v1/7d84f656-mlflow-logo.svg",
-              alt="ML-Flow",
-              width="158",
-              height="158",
-              hi_def=True,
-              attrs={"class": "p-logo-section__logo"}
-              ) | safe
-            }}
-          </div>
-        </div>
->>>>>>> a52bb2db
+        </p>    
       </div>
     </div>
     <div class="col-3 col-medium-3">
@@ -412,42 +216,11 @@
         <h3 class="p-heading--5">Charmed MLflow</h3>
         <p>Track your experiments and get a better overview of your model catalogue. Charmed MLFlow is an open source platform used for managing machine learning workloads. It integrates with other MLOps tools to cover different functions of the machine learning lifecycle.</p>
       </div>
-<<<<<<< HEAD
       <div class="p-section--shallow">
         <hr class="p-rule">
         <p>
           <a href="/blog/charmed-mlflow-beta">Learn more about MLFlow&nbsp;&rsaquo;</a>
         </p>
-=======
-      <h2>Data lake</h2>
-      <h4>Analyse epic amounts of data, wherever it is.</h4>
-      <p>Build large-scale data lakes optimised for machine learning on bare metal, virtual or cloud infrastructure with open source.</p>
-      <div class="p-logo-section">
-        <div class="p-logo-section__items">
-          <div class="p-logo-section__item">
-            {{ image (
-              url="https://assets.ubuntu.com/v1/fabdefb7-kafka+logo.png",
-              alt="Kafka",
-              width="252",
-              height="253",
-              hi_def=True,
-              attrs={"class": "p-logo-section__logo"}
-              ) | safe
-            }}
-          </div>
-          <div class="p-logo-section__item">
-            {{ image (
-              url="https://assets.ubuntu.com/v1/967d5d93-apache-spark-logo.svg",
-              alt="Apache Spark",
-              width="158",
-              height="157",
-              hi_def=True,
-              attrs={"class": "p-logo-section__logo"}
-              ) | safe
-            }}
-          </div>
-        </div>
->>>>>>> a52bb2db
       </div>
     </div>
     <div class="col-3 col-medium-3">
@@ -455,64 +228,11 @@
         <h3 class="p-heading--5">Charmed Spark</h3>
         <p>Simply the best way to run Spark®, whether on the cloud or in your data centre. Runs on Kubernetes. Includes a fully supported distribution of Apache Spark.</p>
       </div>
-<<<<<<< HEAD
       <div class="p-section--shallow">
         <hr class="p-rule">
         <p>
           <a href="/data/spark">Learn more about Spark&nbsp;&rsaquo;</a>
         </p>
-=======
-      <h2>Hardware control</h2>
-      <h4>Drivers, storage, networking, CPU, GPU, DPU.</h4>
-      <p>Enjoy full control over your firmware, in a safe environment, tested by millions.</p>
-      <div class="p-logo-section">
-        <div class="p-logo-section__items">
-          <div class="p-logo-section__item">
-            {{ image (
-              url="https://assets.ubuntu.com/v1/d2ed7c63-nvidia-logo.svg",
-              alt="Nvidia",
-              width="159",
-              height="158",
-              hi_def=True,
-              attrs={"class": "p-logo-section__logo"}
-              ) | safe
-            }}
-          </div>
-          <div class="p-logo-section__item">
-            {{ image (
-              url="https://assets.ubuntu.com/v1/6b82d1e3-amd-logo.svg",
-              alt="AMD",
-              width="159",
-              height="158",
-              hi_def=True,
-              attrs={"class": "p-logo-section__logo"}
-              ) | safe
-            }}
-          </div>
-          <div class="p-logo-section__item">
-            {{ image (
-              url="https://assets.ubuntu.com/v1/bf838af9-intel-new-logo.svg",
-              alt="Intel",
-              width="159",
-              height="158",
-              hi_def=True,
-              attrs={"class": "p-logo-section__logo"}
-              ) | safe
-            }}
-          </div>
-          <div class="p-logo-section__item">
-            {{ image (
-              url="https://assets.ubuntu.com/v1/50ac62e7-arm-logo.svg",
-              alt="ARM",
-              width="159",
-              height="158",
-              hi_def=True,
-              attrs={"class": "p-logo-section__logo"}
-              ) | safe
-            }}
-          </div>
-        </div>
->>>>>>> a52bb2db
       </div>
     </div>
     <div class="col-3 col-medium-3">
@@ -520,80 +240,11 @@
         <h3 class="p-heading--5">Charmed OpenSearch</h3>
         <p>Charmed OpenSearch simplifies the operations of your favourite search and analytics suite. In addition, OpenSearch provides an integrated vector database that can support AI systems by serving as a knowledge base.</p>
       </div>
-<<<<<<< HEAD
       <div class="p-section--shallow">
         <hr class="p-rule">
         <p>
           <a href="/blog/what-is-opensearch">What is OpenSearch&nbsp;&rsaquo;</a>
         </p>
-=======
-      <h2>Portable to scale</h2>
-      <h4>Give your workloads consistency everywhere.</h4>
-      <p>Portable from desktop to vast multi-clouds. Fast-deploy on every major public cloud with GPU acceleration.</p>
-      <div class="p-logo-section">
-        <div class="p-logo-section__items">
-          <div class="p-logo-section__item">
-            {{ image (
-              url="https://assets.ubuntu.com/v1/2f0c1694-server brand.svg",
-              alt="Server brand",
-              width="158",
-              height="158",
-              hi_def=True,
-              loading="lazy",
-              attrs={"class": "p-logo-section__logo"}
-              ) | safe
-            }}
-          </div>
-          <div class="p-logo-section__item">
-            {{ image (
-              url="https://assets.ubuntu.com/v1/53da813f-openstack-logomark-logo.svg",
-              alt="Openstack",
-              width="159",
-              height="158",
-              hi_def=True,
-              loading="lazy",
-              attrs={"class": "p-logo-section__logo"}
-              ) | safe
-            }}
-          </div>
-          <div class="p-logo-section__item">
-            {{ image (
-              url="https://assets.ubuntu.com/v1/b2952436-aws-logo.svg",
-              alt="AWS",
-              width="159",
-              height="158",
-              hi_def=True,
-              loading="lazy",
-              attrs={"class": "p-logo-section__logo"}
-              ) | safe
-            }}
-          </div>
-          <div class="p-logo-section__item">
-            {{ image (
-              url="https://assets.ubuntu.com/v1/f0cf1fa3-google-cloud-logo.svg",
-              alt="Google Cloud",
-              width="158",
-              height="158",
-              hi_def=True,
-              loading="lazy",
-              attrs={"class": "p-logo-section__logo"}
-              ) | safe
-            }}
-          </div>
-          <div class="p-logo-section__item">
-            {{ image (
-              url="https://assets.ubuntu.com/v1/82c52642-microsoft-azure.svg",
-              alt="Microsoft Azure",
-              width="158",
-              height="158",
-              hi_def=True,
-              loading="lazy",
-              attrs={"class": "p-logo-section__logo"}
-              ) | safe
-            }}
-          </div>
-        </div>
->>>>>>> a52bb2db
       </div>
     </div>
   </div>
