{% extends "ai/_base_ai.html" %}

{% block title %}What is Kubeflow?{% endblock %}
{% block meta_description %}Canonical Kubeflow on Ubuntu includes software-defined networking and storage options, architectural flexibility, and shared community-driven ops code independent of architecture.{% endblock meta_description %}
{% block meta_copydoc %}https://docs.google.com/document/d/1m-96RlGkbzFa1KaGAxYFpY0ztIlsTuViCjXSAlErQlg{% endblock meta_copydoc %}

{% block content %}

<section class="p-strip u-no-padding--top u-no-padding--bottom">
  <div class="p-strip--suru-topped">
    <div class="row u-equal-height">
      <div class="col-6">
        <h1 class="u-sv2">What is Kubeflow?</h1>
        <p class="p-heading--4">Kubeflow is the open source machine learning toolkit on top of Kubernetes.</p>
        <p class="u-sv3">Kubeflow translates steps in your data science workflow into Kubernetes jobs,  providing the cloud-native interface for your ML libraries, frameworks, pipelines and notebooks.</p>
        <p>
<<<<<<< HEAD
          <a class="p-button--positive" href="https://charmed-kubeflow.io/docs/install">
          Charmed Kubeflow
=======
          <a class="p-button--positive p-link--external" href="https://charmed-kubeflow.io/docs/install">
            Try Kubeflow in 5 min
>>>>>>> 2fddb013
          </a>
          <a href="https://charmed-kubeflow.io/#get-in-touch">Contact us now&nbsp;&rsaquo;</a>
        </p>
      </div>
      <div class="col-4 col-start-large-8 u-vertically-center u-hide--medium u-hide--small u-align--center">
        {{
          image(
          url="https://assets.ubuntu.com/v1/da5a7c9e-Kubeflow-Logo.svg",
          alt="",
          height="230",
          width="230",
          hi_def=True,
          loading="auto",
          ) | safe
        }}
      </div>
    </div>
  </div>
</section>

<section class="p-strip--light is-shallow">
  <div class="u-fixed-width">
    <div class="p-logo-section">
      <p class="p-logo-section__title u-align--center">Contributors to Kubeflow</p>
      <div class="p-logo-section__items">
        <div class="p-logo-section__item">
          {{
            image(
            url="https://assets.ubuntu.com/v1/bc4d28f8-Google_2015_logo.svg",
            alt="Google",
            height="42",
            width="128",
            hi_def=True,
            attrs={"class": "p-logo-section__logo"},
            loading="lazy",
            ) | safe
          }}
        </div>
        <div class="p-logo-section__item">
          {{
            image(
            url="https://assets.ubuntu.com/v1/b179abab-microsoft-logo+copy.svg",
            alt="Microsoft",
            height="33",
            width="145",
            hi_def=True,
            attrs={"class": "p-logo-section__logo"},
            loading="lazy",
            ) | safe
          }}
        </div>
        <div class="p-logo-section__item">
          {{
            image(
            url="https://assets.ubuntu.com/v1/5d6da5c4-logo-canonical-aubergine.svg",
            alt="Canonical",
            height="20",
            width="140",
            hi_def=True,
            attrs={"class": "p-logo-section__logo"},
            loading="lazy",
            ) | safe
          }}
        </div>
        <div class="p-logo-section__item">
          {{
            image(
            url="https://assets.ubuntu.com/v1/16aec8e3-cisco-logo-transparent.png",
            alt="Cisco",
            height="53",
            width="110",
            hi_def=True,
            attrs={"class": "p-logo-section__logo"},
            loading="lazy",
            ) | safe
          }}
        </div>
        <div class="p-logo-section__item">
          {{
            image(
            url="https://assets.ubuntu.com/v1/67db21e0-logo-ibm.png",
            alt="IBM",
            height="40",
            width="90",
            hi_def=True,
            attrs={"class": "p-logo-section__logo"},
            loading="lazy",
            ) | safe
          }}
        </div>
        <div class="p-logo-section__item">
          {{
            image(
            url="https://assets.ubuntu.com/v1/e0ef0377-intel-logo-2-1.png",
            alt="intel",
            height="35",
            width="90",
            hi_def=True,
            attrs={"class": "p-logo-section__logo"},
            loading="lazy",
            ) | safe
          }}
        </div>
      </div>
    </div>
  </div>
</section>

<section class="p-strip">
  <div class="u-fixed-width">
    <h2 class="u-sv3">What's inside Kubeflow?</h2>
  </div>
  <div class="row">
    <div class="col-7">
      <p class="p-heading--4">Kubeflow dashboard</p>
<<<<<<< HEAD
      <p><a href="https://www.kubeflow.org/docs/components/central-dash/overview/">Central dashboard</a> with <a href="https://www.kubeflow.org/docs/components/multi-tenancy/overview/">multi-user isolation</a> provides a platform for data scientists and engineers to leverage K8s to develop, deploy and monitor their models in production.</p>

      <p class="p-heading--4">JupyterLab and VSCode</p>
      <p>With Kubeflow v1.4 users can <a href="https://www.kubeflow.org/docs/components/notebooks/setup/">spin-up Jupyter notebook servers</a> but also VSCode directly from the dashboard, allocating the right storage, CPUs and GPUs.</p>

      <p class="p-heading--4">ML libraries & frameworks</p>
      <p>Kubeflow is compatible with your choice of data science libraries and frameworks. <a href="https://www.kubeflow.org/docs/components/training/tftraining/">TensorFlow</a>, <a href="https://www.kubeflow.org/docs/components/training/pytorch/">PyTorch</a>, <a href="https://www.kubeflow.org/docs/components/training/mxnet/">MXNet</a>, <a href="https://github.com/kubeflow/xgboost-operator">XGBoost</a>, <a href="https://scikit-learn.org/stable/">scikit-learn</a> and more.</p>

=======
      <p><a class="p-link--external" href="https://www.kubeflow.org/docs/components/central-dash/overview/">Central dashboard</a> with <a class="p-link--external" href="https://www.kubeflow.org/docs/components/multi-tenancy/overview/">multi-user isolation</a> provides a platform for data scientists and engineers to leverage K8s to develop, deploy and monitor their models in production.</p>
      
      <p class="p-heading--4">Jupyter, VSCode and RStudio </p>
      <p>After Kubeflow v1.3 users can <a class="p-link--external" href="https://www.kubeflow.org/docs/components/notebooks/setup/">spin-up Jupyter notebook servers</a> but also RStudio or VSCode directly from the dashboard, allocating the right storage, CPUs and GPUs.</p>
      
      <p class="p-heading--4">ML libraries & frameworks</p>
      <p>Kubeflow is compatible with your choice of data science libraries and frameworks. <a class="p-link--external" href="https://www.kubeflow.org/docs/components/training/tftraining/">TensorFlow</a>, <a class="p-link--external" href="https://www.kubeflow.org/docs/components/training/pytorch/">PyTorch</a>, <a class="p-link--external" href="https://www.kubeflow.org/docs/components/training/mxnet/">MXNet</a>, <a class="p-link--external" href="https://github.com/kubeflow/xgboost-operator">XGBoost</a>, <a class="p-link--external" href="https://medium.com/kubeflow/introduction-to-kubeflow-mpi-operator-and-industry-adoption-296d5f2e6edc">MPI distributed training</a>, <a class="p-link--external" href="https://scikit-learn.org/stable/">scikit-learn</a> and more.</p>
      
>>>>>>> 2fddb013
      <p class="p-heading--4">Kubeflow Pipelines</p>
      <p>Automate your ML workflow into pipelines by containerizing steps as pipeline components and defining inputs, outputs, parameters and generated artifacts. <a class="/blog/data-science-workflows-on-kubernetes-with-kubeflow-pipelines-part-1">Learn more&nbsp;&rsaquo;</a></p>
      
      <p class="p-heading--4">Experiments, Runs and Recurring Runs</p>
      <p>Experiments, groups of <a href="https://www.kubeflow.org/docs/pipelines/pipelines-quickstart/#run-an-ml-pipeline">Kubeflow Pipeline 'Runs'</a> and <a href="https://www.kubeflow.org/docs/components/pipelines/overview/concepts/run/">Recurring Runs</a>, allow you to find the right parameters for your model, compare and replicate results.</p>
      
      <p class="p-heading--4">Hyperparameter tuning / AutoML</p>
<<<<<<< HEAD
      <p>Kubeflow includes <a href="https://www.kubeflow.org/docs/components/katib/">Katib</a> for hyperparameter tuning. Katib runs pipelines with different hyperparameters (e.g. learning rate, # of hidden layers) optimising for the best ML model.</p>

      <p class="p-heading--4">KServe for inference serving</p>
      <p><a href="https://www.kubeflow.org/docs/components/serving/kfserving/">KServe</a> is a multi-framework model deployment tool with serverless inferencing, canary roll-outs, pre & post-processing and explainability. <a href="/blog/what-is-kfserving">Learn more&nbsp;&rsaquo;</a></p>

      <p class="p-heading--4">The integrations you need</p>
      <p>Kubeflow integrates with <a href="https://github.com/mlopsworks/charms">MLFlow</a> for model registry, staging, and monitoring in production, <a href="https://github.com/SeldonIO/seldon-core">Seldon Core</a> for inference serving and <a href="https://spark.apache.org/">Apache Spark</a> for parallel data processing.

      <p class="p-heading--4">More...</p>
      <p>Save, compare and share generated artifacts - models, images, plots.</p>

    </div>
    <div class="col-5 u-hide--small u-hide--medium">
      <ul class="p-inline-images">
        <li class="p-inline-images__item">
        {{
          image(
            url="https://assets.ubuntu.com/v1/8ee86883-jupyter-logo.png",
            alt="Jupyter",
            height="90",
            width="80",
            hi_def=True,
            attrs={"class": "p-inline-images__logos"},
            loading="lazy",
          ) | safe
        }}
        </li>
        <li class="p-inline-images__item ">
        {{
          image(
            url="https://assets.ubuntu.com/v1/c4da5b86-Tensor-flow-logo.png",
            alt="TensorFlow",
            height="90",
            width="90",
            hi_def=True,
            attrs={"class": "p-inline-images__logos"},
            loading="lazy",
          ) | safe
        }}
        </li>
        <li class="p-inline-images__item">
        {{
          image(
            url="https://assets.ubuntu.com/v1/6d6b4148-seldon-logo.png",
            alt="Seldon",
            height="90",
            width="100",
            hi_def=True,
            attrs={"class": "p-inline-images__logos"},
            loading="lazy",
          ) | safe
        }}
        </li>
        <li class="p-inline-images__item">
        {{
          image(
            url="https://assets.ubuntu.com/v1/a774cbbb-py-torch-logo.png",
            alt="PyTorch",
            height="90",
            width="100",
            hi_def=True,
            attrs={"class": "p-inline-images__logos"},
            loading="lazy",
          ) | safe
        }}
        </li>
        <li class="p-inline-images__item">
        {{
          image(
            url="https://assets.ubuntu.com/v1/5d796b1c-itsio-logo.png",
            alt="Istio",
            height="60",
            width="100",
            hi_def=True,
            attrs={"class": "p-inline-images__logos"},
            loading="lazy",
          ) | safe
        }}
        </li>
        <li class="p-inline-images__item">
        {{
          image(
            url="https://assets.ubuntu.com/v1/6b57da22-mxnet-logo.png",
            alt="MXNet",
            height="40",
            width="110",
            hi_def=True,
            attrs={"class": "p-inline-images__logos"},
            loading="lazy",
          ) | safe
        }}
        </li>
        <li class="p-inline-images__item">
        {{
          image(
            url="https://assets.ubuntu.com/v1/41913ead-katib-logo.png",
            alt="Katib",
            height="90",
            width="75",
            hi_def=True,
            attrs={"class": "p-inline-images__logos"},
            loading="lazy",
          ) | safe
        }}
        </li>
        <li class="p-inline-images__item">
        {{
          image(
            url="https://assets.ubuntu.com/v1/826d5be3-1200px-Prometheus_software_logo.svg.png",
            alt="Prometheus",
            height="80",
            width="80",
            hi_def=True,
            attrs={"class": "p-inline-images__logos"},
            loading="lazy",
          ) | safe
        }}
        </li>
        <li class="p-inline-images__item">
        {{
          image(
            url="https://assets.ubuntu.com/v1/3d0a8131-ambassador-logo.png",
            alt="Ambassador",
            height="100",
            width="80",
            hi_def=True,
            attrs={"class": "p-inline-images__logos"},
            loading="lazy",
          ) | safe
        }}
        </li>
        <li class="p-inline-images__item">
        {{
          image(
            url="https://assets.ubuntu.com/v1/653daa8b-onnx-logo.png",
            alt="ONNX",
            height="30",
            width="110",
            hi_def=True,
            attrs={"class": "p-inline-images__logos"},
            loading="lazy",
          ) | safe
        }}
        </li>
        <li class="p-inline-images__item">
        {{
          image(
            url="https://assets.ubuntu.com/v1/2af7ca99-xgboost-logo.png",
            alt="XGBoost",
            height="37",
            width="110",
            hi_def=True,
            attrs={"class": "p-inline-images__logos"},
            loading="lazy",
          ) | safe
        }}
        </li>
        <li class="p-inline-images__item">
        {{
          image(
            url="https://assets.ubuntu.com/v1/f4ffa06e-scikit-learn-logo.png",
            alt="Scikit",
            height="60",
            width="110",
            hi_def=True,
            attrs={"class": "p-inline-images__logos"},
            loading="lazy",
          ) | safe
        }}
        </li>
        <li class="p-inline-images__item ">
        {{
          image(
            url="https://assets.ubuntu.com/v1/7c4d800a-pachyderm-logo.png",
            alt="Pachyderm",
            height="100",
            width="110",
            hi_def=True,
            attrs={"class": "p-inline-images__logos"},
            loading="lazy",
          ) | safe
        }}
        </li>
      </ul>
    </div>
  </div>
</section>

<section class="p-strip--square-darksuru is-dark">
  <div class="row u-equal-height">
    <div class="col-7 u-vertically-center">
      <div>
        <h2>Kubeflow AI and MLOps at any scale</h2>
        <p>Enterprise-ready Charmed Kubeflow, the fully supported MLOps platform for any cloud.</p>
        <p>A complete solution for sophisticated data science labs. Upgrades and security updates - all supported in the free, open source distribution.</p>
        <p>
          <a class="p-button--positive" href="https://charmed-kubeflow.io/docs/quickstart">Install now</a>
          <a href="https://www.youtube.com/watch?v=kutDYSB-_PI&t=149s" class="p-button">Watch demo</a>
        </p>
      </div>
    </div>
    <div class="col-5 u-align--center">
      {{
        image(
          url="https://assets.ubuntu.com/v1/20f5bfae-Kubeflow-nicely-packaged-simple-transparent.svg",
          alt="",
          width="212",
          height="201",
          hi_def=True,
        ) | safe
      }}

  </div>
</section>

<section class="p-strip">
  <div class="u-fixed-width u-sv1">
    <h2>Why MLOps?</h2>
  </div>
  <div class="row">
    <div class="col-8">
      <p>Bringing AI solutions to market can involve many steps: data pre-processing, training, model deployment or inference serving at scale... The list of tasks is complex and keeping them in a set of notebooks or scripts is hard to maintain, share and collaborate on, leading to inefficient processes.</p>
      <p>
      In the study, <a href="https://papers.nips.cc/paper/5656-hidden-technical-debt-in-machine-learning-systems.pdf">Hidden Technical Debt in Machine Learning Systems</a>, Google describes that only about 20% of the effort and code required to bring AI systems to production is the development of ML code, while the remaining is operations. Standardizing ops in your ML workflows can hence greatly decrease time-to-market and costs for your AI solutions.
      </p>
      <div class="u-fixed-width u-hide--small">
        <figure class="u-no-margin">
          {{
            image(
             url="https://assets.ubuntu.com/v1/aa8145e8-what+is+kubeflow+-+outlined.svg",
             alt="",
             height="274",
             width="800",
             hi_def=True,
             loading="lazy",
           ) | safe
          }}
         <figcaption>
         Area = effort & code
         </figcaption>
       </figure>
      </div>
    </div>
  </div>
</section>

<section class="p-strip--light">

  <div class="row">
    <div class="col-6">
      <h2 class="u-fixed-width u-sv1">Who uses Kubeflow?</h2>
      <p>Thousands of companies have chosen Kubeflow for their AI/ML stack.</p>
      <p>From research institutions like CERN, to transport and logistics companies - Uber, Lyft, GoJek - to financial and media industries with Spotify, Bloomberg, Shopify and PayPal.</p>
      <p>Forward-looking enterprises are using Kubeflow to empower their data scientists.</p>
    </div>
 <div class="col-6 u-vertically-center">
      <ul class="p-inline-images">
        <li class="p-inline-images__item">
          {{
            image(
              url="https://assets.ubuntu.com/v1/0c18b0ae-paypal_logo.svg",
              alt="PayPal",
              height="22",
              width="85",
=======
      <p>Kubeflow includes <a class="p-link--external" href="https://www.kubeflow.org/docs/components/katib/">Katib</a> for hyperparameter tuning. Katib runs pipelines with different hyperparameters (e.g. learning rate, # of hidden layers) optimising for the best ML model.</p>
      
      <p class="p-heading--4">KFServing for inference serving</p>
      <p><a class="p-link--external" href="https://www.kubeflow.org/docs/components/serving/kfserving/">KFServing</a> is a multi-framework model deployment tool with serverless inferencing, canary roll-outs, pre & post-processing and explainability. <a href="/blog/what-is-kfserving">Learn more&nbsp;&rsaquo;</a></p>
      
      <p class="p-heading--4">The integrations you need</p>
      <p>Kubeflow integrates with <a class="p-link--external" href="https://github.com/mlopsworks/charms">MLFlow</a> for model registry, staging, and monitoring in production, <a class="p-link--external" href="https://www.kubeflow.org/docs/external-add-ons/feature-store/overview/" >Feast</a> for feature store capabilities, and <a class="p-link--external" href="https://www.pachyderm.com/blog/pachyderm-1-10-s3-gateway-expansion-brings-support-for-kubeflow/">Pachyderm</a> for data versioning.</p>
      
      <p class="p-heading--4">More...</p>
      <p>Save, compare and share generated artifacts - models, images, plots. Serve your models with a <a class="p-link--external" href="https://www.kubeflow.org/docs/external-add-ons/serving/">list of tools</a>, including <a class="p-link--external" href="https://www.kubeflow.org/docs/external-add-ons/serving/seldon/">Seldon Core</a>.</p>
      
    </div>
    <div class="col-5 u-hide--small u-hide--medium">
      <div class="p-logo-section">
        <div class="p-logo-section__items">
          <div class="p-logo-section__item">
            {{
              image(
              url="https://assets.ubuntu.com/v1/8ee86883-jupyter-logo.png",
              alt="Jupyter",
              height="90",
              width="80",
>>>>>>> 2fddb013
              hi_def=True,
              attrs={"class": "p-logo-section__logo"},
              loading="lazy",
              ) | safe
            }}
          </div>
          <div class="p-logo-section__item ">
            {{
              image(
              url="https://assets.ubuntu.com/v1/c4da5b86-Tensor-flow-logo.png",
              alt="TensorFlow",
              height="90",
              width="90",
              hi_def=True,
              attrs={"class": "p-logo-section__logo"},
              loading="lazy",
              ) | safe
            }}
          </div>
          <div class="p-logo-section__item">
            {{
              image(
              url="https://assets.ubuntu.com/v1/6d6b4148-seldon-logo.png",
              alt="Seldon",
              height="90",
              width="100",
              hi_def=True,
              attrs={"class": "p-logo-section__logo"},
              loading="lazy",
              ) | safe
            }}
          </div>
          <div class="p-logo-section__item">
            {{
              image(
              url="https://assets.ubuntu.com/v1/a774cbbb-py-torch-logo.png",
              alt="PyTorch",
              height="90",
              width="100",
              hi_def=True,
              attrs={"class": "p-logo-section__logo"},
              loading="lazy",
              ) | safe
            }}
          </div>
          <div class="p-logo-section__item">
            {{
              image(
              url="https://assets.ubuntu.com/v1/5d796b1c-itsio-logo.png",
              alt="Istio",
              height="60",
              width="100",
              hi_def=True,
              attrs={"class": "p-logo-section__logo"},
              loading="lazy",
              ) | safe
            }}
          </div>
          <div class="p-logo-section__item">
            {{
              image(
              url="https://assets.ubuntu.com/v1/6b57da22-mxnet-logo.png",
              alt="MXNet",
              height="40",
              width="110",
              hi_def=True,
              attrs={"class": "p-logo-section__logo"},
              loading="lazy",
              ) | safe
            }}
          </div>
          <div class="p-logo-section__item">
            {{
              image(
              url="https://assets.ubuntu.com/v1/41913ead-katib-logo.png",
              alt="Katib",
              height="90",
              width="75",
              hi_def=True,
              attrs={"class": "p-logo-section__logo"},
              loading="lazy",
              ) | safe
            }}
          </div>
          <div class="p-logo-section__item">
            {{
              image(
              url="https://assets.ubuntu.com/v1/826d5be3-1200px-Prometheus_software_logo.svg.png",
              alt="Prometheus",
              height="80",
              width="80",
              hi_def=True,
              attrs={"class": "p-logo-section__logo"},
              loading="lazy",
              ) | safe
            }}
          </div>
          <div class="p-logo-section__item">
            {{
              image(
              url="https://assets.ubuntu.com/v1/3d0a8131-ambassador-logo.png",
              alt="Ambassador",
              height="100",
              width="80",
              hi_def=True,
              attrs={"class": "p-logo-section__logo"},
              loading="lazy",
              ) | safe
            }}
          </div>
          <div class="p-logo-section__item">
            {{
              image(
              url="https://assets.ubuntu.com/v1/653daa8b-onnx-logo.png",
              alt="ONNX",
              height="30",
              width="110",
              hi_def=True,
              attrs={"class": "p-logo-section__logo"},
              loading="lazy",
              ) | safe
            }}
          </div>
          <div class="p-logo-section__item">
            {{
              image(
              url="https://assets.ubuntu.com/v1/2af7ca99-xgboost-logo.png",
              alt="XGBoost",
              height="37",
              width="110",
              hi_def=True,
              attrs={"class": "p-logo-section__logo"},
              loading="lazy",
              ) | safe
            }}
          </div>
          <div class="p-logo-section__item">
            {{
              image(
              url="https://assets.ubuntu.com/v1/f4ffa06e-scikit-learn-logo.png",
              alt="Scikit",
              height="60",
              width="110",
              hi_def=True,
              attrs={"class": "p-logo-section__logo"},
              loading="lazy",
              ) | safe
            }}
          </div>
          <div class="p-logo-section__item ">
            {{
              image(
              url="https://assets.ubuntu.com/v1/7c4d800a-pachyderm-logo.png",
              alt="Pachyderm",
              height="100",
              width="110",
              hi_def=True,
              attrs={"class": "p-logo-section__logo"},
              loading="lazy",
              ) | safe
            }}
          </div>
        </div>
      </div>
    </div>
  </div>
</section>

<section class="p-strip--square-darksuru is-dark">
  <div class="row u-equal-height">
    <div class="col-7 u-vertically-center">
      <div>
        <h2>Easy Kubeflow operations</h2>
        <p>Charmed Kubeflow is a composable bundle of Kubeflow applications, packaged into K8s operators and pre-integrated for you.</p>
        <p>Deploy 30+ apps that make up Kubeflow, integrate with ecosystem operators to extend functionality, and upgrade on-demand.</p>
        <a class="p-link--external p-button--positive" href="https://charmed-kubeflow.io">Visit Charmed-Kubeflow</a>
        <a href="https://www.youtube.com/watch?v=kutDYSB-_PI&t=149s" class="p-button p-link--external">Watch demo</a>
      </div>
    </div>
    <div class="col-5 u-align--center">
      {{
        image(
        url="https://assets.ubuntu.com/v1/20f5bfae-Kubeflow-nicely-packaged-simple-transparent.svg",
        alt="",
        width="212",
        height="201",
        hi_def=True,
        ) | safe
      }}
      
    </div>
  </section>
  
  <section class="p-strip">
    <div class="u-fixed-width u-sv1">
      <h2>Why MLOps?</h2>
    </div>
    <div class="row">
      <div class="col-8">
        <p>Bringing AI solutions to market can involve many steps: data pre-processing, training, model deployment or inference serving at scale... The list of tasks is complex and keeping them in a set of notebooks or scripts is hard to maintain, share and collaborate on, leading to inefficient processes.</p>
        <p>
          In the study, <a class="p-link--external" href="https://papers.nips.cc/paper/5656-hidden-technical-debt-in-machine-learning-systems.pdf">Hidden Technical Debt in Machine Learning Systems</a>, Google describes that only about 20% of the effort and code required to bring AI systems to production is the development of ML code, while the remaining is operations. Standardizing ops in your ML workflows can hence greatly decrease time-to-market and costs for your AI solutions.
        </p>
        <div class="u-fixed-width u-hide--small">
          <figure class="u-no-margin">
            {{
              image(
              url="https://assets.ubuntu.com/v1/aa8145e8-what+is+kubeflow+-+outlined.svg",
              alt="",
              height="274",
              width="800",
              hi_def=True,
              loading="lazy",
              ) | safe
            }}
            <figcaption>
              Area = effort & code
            </figcaption>
          </figure>
        </div>
      </div>
    </div>
  </section>
  
  <section class="p-strip--light">
    
    <div class="row">
      <div class="col-6">
        <h2 class="u-fixed-width u-sv1">Who uses Kubeflow?</h2>
        <p>Thousands of companies have chosen Kubeflow for their AI/ML stack.</p>
        <p>From research institutions like CERN, to transport and logistics companies - Uber, Lyft, GoJek - to financial and media industries with Spotify, Bloomberg, Shopify and PayPal.</p>
        <p>Forward-looking enterprises are using Kubeflow to empower their data scientists.</p>
      </div>
      <div class="col-6 u-vertically-center">
        <div class="p-logo-section">
          <div class="p-logo-section__items">
            <div class="p-logo-section__item">
              {{ image (
                url="https://assets.ubuntu.com/v1/a6d62ef1-paypal-logo.png",
                alt="PayPal",
                width="288",
                height="288",
                hi_def=True,
                loading="auto",
                attrs={"class": "p-logo-section__logo"}
                ) | safe
              }}
            </div>
            <div class="p-logo-section__item">
              {{ image (
                url="https://assets.ubuntu.com/v1/1f9d6318-lyft-logo.png",
                alt="Lyft",
                width="288",
                height="288",
                hi_def=True,
                loading="auto",
                attrs={"class": "p-logo-section__logo"}
                ) | safe
              }}
            </div>
            <div class="p-logo-section__item">
              {{ image (
                url="https://assets.ubuntu.com/v1/0194b789-cern-logo.png",
                alt="CERN",
                width="288",
                height="288",
                hi_def=True,
                loading="auto",
                attrs={"class": "p-logo-section__logo"}
                ) | safe
              }}
            </div>
            <div class="p-logo-section__item">
              {{ image (
                url="https://assets.ubuntu.com/v1/6889bfcb-uber-logo.png",
                alt="Uber",
                width="288",
                height="288",
                hi_def=True,
                loading="auto",
                attrs={"class": "p-logo-section__logo"}
                ) | safe
              }}
            </div>
            <div class="p-logo-section__item">
              {{ image (
                url="https://assets.ubuntu.com/v1/2ef9f6ff-spotify-logo.png",
                alt="Spotify",
                width="288",
                height="288",
                hi_def=True,
                loading="auto",
                attrs={"class": "p-logo-section__logo"}
                ) | safe
              }}
            </div>
            <div class="p-logo-section__item">
              {{ image (
                url="https://assets.ubuntu.com/v1/b1e3d2d2-bloomberg-logo.png",
                alt="Bloomberg",
                width="288",
                height="288",
                hi_def=True,
                loading="auto",
                attrs={"class": "p-logo-section__logo"}
                ) | safe
              }}
            </div>
            <div class="p-logo-section__item">
              {{
                image(
                url="https://assets.ubuntu.com/v1/4f597a36-Shopify.svg",
                alt="Shopify",
                height="288",
                width="288",
                hi_def=True,
                attrs={"class": "p-logo-section__logo"},
                loading="lazy",
                ) | safe
              }}
            </div>
          </div>
        </div>
      </div>
    </div>
  </section>
  
  <section class="p-strip">
    <div class="row u-equal-height">
      <div class="col-4">
        {{
          image(
          url="https://assets.ubuntu.com/v1/a1317807-Install+Kubeflow.svg",
          alt="Uber",
          height="175",
          width="250",
          hi_def=True,
          attrs={"class": "u-hide--small"},
          loading="lazy",
<<<<<<< HEAD
        ) | safe
      }}
    </div>
    <div class="col-8">
      <h2 class="u-fixed-width u-sv1">Get started today</h2>
      <p class="u-sv2 p-heading--4">Try-out Kubeflow on your Kubernetes environment. Or on MicroK8s - Zero-ops Kubernetes with high availability.</p>
      <p>Deploy locally on your workstation cloud VM or on-prem server.</p>
      <p>
        <a class="p-button--positive" href="https://charmed-kubeflow.io/docs/quickstart">
        Try Kubeflow on MicroK8s
        </a>
        <a href="https://charmed-kubeflow.io/#get-in-touch">
          Contact us now&nbsp;&rsaquo;
        </a>
      </p>
=======
          ) | safe
        }}
      </div>
      <div class="col-8">
        <h2 class="u-fixed-width u-sv1">Get started today</h2>
        <p class="u-sv2 p-heading--4">Try-out Kubeflow on your K8s deployment. Or on MicroK8s - Zero-ops Kubernetes with high availability.</p>
        <p>Single-command deploy locally on your desktop, public cloud VM or on-prem server.</p>
        <p>
          <a class="p-button--positive p-link--external" href="http://charmed-kubeflow.io/docs/install">
            Try Kubeflow on any K8s
          </a>
          <a class="p-link--external" href="https://microk8s.io/docs/addon-kubeflow">
            Kubeflow on MicroK8s
          </a>
        </p>
      </div>
>>>>>>> 2fddb013
    </div>
  </section>
  
  
  {% with first_item="_cloud_bootstack", second_item="_cloud_ubuntu_advantage", third_item="_cloud_further_reading" %}{% include "shared/contextual_footers/_contextual_footer.html" %}{% endwith %}
  
  <!-- Set default Marketo information for contact form below-->
  <div class="u-hide" id="contact-form-container" data-form-location="/shared/forms/interactive/kubeflow" data-form-id="3231" data-lp-id="6279" data-return-url="https://ubuntu.com/ai/thank-you?product=ai-features" data-lp-url="https://pages.ubuntu.com/things-contact-us.html">
  </div>
  
  {% endblock content %}
  <|MERGE_RESOLUTION|>--- conflicted
+++ resolved
@@ -14,13 +14,8 @@
         <p class="p-heading--4">Kubeflow is the open source machine learning toolkit on top of Kubernetes.</p>
         <p class="u-sv3">Kubeflow translates steps in your data science workflow into Kubernetes jobs,  providing the cloud-native interface for your ML libraries, frameworks, pipelines and notebooks.</p>
         <p>
-<<<<<<< HEAD
           <a class="p-button--positive" href="https://charmed-kubeflow.io/docs/install">
           Charmed Kubeflow
-=======
-          <a class="p-button--positive p-link--external" href="https://charmed-kubeflow.io/docs/install">
-            Try Kubeflow in 5 min
->>>>>>> 2fddb013
           </a>
           <a href="https://charmed-kubeflow.io/#get-in-touch">Contact us now&nbsp;&rsaquo;</a>
         </p>
@@ -136,7 +131,6 @@
   <div class="row">
     <div class="col-7">
       <p class="p-heading--4">Kubeflow dashboard</p>
-<<<<<<< HEAD
       <p><a href="https://www.kubeflow.org/docs/components/central-dash/overview/">Central dashboard</a> with <a href="https://www.kubeflow.org/docs/components/multi-tenancy/overview/">multi-user isolation</a> provides a platform for data scientists and engineers to leverage K8s to develop, deploy and monitor their models in production.</p>
 
       <p class="p-heading--4">JupyterLab and VSCode</p>
@@ -145,16 +139,6 @@
       <p class="p-heading--4">ML libraries & frameworks</p>
       <p>Kubeflow is compatible with your choice of data science libraries and frameworks. <a href="https://www.kubeflow.org/docs/components/training/tftraining/">TensorFlow</a>, <a href="https://www.kubeflow.org/docs/components/training/pytorch/">PyTorch</a>, <a href="https://www.kubeflow.org/docs/components/training/mxnet/">MXNet</a>, <a href="https://github.com/kubeflow/xgboost-operator">XGBoost</a>, <a href="https://scikit-learn.org/stable/">scikit-learn</a> and more.</p>
 
-=======
-      <p><a class="p-link--external" href="https://www.kubeflow.org/docs/components/central-dash/overview/">Central dashboard</a> with <a class="p-link--external" href="https://www.kubeflow.org/docs/components/multi-tenancy/overview/">multi-user isolation</a> provides a platform for data scientists and engineers to leverage K8s to develop, deploy and monitor their models in production.</p>
-      
-      <p class="p-heading--4">Jupyter, VSCode and RStudio </p>
-      <p>After Kubeflow v1.3 users can <a class="p-link--external" href="https://www.kubeflow.org/docs/components/notebooks/setup/">spin-up Jupyter notebook servers</a> but also RStudio or VSCode directly from the dashboard, allocating the right storage, CPUs and GPUs.</p>
-      
-      <p class="p-heading--4">ML libraries & frameworks</p>
-      <p>Kubeflow is compatible with your choice of data science libraries and frameworks. <a class="p-link--external" href="https://www.kubeflow.org/docs/components/training/tftraining/">TensorFlow</a>, <a class="p-link--external" href="https://www.kubeflow.org/docs/components/training/pytorch/">PyTorch</a>, <a class="p-link--external" href="https://www.kubeflow.org/docs/components/training/mxnet/">MXNet</a>, <a class="p-link--external" href="https://github.com/kubeflow/xgboost-operator">XGBoost</a>, <a class="p-link--external" href="https://medium.com/kubeflow/introduction-to-kubeflow-mpi-operator-and-industry-adoption-296d5f2e6edc">MPI distributed training</a>, <a class="p-link--external" href="https://scikit-learn.org/stable/">scikit-learn</a> and more.</p>
-      
->>>>>>> 2fddb013
       <p class="p-heading--4">Kubeflow Pipelines</p>
       <p>Automate your ML workflow into pipelines by containerizing steps as pipeline components and defining inputs, outputs, parameters and generated artifacts. <a class="/blog/data-science-workflows-on-kubernetes-with-kubeflow-pipelines-part-1">Learn more&nbsp;&rsaquo;</a></p>
       
@@ -162,7 +146,6 @@
       <p>Experiments, groups of <a href="https://www.kubeflow.org/docs/pipelines/pipelines-quickstart/#run-an-ml-pipeline">Kubeflow Pipeline 'Runs'</a> and <a href="https://www.kubeflow.org/docs/components/pipelines/overview/concepts/run/">Recurring Runs</a>, allow you to find the right parameters for your model, compare and replicate results.</p>
       
       <p class="p-heading--4">Hyperparameter tuning / AutoML</p>
-<<<<<<< HEAD
       <p>Kubeflow includes <a href="https://www.kubeflow.org/docs/components/katib/">Katib</a> for hyperparameter tuning. Katib runs pipelines with different hyperparameters (e.g. learning rate, # of hidden layers) optimising for the best ML model.</p>
 
       <p class="p-heading--4">KServe for inference serving</p>
@@ -427,30 +410,6 @@
               alt="PayPal",
               height="22",
               width="85",
-=======
-      <p>Kubeflow includes <a class="p-link--external" href="https://www.kubeflow.org/docs/components/katib/">Katib</a> for hyperparameter tuning. Katib runs pipelines with different hyperparameters (e.g. learning rate, # of hidden layers) optimising for the best ML model.</p>
-      
-      <p class="p-heading--4">KFServing for inference serving</p>
-      <p><a class="p-link--external" href="https://www.kubeflow.org/docs/components/serving/kfserving/">KFServing</a> is a multi-framework model deployment tool with serverless inferencing, canary roll-outs, pre & post-processing and explainability. <a href="/blog/what-is-kfserving">Learn more&nbsp;&rsaquo;</a></p>
-      
-      <p class="p-heading--4">The integrations you need</p>
-      <p>Kubeflow integrates with <a class="p-link--external" href="https://github.com/mlopsworks/charms">MLFlow</a> for model registry, staging, and monitoring in production, <a class="p-link--external" href="https://www.kubeflow.org/docs/external-add-ons/feature-store/overview/" >Feast</a> for feature store capabilities, and <a class="p-link--external" href="https://www.pachyderm.com/blog/pachyderm-1-10-s3-gateway-expansion-brings-support-for-kubeflow/">Pachyderm</a> for data versioning.</p>
-      
-      <p class="p-heading--4">More...</p>
-      <p>Save, compare and share generated artifacts - models, images, plots. Serve your models with a <a class="p-link--external" href="https://www.kubeflow.org/docs/external-add-ons/serving/">list of tools</a>, including <a class="p-link--external" href="https://www.kubeflow.org/docs/external-add-ons/serving/seldon/">Seldon Core</a>.</p>
-      
-    </div>
-    <div class="col-5 u-hide--small u-hide--medium">
-      <div class="p-logo-section">
-        <div class="p-logo-section__items">
-          <div class="p-logo-section__item">
-            {{
-              image(
-              url="https://assets.ubuntu.com/v1/8ee86883-jupyter-logo.png",
-              alt="Jupyter",
-              height="90",
-              width="80",
->>>>>>> 2fddb013
               hi_def=True,
               attrs={"class": "p-logo-section__logo"},
               loading="lazy",
@@ -790,7 +749,6 @@
           hi_def=True,
           attrs={"class": "u-hide--small"},
           loading="lazy",
-<<<<<<< HEAD
         ) | safe
       }}
     </div>
@@ -806,24 +764,6 @@
           Contact us now&nbsp;&rsaquo;
         </a>
       </p>
-=======
-          ) | safe
-        }}
-      </div>
-      <div class="col-8">
-        <h2 class="u-fixed-width u-sv1">Get started today</h2>
-        <p class="u-sv2 p-heading--4">Try-out Kubeflow on your K8s deployment. Or on MicroK8s - Zero-ops Kubernetes with high availability.</p>
-        <p>Single-command deploy locally on your desktop, public cloud VM or on-prem server.</p>
-        <p>
-          <a class="p-button--positive p-link--external" href="http://charmed-kubeflow.io/docs/install">
-            Try Kubeflow on any K8s
-          </a>
-          <a class="p-link--external" href="https://microk8s.io/docs/addon-kubeflow">
-            Kubeflow on MicroK8s
-          </a>
-        </p>
-      </div>
->>>>>>> 2fddb013
     </div>
   </section>
   
