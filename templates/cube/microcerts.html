--- conflicted
+++ resolved
@@ -173,139 +173,7 @@
 
 {% else %}
 
-<<<<<<< HEAD
 <div id="micro-certification-table-app"></div>
-=======
-<section class="p-strip">
-  <div class="u-fixed-width">
-    <h2>Microcertifications</h2>
-    <table class="p-table--cube p-table--mobile-card">
-      <thead>
-        <tr>
-          <th>#</th>
-          <th></th>
-          <th>Module</th>
-          <th>Topics</th>
-          {% if has_enrollments %}
-          <th class="p-table__cell--icon-placeholder">Status</th>
-          <th class="u-align--right">Action</th>
-          {% else %}
-          <th></th>
-          <th></th>
-          {% endif %}
-        </tr>
-      </thead>
-      <tbody>
-      {% for module in modules %}
-        <tr>
-          <td class="u-vertically-center" aria-label="Module number">
-            <div class="p-table--cube__contents">
-              <p class="u-text--muted" style="margin-bottom: auto; margin-top: auto;" >{{ loop.index }}</p>
-            </div>
-          </td>
-          <td class="p-table--cube__badge-column" aria-label="Badge">
-            <img
-              class="p-table--cube__badge"
-              src="{{ module['badge-url'] }}"
-              alt="Badge for {{ module.name }}"
-              {% if module.status == 'passed' %}
-              style="margin-left: -0.2rem;"
-              {% endif %}
-            />
-          </td>
-          <td aria-label="Module">
-            <!-- inline style here and line 230 can be removed when this is fixed https://github.com/canonical-web-and-design/vanilla-framework/issues/3754 -->
-            <div class="p-table--cube__contents" style="white-space: normal">
-              <h5>{{ module.name }}</h5>
-            </div>
-            <p class="u-text--muted u-hide--small">
-              <small>{{ module.topics|length }} topics</small>
-            </p>
-          </td>
-          <td aria-label="Topics">
-            <div class="p-table--cube__contents">
-              <ul class="p-list u-no-margin" style="white-space: normal">
-                {% for topic in module.topics %}
-                <li class="p-list__item">{{ topic }}</li>
-                {% endfor %}
-              </ul>
-            </div>
-          </td>
-          <td class="p-table__cell--icon-placeholder" aria-label="Status">
-            <div class="p-table--cube__contents">
-              {% if module.status == "passed" %}
-              <p>
-                <i class="p-icon--success"></i>Passed
-              </p>
-              {% elif module.status == "failed" %}
-              <p>
-                <i class="p-icon--error"></i>Failed
-              </p>
-              {% elif module.status == "enrolled" %}
-              <p>
-                Enrolled
-              </p>
-              {% elif module.status == "not-enrolled" %}
-              <p>
-                Not Enrolled
-              </p>
-              {% elif module.status == "in-progress" %}
-              <p>
-                In progress
-              </p>
-              {% endif %}
-            </div>
-          </td>
-          {% if module.status == "passed" %}
-          <td aria-label="Action" class="p-table__cell--share-actions u-hide--small">
-          <div class="p-share-button u-align--right">
-            <span class="p-contextual-menu p-contextual-menu--right u-hide--small">
-              <button class="p-button--neutral p-contextual-menu__toggle has-icon u-no-margin--bottom" aria-controls="#share-menu" aria-expanded="false" aria-haspopup="true" data-trigger="click"><i class="p-icon--chevron-down p-contextual-menu__indicator"></i><span>Share</span></button>
-              <span class="p-contextual-menu__dropdown" id="share-menu" aria-hidden="true">
-                <span class="p-contextual-menu__group">
-                  <a href="https://www.linkedin.com/shareArticle?mini=true&amp;url={{ module['badge-url'] }}" class="p-contextual-menu__link">Share via LinkedIn</a>
-                  <a href="https://twitter.com/share?text=I earned {{ module.name }} from @Canonical. Now I’m one step closer to becoming a Certified @Ubuntu Engineer. Learn more about Canonical’s available microcerts and CUBE 2020 at https://www.ubuntu.com/cube.&amp;url={{ module['badge-url'] }}&amp;hashtags=CUBE2020" class="p-contextual-menu__link">Share via Twitter</a>
-                  <a data-badge="{{ module['badge-url'] }}" class="p-contextual-menu__link copy-to-clipboard">Copy to clipboard</a>
-                </span>
-              </span>
-            </span>
-          </div>
-          </td>
-          {% elif module.status == "enrolled" %}
-          <td>
-            <div class="p-table--cube__contents u-align--right">
-              {% if has_study_labs %}
-              <a class="p-button--neutral u-no-margin--right" href="{{ module.study_lab }}">Prepare</a>
-              {% endif %}
-              <a style = "margin-left: 1rem;" class="p-button--positive" href="{{ module.take_url }}">Take</a>
-            </div>
-          </td>
-          {% elif module.status == "failed" %}
-          <td>
-            <div class="p-table--cube__contents u-align--right">
-              <a class="p-button--neutral u-no-margin--right" href="https://support.canonical.com">Request retry</a>
-            </div>
-          </td>          
-          {% elif module.status == "not-enrolled" %}
-          <td>
-            <div class="p-table--cube__contents u-align--right">
-              <a href="/cube/contact-us" class="p-button--positive cube-access js-invoke-modal">Apply for access</a>
-            </div>
-          </td>
-          {% elif module.status == "in-progress" %}
-          <td>
-            <div class="p-table--cube__contents u-align--right">
-              <a style = "margin-left: 1rem;" class="p-button--positive" href="{{ module.take_url }}">Resume</a>
-            </div>
-          </td>
-          {% endif %}
-        </tr>
-      {% endfor %}
-      </tbody>
-    </table>
-  </div>
-</section>
->>>>>>> 9b8e498e
 {% endif %}
 
 {% if has_enrollments %}
