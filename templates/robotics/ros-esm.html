--- conflicted
+++ resolved
@@ -12,21 +12,9 @@
 <section class="p-strip--suru-bottomed ">
   <div class="row u-equal-height">
     <div class="col-8">
-<<<<<<< HEAD
       <h1 class="u-sv3">ROS Expanded Security Maintenance</h1>
       <p class="p-heading--3">Same great ROS.</h4>
       <p class="p-heading--3">More security updates.</h4>
-=======
-      <h1>
-        ROS Expanded Security Maintenance
-      </h1>
-      <h4>
-        Hardened and long-term supported ROS environment
-      </h4>
-      <p>
-        ROS ESM is your ally from beginning to end, from the improvement of user experience in the Robot Operating System (ROS) to the security maintenance of robots on the field. Don’t let anything stop your robot.
-      </p>
->>>>>>> 47db0b1e
       <p>
         <a class="p-button--positive js-invoke-modal" href="/robotics#get-in-touch">
           Get in touch
@@ -267,48 +255,8 @@
     </div>
   </div>
 
-<<<<<<< HEAD
   <div class="u-fixed-width">
     <hr class="p-separator">
-=======
-<section class="p-strip--light">
-  <div class="row">
-    <div class="col-8">
-      <h2>
-        Get ROS ESM
-      </h2>
-      <p>
-        Whether you want to be compliant with cybersecurity regulations or reduce operational expenses of maintaining upstream repositories, ROS ESM is here to make your work easier.
-      </p>
-      <p>
-        ROS ESM offers:
-      </p>
-      <ul class="p-list">
-        <li class="p-list__item is-ticked">
-          Enhanced ROS stability for your working environment, through curated packages and dependencies that won’t break API/ABI
-        </li>
-        <li class="p-list__item is-ticked">
-          Backported security updates and Common Vulnerabilities Exposures (CVE) fixes both for your ROS distribution and its dependencies
-        </li>
-        <li class="p-list__item is-ticked">
-          Enterprise support to report bugs and propose fixes for ROS
-        </li>
-        <li class="p-list__item is-ticked">
-          Linux kernel and open source security updates for the Ubuntu base OS, key infrastructure components, like Ceph, OpenStack and Kubernetes, as well as open source applications, like PostgreSQL and NGINX
-        </li>
-      </ul>
-      <p>
-        <small>
-          Expanded Security Maintenance is only included for 64-bit x86 AMD/Intel installations.
-        </small>
-      </p>
-      <p>
-        <a class="p-button--positive js-invoke-modal" href="/internet-of-things/contact-us?product=robotics">
-          Find out how it could work for you
-        </a>
-      </p>
-    </div>
->>>>>>> 47db0b1e
   </div>
 
   <div class="row">
