--- conflicted
+++ resolved
@@ -51,7 +51,6 @@
             maintenance updates, extended up to 12 years with <a href="/pro">Ubuntu Pro</a>.
           </p>
           <hr class="p-rule--muted" />
-<<<<<<< HEAD
           <div class="u-responsive-realign">
             <strong style="font-size: 16px;
                            padding: 6px 0 0;
@@ -71,23 +70,7 @@
               </script>
             </p>
           </div>
-=======
-          <p class="u-responsive-realign">
-            <a class="p-button--positive"
-               href="/download/desktop/thank-you?version={{ releases.lts.full_version }}&amp;architecture=amd64&amp;lts=true"
-               onclick="dataLayer.push({'event' : 'GAEvent', 'eventCategory' : 'Download', 'eventAction' : 'Desktop', 'eventLabel' : '{{ releases.lts.short_version }}', 'eventValue' : undefined });">Download
-              {{ releases.lts.full_version }} LTS
-            </a>
-            {% if releases.lts.iso_download_size %}
-              <span class="u-text--muted">{{ releases.lts.iso_download_size }}</span>
-            {% endif %}
-
-            <script>
-              performance.mark("Download (Desktop) button rendered")
-            </script>
-          </p>
-
->>>>>>> 34336567
+
           <p class="p-text--small">
             For other versions of Ubuntu Desktop including torrents, the network installer, a list of local mirrors and past releases <a href="/download/alternative-downloads">check out our alternative downloads</a>.
           </p>
@@ -194,22 +177,12 @@
           <h2>Ubuntu {{ releases.latest.full_version }}</h2>
         </div>
         <div class="p-image-wrapper u-hide--small u-hide--medium">
-<<<<<<< HEAD
           {{ image(url="https://assets.ubuntu.com/v1/9f6c9566-pp-master-orange-hex%201.png",
                     alt="Plucky Puffin",
                     width="182",
                     height="182",
                     hi_def=True,
                     loading="auto") | safe
-=======
-
-          {{ image(url="https://assets.ubuntu.com/v1/d7d087e4-600x600%20-%20PNG.png",
-                    alt="Plucky Puffin",
-                    width="200",
-                    height="200",
-                    hi_def=True,
-                    loading="lazy") | safe
->>>>>>> 34336567
           }}
         </div>
       </div>
@@ -219,7 +192,6 @@
             The latest version of the Ubuntu operating system for desktop PCs and laptops, Ubuntu 25.04 comes with nine months of security and maintenance updates, until January 2026.
           </p>
           <hr class="p-rule--muted" />
-<<<<<<< HEAD
           <div class="u-responsive-realign">
             <strong style="font-size: 16px;
                            padding: 6px 0 0;
@@ -257,21 +229,7 @@
               </script>
             </p>
           </div>
-=======
-          <p class="u-responsive-realign">
-            <a class="p-button--positive"
-               href="/download/desktop/thank-you?version={{ releases.latest.full_version }}&amp;architecture=amd64"
-               onclick="dataLayer.push({'event' : 'GAEvent', 'eventCategory' : 'Download', 'eventAction' : 'Desktop', 'eventLabel' : '{{ releases.latest.short_version }}', 'eventValue' : undefined });">Download
-              {{ releases.latest.full_version }}&nbsp;(AMD64)
-            </a>
-            {% if releases.latest.iso_download_size %}
-              <span class="u-text--muted">{{ releases.latest.iso_download_size }}</span>
-            {% endif %}
-            <script>
-              performance.mark("Download (Desktop) button rendered")
-            </script>
-          </p>
->>>>>>> 34336567
+
           <p class="p-text--small">
             For other versions of Ubuntu Desktop including torrents, the network installer, a list of local mirrors and past releases <a href="/download/alternative-downloads">check out our alternative downloads</a>.
           </p>
@@ -326,27 +284,15 @@
             <li class="p-list__item is-ticked">
               Enhanced installer with improved encryption options and interaction with BitLocker Windows installations
             </li>
-<<<<<<< HEAD
-
-=======
->>>>>>> 34336567
           </ul>
           <hr class="p-rule--muted" />
           <ul class="u-responsive-realign p-inline-list">
             <li class="p-inline-list__item">
-<<<<<<< HEAD
-              <a href="/blog/canonical-releases-ubuntu-24-10-oracular-oriole"
-                 aria-label="Ubuntu {{ releases.latest.full_version }} press release">Press release&nbsp;&rsaquo;</a>
-            </li>
-            <li class="p-inline-list__item">
-              <a href="https://discourse.ubuntu.com/t/oracular-oriole-release-notes/44878"
-=======
               <a href="/blog/canonical-releases-ubuntu-25-04-plucky-puffin"
                  aria-label="{{ releases.lts.full_version }} LTS deep dive">Press release&nbsp;&rsaquo;</a>
             </li>
             <li class="p-inline-list__item">
               <a href="https://discourse.ubuntu.com/t/plucky-puffin-release-notes/48687"
->>>>>>> 34336567
                  aria-label="{{ releases.latest.full_version }} release notes">Release notes&nbsp;&rsaquo;</a>
             </li>
           </ul>
