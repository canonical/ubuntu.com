{% extends "download/_base_download.html" %}

{% block title %}Download Ubuntu Desktop | Download{% endblock %}
{% block meta_copydoc %}https://docs.google.com/document/d/1ScuTtdrm3-iAvizTDxksVTAerV6QkCUN8Sg60uUlJsk/edit{% endblock meta_copydoc %}

{% block content %}

<section class="p-strip--suru-topped">
  <div class="u-fixed-width">
    <h1>
      Download Ubuntu Desktop
    </h1>
    <p>The open-source desktop operating system that powers millions of PCs and laptops around the world. Find out more about Ubuntu's features and how we support developers and organisations below.</p>
    <p>
      <a href="/desktop" class="p-button--positive">Ubuntu Desktop homepage</a>
      <a href="/blog/desktop">Visit the Ubuntu Desktop blog&nbsp;&rsaquo;</a>
    </p>
  </div>
</section>

<section class="p-strip--light">
  <div class="row">

    <div class="col-8 p-divider__block">
      <h2>Ubuntu {{ releases.lts.full_version }} LTS</h2>
      <p class="u-no-padding--top">Download the latest <abbr title="Long-term support">LTS</abbr> version of Ubuntu, for desktop PCs and laptops. LTS stands for long-term support &mdash; which means five years of free security and maintenance updates, guaranteed until {{ releases.lts.eol }}.</p>
      <p><a href="{{ releases.lts.release_notes_url }}">Ubuntu {{ releases.lts.short_version }} LTS release notes</a></p>
      <p>Recommended system requirements:</p>
      <ul class="p-list is-split">
        <li class="p-list__item is-ticked">2 GHz dual-core processor or better</li>
        <li class="p-list__item is-ticked">4 GB system memory</li>
        <li class="p-list__item is-ticked">25 GB of free hard drive space</li>
        <li class="p-list__item is-ticked">Internet access is helpful</li>
        <li class="p-list__item is-ticked">Either a DVD drive or a USB port for the installer media</li>
      </ul>
    </div>
    <div class="col-4">
      <div class="u-align--center u-sv4">
        {{ image (
          url="https://assets.ubuntu.com/v1/fe859a7f-Jammy+Jellyfish+RGB.svg",
          alt="",
          width="260",
          height="150",
          hi_def=True,
          loading="auto"
          ) | safe
        }}
      </div>
      <p>
        <a class="p-button--positive is-wide" href="/download/desktop/thank-you?version={{ releases.lts.full_version }}&amp;architecture=amd64" onclick="dataLayer.push({'event' : 'GAEvent', 'eventCategory' : 'Download', 'eventAction' : 'Desktop', 'eventLabel' : '{{ releases.lts.short_version }}', 'eventValue' : undefined });">Download</a>
        <script>performance.mark("Download (Desktop) button rendered")</script>
      </p>
      <p><small>For other versions of Ubuntu Desktop including torrents, the network installer, a list of local mirrors and past releases <a href="/download/alternative-downloads">see our alternative downloads</a>.</small></p>
    </div>
  </div>
</section>

<section class="p-strip">
  <div class="u-fixed-width">
    <h2>How to install Ubuntu Desktop</h2>
  </div>
  <div class="row p-divider">
    <div class="col-3 p-divider__block">
      <h3 class="p-heading--4"><a href="/tutorials/install-ubuntu-desktop">Install Ubuntu Desktop</a></h3>
      <p>Follow this tutorial to install Ubuntu Desktop on your laptop or PC.</p>
      <p>You can also run Ubuntu from a USB to try it without installing it on your machine.</p>
    </div>
    <div class="col-3 p-divider__block">
      <h3 class="p-heading--4"><a href="/tutorials/how-to-run-ubuntu-desktop-on-a-virtual-machine-using-virtualbox">How to run Ubuntu Desktop on a virtual machine using VirtualBox</a></h3>
      <p>Learn how to run Ubuntu Desktop on any operating system using VirtualBox. Set up a virtual machine with this quick start guide.</p>
    </div>
    <div class="col-3 p-divider__block">
      <h3 class="p-heading--4"><a href="/tutorials/how-to-install-ubuntu-desktop-on-raspberry-pi-4">How to install Ubuntu Desktop on Raspberry Pi 4</a></h3>
      <p>Read the complete guide to installing Ubuntu Desktop on a Raspberry Pi 4 (2GB or above).</p>
    </div>
    <div class="col-3 p-divider__block">
      <h3 class="p-heading--4"><a href="/tutorials/upgrading-ubuntu-desktop">Upgrade Ubuntu Desktop</a></h3>
      <p>If you're already running Ubuntu, you can upgrade in a few clicks from the Software Updater.</p>
      <p>Discover how with this quick tutorial.</p>
    </div>            
  </div>
</section>

<section class="p-strip--light">
  <div class="row">
    <div class="col-1 u-hide--medium">
      {{ image (
        url="https://assets.ubuntu.com/v1/20a610ea-Ubuntu_Certified_Hardware_partner.svg",
        alt="",
        width="102",
        height="150",
        hi_def=True,
        loading="lazy"
        ) | safe
      }}
    </div>
    <div class="col-7 u-align--bottom">
      <h2 style="margin-bottom: 0;">Certified on hundreds of devices</h2>
    </div>
  </div>
  <div class="row">
    <div class="col-8">
      <p>Many of the world's biggest PC manufacturers certify their laptops and desktops for Ubuntu, from ultra-portable laptops to high-end workstations. Ubuntu certified hardware has passed our extensive testing and review process, ensuring that Ubuntu runs well out-of-the-box. Our partners also offer select devices preloaded with optimised Ubuntu images.</p>
      <p><a href="/certified">Read more&nbsp;&rsaquo;</a></p>
    </div>
    <div class="col-4 u-vertically-center  u-hide--small u-hide--medium">
      <div class="row">
        <div class="col-small-1 col-medium-1 col-1">
          {{
            image (
            url="https://assets.ubuntu.com/v1/6d4d9322-logo-hp.png",
            alt="",
            width="61",
            height="70",
            hi_def=True,
            loading="lazy"
            ) | safe
          }}
        </div>
        <div class="col-small-1 col-medium-1 col-1">
          {{
            image (
            url="https://assets.ubuntu.com/v1/f7b894a2-logo-dell.png",
            alt="",
            width="66",
            height="70",
            hi_def=True,
            loading="lazy"
            ) | safe
          }}
        </div>
        <div class="col-small-1 col-medium-1 col-2">
          {{
            image (
            url="https://assets.ubuntu.com/v1/c8a7ab19-Lenovo-partners.svg",
            alt="",
            width="165",
            height="64",
            hi_def=True,
            loading="lazy"
            ) | safe
          }}
        </div>
      </div>
    </div>
  </div>
</section>

<section class="p-strip">
  <div class="u-fixed-width">
    <h2>Secure enterprise management with Ubuntu Pro Desktop</h2>
    <p>Ubuntu Pro Desktop is a comprehensive subscription delivering enterprise-grade security, management tooling, and extended support for developers and organisations. Ubuntu Pro Desktop is free for personal use on up to five machines.</p>
  </div>
  <div class="row">
    <div class="col-6">
      <ul class="p-list">
        <li class="p-list__item is-ticked">Security updates for the <a href="/esm">full open source stack</a> (beta)</li>
        <li class="p-list__item is-ticked">Advanced <a href="/engage/microsoft-active-directory">Active Directory</a> and LDAP integration</li>
        <li class="p-list__item is-ticked">Estate <a href="https://landscape.canonical.com/landscape-features">monitoring and management</a></li>
        <li class="p-list__item is-ticked"><a href="/security/certifications#fips">FIPS 140-2 certified modules</a> and <a href="/security/certifications#cis">CIS hardening</a></li>
        <li class="p-list__item is-ticked">Minimise rolling reboots with <a href="/livepatch">Kernel Livepatch</a></li>
        <li class="p-list__item is-ticked">Optional weekday or 24x7 support tiers</li>
      </ul>
    </div>
    <div class="col-6 u-vertically-center u-align--center u-hide--medium">
      {{ image (
        url="https://assets.ubuntu.com/v1/71baccc3-ubuntu-advantage-circular.svg",
        alt="",
        width="185",
        height="200",
        hi_def=True,
        loading="lazy"
        ) | safe
      }}
    </div>
  </div>
  <div class="u-fixed-width">
    <p><a class="p-button--positive" href="/pro">Register today</a></p>
  </div>
</section>

<section class="p-strip--light">
  <div class="u-fixed-width">
    <h2>Ubuntu VMs on Linux, Mac or Windows</h2>
  </div>
  <div class="row">
    <div class="col-8">
      <h3>Mini-clouds on desktops with Multipass</h3>
      <p>With Multipass you can download, configure, and control Ubuntu Server virtual machines with the latest updates preinstalled. Set up a mini-cloud on your Linux, Windows, or macOS system.</p>
      <p><a href="https://multipass.run/#install" class="p-button--positive">Download for (macOS|Windows|Linux)</a></p>
      <p><a href="https://multipass.run">Learn more about Multipass&nbsp;&rsaquo;</a></p>
    </div>
    <div class="col-4 u-vertically-center u-align--center u-hide--small u-hide--medium">
      {{ image (
        url="https://assets.ubuntu.com/v1/ea34f006-Multipass+logomark_rgb.svg",
        alt="",
        width="150",
        height="150",
        hi_def=True,
        loading="lazy"
        ) | safe
      }}
    </div>
  </div>
  <div class="u-fixed-width">
    <hr class="p-separator">
  </div>
  <div class="row">
    <div class="col-4 u-align--center u-hide--small u-hide--medium">
      {{ image (
        url="https://assets.ubuntu.com/v1/c4f35e06-products-hero-ubuntu.svg",
        alt="",
        width="140",
        height="140",
        hi_def=True,
        loading="lazy"
        ) | safe
      }}
      {{ image (
        url="https://assets.ubuntu.com/v1/66c99aa0-windows-logo-blue.svg",
        alt="",
        width="112",
        height="115",
        hi_def=True,
        loading="lazy"
        ) | safe
      }}
    </div>
    <div class="col-8">
      <h3>Access the Linux Terminal on Windows with Ubuntu WSL</h3>
      <p>For a more integrated environment, activate Windows Subsystem for Linux (WSL) to run Linux applications and workflows while developing cross-platform on your Windows machine.</p>
      <p>You can download Ubuntu directly from the Microsoft Store.</p>
      <p><a href="https://www.microsoft.com/en-us/p/ubuntu/9pdxgncfsczv?rtc=1&activetab=pivot:overviewtab" class="p-button--positive">Download Ubuntu WSL</a></p>
      <p><a href="/wsl">Learn more about WSL&nbsp;&rsaquo;</a></p>
    </div>
  </div>
  <div class="u-fixed-width">
    <hr class="p-separator">
  </div>
  <div class="row">
    <div class="col-8">
      <h3>Run system containers with LXD</h3>
      <p>When running Linux on Linux, consider LXD system containers instead of VMs for optimizing resources. LXD runs a full OS inside containers, providing all the benefits of a VM without the usual overhead.</p>
      <p><a href="/lxd">Learn more about LXD&nbsp;&rsaquo;</a></p>
      <p><a href="https://linuxcontainers.org/lxd/try-it/">Try LXD with an online demo tool&nbsp;&rsaquo;</a></p>
    </div>
    <div class="col-4 u-vertically-center u-align--center u-hide--small u-hide--medium">
      {{ image (
        url="https://assets.ubuntu.com/v1/459e1d4b-lxd_black-pictogram.svg",
        alt="",
        width="152",
        height="150",
        hi_def=True,
        loading="lazy"
        ) | safe
      }}      
    </div>
  </div>    
</section>

<section class="p-strip is-bordered">
  <div class="u-fixed-width">
    <h2>Help is always at hand</h2>
    <p>Join our global community for support and tips on how to get started with Ubuntu.</p>
  </div>
  <div class="row">
    <div class="col-3 p-card">
      <p class="p-card__content u-align--center"><a href="https://discourse.ubuntu.com/">Ubuntu Discourse</a></p>
    </div>
    <div class="col-3 p-card">
      <p class="p-card__content u-align--center"><a href="https://askubuntu.com/">Ask Ubuntu</a></p>
    </div>
    <div class="col-3 p-card">
      <p class="p-card__content u-align--center"><a href="https://answers.launchpad.net/ubuntu">Launchpad Answers</a></p>
    </div>
    <div class="col-3 p-card">
      <p class="p-card__content u-align--center"><a href="https://wiki.ubuntu.com/IRC/ChannelList">IRC-based support</a></p>
    </div>            
  </div>
</section>

<<<<<<< HEAD
{% with section_classes='p-strip', heading_topic='Ubuntu Desktop', tag_name='desktop', tag_id='1920', limit='4' %}
=======
{% with section_classes='p-strip is-bordered', heading_topic='Ubuntu Desktop', tag_name='ubuntu-desktop', tag_id='1920', limit='4' %}
>>>>>>> d1cd9e1a
  {% include "shared/_latest_news_strip.html" %}
{% endwith %}

{% endblock content %}<|MERGE_RESOLUTION|>--- conflicted
+++ resolved
@@ -279,11 +279,7 @@
   </div>
 </section>
 
-<<<<<<< HEAD
-{% with section_classes='p-strip', heading_topic='Ubuntu Desktop', tag_name='desktop', tag_id='1920', limit='4' %}
-=======
 {% with section_classes='p-strip is-bordered', heading_topic='Ubuntu Desktop', tag_name='ubuntu-desktop', tag_id='1920', limit='4' %}
->>>>>>> d1cd9e1a
   {% include "shared/_latest_news_strip.html" %}
 {% endwith %}
 
