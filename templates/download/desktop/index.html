--- conflicted
+++ resolved
@@ -16,11 +16,7 @@
 
   <div class="row">
     <div class="col-12 p-card--highlighted p-divider">
-<<<<<<< HEAD
-      <div class="row u-equal-height">
-=======
       <div class="u-equal-height">
->>>>>>> 9bae37d9
         <div class="col-8 p-divider__block">
           <h2 class="p-card__title">Ubuntu {{lts_release_full_with_point}}</h2>
           <p class="p-card__content">Download the latest LTS version of Ubuntu, for desktop PCs and laptops. LTS stands for long-term support &mdash; which means five years of free security and maintenance updates, guaranteed.</p>
@@ -33,51 +29,6 @@
             <li class="p-list__item is-ticked">Either a DVD drive or a USB port for the installer media</li>
             <li class="p-list__item is-ticked">Internet access is helpful</li>
           </ul>
-<<<<<<< HEAD
-        </div>
-        <div class="col-4">
-          <p class="p-card__content" style="margin-top: 3rem;">
-            <a class="p-button--brand is-large js-lts-download" style="width: 100%;" href="/download/desktop/thank-you?version={{lts_release}}&amp;architecture=amd64" onclick="dataLayer.push({'event' : 'GAEvent', 'eventCategory' : 'Download', 'eventAction' : 'Desktop', 'eventLabel' : '{{lts_release_full}}', 'eventValue' : undefined });">Download</a>
-            <script>
-            // Contributions only work with JavaScript
-            // So if we have JavaScript, send them to /contribute
-            var downloadLink = document.querySelector('.js-lts-download');
-            var contributeUrl = downloadLink.href.replace('/thank-you', '/contribute');
-            downloadLink.href = contributeUrl;
-            </script>
-          </p>
-          <p class="p-card__content"><a href="/download/alternative-downloads">Alternative downloads and torrents&nbsp;&rsaquo;</a></p>
-        </div>
-      </div>
-    </div>
-  </div>
-</div>
-
-
-<div class="p-strip">
-  <div class="row">
-    <div class="col-12 p-card--highlighted p-divider">
-      <div class="row u-equal-height">
-        <div class="col-8 p-divider__block">
-          <h2 class="p-card__title">Ubuntu {{latest_release}}</h2>
-          <p class="p-card__content">The latest version of the Ubuntu operating system for desktop PCs and laptops, Ubuntu {{latest_release}} comes with nine months of security and maintenance updates.</p>
-          <p class="p-card__content"><a href="https://wiki.ubuntu.com/{{latest_release_name}}/ReleaseNotes" class="p-link--external">Ubuntu {{latest_release}} release notes</a></p>
-          <p class="p-card__content">Recommended system requirements are the same as for Ubuntu {{lts_release_full_with_point}}.</p>
-        </div>
-        <div class="col-4">
-          <p class="p-card__content" style="margin-top: 3rem;">
-            <a class="p-button--brand is-large js-latest-download" style="width: 100%;" href="/download/desktop/thank-you/?version={{latest_release}}&amp;architecture=amd64" onclick="dataLayer.push({'event' : 'GAEvent', 'eventCategory' : 'Download', 'eventAction' : 'Desktop', 'eventLabel' : '{{latest_release_full}}', 'eventValue' : undefined });">Download</a>
-            <script>
-            // Contributions only work with JavaScript
-            // So if we have JavaScript, send them to /contribute
-            var downloadLink = document.querySelector('.js-latest-download');
-            var contributeUrl = downloadLink.href.replace('/thank-you', '/contribute');
-            downloadLink.href = contributeUrl;
-            </script>
-          </p>
-          <p class="p-card__content"><a href="/download/alternative-downloads">Alternative downloads and torrents&nbsp;&rsaquo;</a></p>
-        </ul>
-=======
         </div>
         <div class="col-4">
           <p class="p-card__content" style="margin-top: 3rem;">
@@ -122,11 +73,9 @@
           <p class="p-card__content"><a href="/download/alternative-downloads">Alternative downloads and torrents&nbsp;&rsaquo;</a></p>
           </ul>
         </div>
->>>>>>> 9bae37d9
       </div>
     </div>
   </div>
-</div>
 </div>
 
 <div class="p-strip is-deep">
@@ -136,16 +85,6 @@
     </div>
   </div>
 
-<<<<<<< HEAD
-=======
-<div class="p-strip is-deep">
-  <div class="row">
-    <div class="col-12">
-      <h2>Easy ways to switch to Ubuntu</h2>
-    </div>
-  </div>
-
->>>>>>> 9bae37d9
   <div class="row">
     <div class="u-equal-height">
       <div class="col-4 p-card">
@@ -191,11 +130,7 @@
       </div>
     </div>
   </div>
-<<<<<<< HEAD
-  </div>
-=======
 </div>
->>>>>>> 9bae37d9
 
   {% include "download/desktop/_other-ways.html" %}
 
