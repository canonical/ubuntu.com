--- conflicted
+++ resolved
@@ -176,10 +176,6 @@
           <p><a href="/download/qualcomm-dragonboard-410c">Install Ubuntu Core 18&nbsp;&rsaquo;</a></p>
         </div>
         <div class="col-3">
-<<<<<<< HEAD
-          <img src="https://assets.ubuntu.com/v1/8a8c250f-xilinx-logo.svg" width="163" height="45" alt="Xilinx">
-          <p><a href="/download/amd-xilinx">Install Ubuntu Core 20&nbsp;&rsaquo;</a></p>
-=======
           {{ image (
             url="https://assets.ubuntu.com/v1/f8ef46d3-AMD_Xilinx_logo.svg",
             alt="",
@@ -189,8 +185,7 @@
             loading="auto"
             ) | safe
           }}
-          <p><a href="/download/xilinx">Install Ubuntu Core 20&nbsp;&rsaquo;</a></p>
->>>>>>> 18ae1699
+          <p><a href="/download/amd-xilinx">Install Ubuntu Core 20&nbsp;&rsaquo;</a></p>
         </div>
         <div class="col-3">
           {{ image (
