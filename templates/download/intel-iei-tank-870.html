--- conflicted
+++ resolved
@@ -28,92 +28,6 @@
 
 <section class="p-section">
   <div class="row">
-<<<<<<< HEAD
-    <ol class="p-stepped-list--detailed">
-      <li class="p-stepped-list__item ">
-        <hr class="p-rule u-hide--large" />
-        <h2 class="p-stepped-list__title">Set up an Ubuntu SSO account</h2>
-        <div class="p-stepped-list__content">
-          <p>An Ubuntu SSO account is required to create the first user on an Ubuntu Core installation.</p>
-          <ol class="u-no-margin--left">
-            <li>Start by creating an <a href="https://login.ubuntu.com/">Ubuntu SSO account</a>.</li>
-            <li>Import an SSH Key into your <a href="https://login.ubuntu.com/ssh-keys">Ubuntu SSO account</a>. (<a href="https://help.ubuntu.com/community/SSH/OpenSSH/Keys">instructions</a>)</li>
-          </ol>
-        </div>
-      </li>
-      <li class="p-stepped-list__item">
-        <hr class="p-rule u-hide--large" />
-        <h2 class="p-stepped-list__title">Download Ubuntu Core</h2>
-        <div class="p-stepped-list__content">
-          <p>Download the <a href="https://cdimage.ubuntu.com/ubuntu-core/18/stable/current/ubuntu-core-18-amd64+kassel.img.xz">Ubuntu Core 18 image for the Intel IEI TANK 870</a>.</p>
-          <p>You can then verify the integrity of the download using the associated <a href="https://cdimage.ubuntu.com/ubuntu-core/18/stable/current/SHA256SUMS">SHA256SUMS file</a> and the <code>md5sum</code> command on most Linux distributions.</p>
-        </div>
-      </li>
-      <li class="p-stepped-list__item">
-        <hr class="p-rule u-hide--large" />
-        <h2 class="p-stepped-list__title">Prepare the two USB flash drives</h2>
-        <div class="p-stepped-list__content">
-          <ol class="u-no-margin--left">
-            <li>Download and flash an <a href="/download/desktop">Ubuntu Desktop {{ releases.lts.full_version }} <abbr title="Long-term support">LTS</abbr></a> image on the first USB flash drive by following the live USB Ubuntu Desktop tutorial for <a href="/tutorials/tutorial-create-a-usb-stick-on-ubuntu">Ubuntu</a>, <a href="/tutorials/tutorial-create-a-usb-stick-on-windows">Windows</a>, or  <a href="/tutorials/tutorial-create-a-usb-stick-on-macos">macOS</a>.</li>
-            <li>Copy the Ubuntu Core image file to the second USB flash drive.</li>
-          </ol>
-        </div>
-      </li>
-      <li class="p-stepped-list__item">
-        <hr class="p-rule u-hide--large" />
-        <h2 class="p-stepped-list__title">Boot the live Ubuntu Desktop image</h2>
-        <div class="p-stepped-list__content">
-          <ol class="u-no-margin--left">
-            <li>Connect the keyboard and monitor to the Intel IEI TANK 870.</li>
-            <li>Insert the first USB flash drive, containing Ubuntu Desktop {{ releases.lts.full_version }} <abbr title="Long-term support">LTS</abbr>.</li>
-            <li>Start the device and press F7 to enter the boot menu.</li>
-            <li>Select the USB flash drive as a boot option.</li>
-            <li>Select "Try Ubuntu without installing".</li>
-          </ol>
-        </div>
-      </li>
-      <li class="p-stepped-list__item">
-        <hr class="p-rule u-hide--large" />
-        <h2 class="p-stepped-list__title">Flash Ubuntu Core to the internal memory</h2>
-        <div class="p-stepped-list__content">
-          <ol class="u-no-margin--left">
-            <li>Once the Ubuntu session has started, insert the second USB flash drive containing the Ubuntu Core image file.</li>
-            <li><p>Open a terminal and use the following command to find out the target disk device to install the Ubuntu Core image to:</p>
-            <pre><code>sudo fdisk -l</code></pre></li>
-            <li><p>Run the following command, where <code>&lt;disk label&gt;</code> is the label of the second USB flash drive:</p>
-            <pre><code>xzcat /media/ubuntu/&lt;disk label&gt;/&lt;name of the image&gt;.img.xz | sudo dd of=/dev/&lt;target disk device&gt; bs=32M status=progress; sync</code></pre></li>
-            <li>Reboot the system and remove the flash drives when prompted. It will then boot from the internal memory where Ubuntu Core has been flashed.</li>
-          </ol>
-        </div>
-      </li>
-      <li class="p-stepped-list__item">
-        <hr class="p-rule u-hide--large" />
-        <h2 class="p-stepped-list__title">First boot setup</h2>
-        <div class="p-stepped-list__content">
-          <ol class="u-no-margin--left">
-            <li>The system will boot then become ready to configure.</li>
-            <li>The device will display the prompt "Press enter to configure".</li>
-            <li>Press enter then select "Start" to begin configuring your network and an administrator account. Follow the instructions on the screen, you will be asked to configure your network and enter your Ubuntu SSO credentials.</li>
-            <li>
-              <p>At the end of the process, you will see your credentials to access your Ubuntu Core machine:</p>
-              <pre><code>This device is registered to &lt;Ubuntu SSO email address&gt;.
-      Remote access was enabled via authentication with the SSO user &lt;Ubuntu SSO user name&gt;
-      Public SSH keys were added to the device for remote access.</code></pre>
-            </li>
-          </ol>
-        </div>
-      </li>
-      <li class="p-stepped-list__item">
-        <hr class="p-rule u-hide--large" />
-        <h2 class="p-stepped-list__title">Connect to the device</h2>
-        <div class="p-stepped-list__content">
-          <p>Once setup is done, you can login with SSH into Ubuntu Core, from a machine on the same network, using the following command:</p>
-          <pre><code>ssh &lt;Ubuntu SSO user name&gt;@&lt;device IP address&gt;</code></pre>
-          <p>Your user name is your Ubuntu SSO user name, and the command should be displayed on the RPi.</p>
-        </div>
-      </li>
-    </ol>
-=======
     <div class="u-fixed-width">
       <ol class="p-stepped-list--detailed">
         {% include "download/shared/_setup-ubuntu-sso.html" %}
@@ -166,7 +80,6 @@
         {% include "download/shared/_login.html" %}
       </ol>
     </div>
->>>>>>> 0e456052
   </div>
 </section>
 
