--- conflicted
+++ resolved
@@ -63,10 +63,5 @@
 			</div>
 		</div>
 	</div>	<p class="intro"><a class="external" href="http://www.ubuntu-china.cn" onclick="dataLayer.push({'event' : 'GAEvent', 'eventCategory' : 'External Link', 'eventAction' : 'Download Kylin hero', 'eventLabel' : 'From Ubuntu download kylin', 'eventValue' : undefined });">Ubuntu 中国网站现已面世</a></p>
-<<<<<<< HEAD
-
-
-=======
->>>>>>> 2da38103
 </div>
 {% endblock content %}