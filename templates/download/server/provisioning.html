--- conflicted
+++ resolved
@@ -33,103 +33,7 @@
   </div>
 </section>
 
-<<<<<<< HEAD
-<section class="p-strip--accent is-deep">
-  <div class="row">
-    <div class="col-12">
-      <h2>Before you start, you’ll want this&nbsp;eBook</h2>
-    </div>
-  </div>
-  <div class="row">
-    <div class="col-7 suffix-1">
-      <img class="u-hidden--small" src="{{ ASSET_SERVER_URL }}5e6b2dce-MAAS-ebook-web.svg" alt="" width="440" />
-      <h3>Server Provisioning: What Network Admins and IT Pros Need to Know</h3>
-      <p>This document is designed to help system administrators and DevOps focused organisations to understand bare metal server provisioning, understand its value proposition, and learn about how leading companies are using server provisioning solutions within their hyperscale environments.</p>
-      <p>Canonical&rsquo;s MAAS helps organisations to take full advantage of existing hardware investments by maximising hardware efficiency, and a pathway to leverage the performance and security of hardware based solutions with the economics and efficiencies of the cloud.</p>
-    </div>
-
-    <div class="col-5">
-      <!-- MARKETO FORM -->
-      <form action="https://pages.ubuntu.com/index.php/leadCapture/save?source=ubuntu.com&medium=Download-provisioning&campaign=MAAS_ebook" method="post" id="mktoForm_1862">
-        <fieldset>
-          <ul class="p-list">
-
-            <li class="mktFormReq mktField p-list__item">
-              <label for="FirstName" class="mktoLabel">First name:</label>
-              <input required="" id="FirstName" name="FirstName" maxlength="255" type="text" class="mktoField   mktoRequired">
-            </li>
-
-            <li class="mktFormReq mktField p-list__item">
-              <label for="LastName" class="mktoLabel">Last name:</label>
-              <input required="" id="LastName" name="LastName" maxlength="255" type="text" class="mktoField mktoRequired">
-            </li>
-
-            <li class="mktFormReq mktField p-list__item">
-              <label for="JobRole" class="mktoLabel">Job role:</label>
-              <select id="JobRole" name="JobRole" required class="mktoField mktoRequired">
-                <option disabled selected value>Select...</option>
-                <option value="CEO/Owner">CEO/Owner</option>
-                <option value="VP/Director">VP/Director</option>
-                <option value="Manager">Manager</option>
-                <option value="IT Administrator">IT Administrator</option>
-                <option value="Developer">Developer</option>
-                <option value="Student">Student</option>
-                <option value="Ubuntu Enthusiast">Ubuntu Enthusiast</option>
-                <option value="Other">Other</option>
-              </select>
-            </li>
-
-            <li class="mktFormReq mktField p-list__item">
-              <label for="Company" class="mktoLabel">Company name:</label>
-              <input required="" id="Company" name="Company" maxlength="255" type="text" class="mktoField   mktoRequired">
-            </li>
-
-            <li class="mktFormReq mktField p-list__item">
-              <label for="Email" class="mktoLabel">Email:</label>
-              <input required="" id="Email" name="Email" maxlength="255" type="email" class="mktoField mktoEmailField  mktoRequired">
-            </li>
-
-            <!-- country -->
-            {% include "shared/forms/_country.html" %}
-            <!-- state/province -->
-            {% include "shared/forms/_state.html" %}
-
-            <li class="mktFormReq mktField p-list__item">
-              <label for="Phone" class="mktoLabel">Phone number:</label>
-              <input required="" id="Phone" name="Phone" maxlength="255" type="tel" class="mktoField mktoTelField  mktoRequired">
-            </li>
-
-            <li class="mktField p-list__item">
-              <input class="mktoField" value="yes" id="NewsletterOpt-In" name="NewsletterOpt-In" type="checkbox">
-              <label class="mktoLabel mktoHasWidth" for="NewsletterOpt-In"><small>I would like to receive occasional news from Canonical by email.</small></label>
-            </li>
-
-            <li class="mktField p-list__item">
-              <button type="submit" class="mktoButton p-button--brand" onsubmit="backgroundSubmitHandler();">Download the eBook</button>
-              <input type="hidden" name="formid" class="mktoField " value="1862">
-              <input type="hidden" name="formVid" class="mktoField " value="1862">
-              <input type="hidden" name="lpId" class="mktoField" value="3635">
-              <input type="hidden" name="subId" class="mktoField " value="30">
-              <input type="hidden" name="munchkinId" class="mktoField" value="066-EOV-335">
-              <input type="hidden" name="lpurl" class="mktoField" value="https://pages.ubuntu.com/LP-MAAS_eBook.html?cr={creative}&amp;kw={keyword}">
-              <input type="hidden" name="cr" class="mktoField " value="">
-              <input type="hidden" name="kw" class="mktoField " value="">
-              <input type="hidden" name="q" class="mktoField " value="">
-            </li>
-            <li>All information provided will be handled in accordance with the Canonical <a href="/legal">privacy policy</a>.</li>
-          </ul>
-        </fieldset>
-
-        <input type="hidden" name="returnURL" value="https://www.ubuntu.com/download/server/provisioning#instructions">
-        <input type="hidden" name="retURL" value="https://www.ubuntu.com/download/server/provisioning#instructions">
-      </form>
-      <!-- /MARKETO FORM -->
-    </div>
-  </div>
-</section>
-=======
 {% include "download/shared/_get_ebook_maas.html"%}
->>>>>>> 44bd19de
 
 <section class="p-strip--light is-deep is-bordered" id="instructions">
   <div class="row">
