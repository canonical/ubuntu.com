{% extends "download/_base_download.html" %}

{% block title %}Installing Ubuntu Server{% endblock %}

{% block extra_body_class %}download-help{% endblock %}

{% block second_level_nav_items %}
	{% include "templates/_nav_breadcrumb.html" with section_title="Download" subsection_title="Server" page_title="Installing Ubuntu Server"  %}
{% endblock second_level_nav_items %}

{% block content %}
<div class="row row-hero no-border">
	<h1>Installing Ubuntu Server for general use</h1>
	<div id="download-help" class="eight-col box box-grey no-border">
	<p>The basic steps to install Ubuntu Server from CD or USB stick are the same for installing any operating system. Unlike the desktop version, Ubuntu Server does not include a graphical installation program. Instead, it uses a console menu-based process.</p>
	<div class="box box-highlight no-margin-bottom">
		<ol class="no-bullets">
			<li>
				<span>1</span>
				<div>
					<p>First, download and burn the ISO file from the <a href="/download/server">Ubuntu Server download page</a>.</p>
				</div>
			</li>
			<li>
				<span>2</span>
				<div>
					<p>Boot the system from the CD-ROM drive.</p>
				</div>
			</li>
			<li>
				<span>3</span>
				<div>
					<p>At the boot prompt you will be asked to select the language.</p>
				</div>
			</li>
			<li>
				<span>4</span>
				<div>
					<p>Select <strong>'basic server install'</strong>.</p>
				</div>
			</li>
			<li>
				<span>5</span>
				<div>
					<p>Enter appropriate options for language, keyboard layout, network configuration, hostname and timezone.</p>
				</div>
			</li>
			<li>
				<span>6</span>
				<div>
					<p>You can then choose from several options to configure the hard drive layout. There are many ways disk layout can be configured. For detailed information please <a href="https://help.ubuntu.com/lts/serverguide/installing-from-cd.html">read the installing from CD documentation</a>.</p>
				</div>
			</li>
			<li>
				<span>7</span>
				<div>
					<p>The Ubuntu base system is then installed.</p>
				</div>
			</li>
		</ol>
	</div><!-- /.box-highlight -->
</div><!-- /.eight-col -->

<div class="sidebar aside four-col last-col">
		<h3>Mass provisioning of Ubuntu Server</h3>
		<p>Ubuntu Server also includes a network-based provisioning system that uses Ubuntu&rsquo;s Metal as a Service (MAAS) tool. Based on the industry-standard PXE network-boot protocol, MAAS enables the rapid, automated provisioning of many systems simultaneously.</p>
		<p>Canonical&rsquo;s Landscape further integrates MAAS technology with enterprise-class support for systems management and compliance requirements.</p>
		<ul class="list-ticks">
			<li><a href="http://maas.ubuntu.com/" class="external">Learn how to configure your network for bare metal deployment via MAAS</a></li>
			<li><a href="http://www.ubuntu.com/management/landscape-features#deployment">Learn more about enterprise provisioning with Landscape&nbsp;&rsaquo;</a></li>
		</ul>
</div><!-- /.sidebar -->
</div><!-- /.row -->
<<<<<<< HEAD
{% endblock content %}
=======
{% endblock content %}
>>>>>>> 42f1fbc6
<|MERGE_RESOLUTION|>--- conflicted
+++ resolved
@@ -71,8 +71,4 @@
 		</ul>
 </div><!-- /.sidebar -->
 </div><!-- /.row -->
-<<<<<<< HEAD
-{% endblock content %}
-=======
-{% endblock content %}
->>>>>>> 42f1fbc6
+{% endblock content %}