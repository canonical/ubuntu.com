{% extends "download/_base_download.html" %}

{% block title %}Download Ubuntu Server | Download{% endblock %}

{% block extra_body_class %}download-server-home{% endblock %}

{% block second_level_nav_items %}
	{% include "templates/_nav_breadcrumb.html" with section_title="Download" page_title="Server" tertiary="true"  %}
{% endblock second_level_nav_items %}

<<<<<<< HEAD
<div class="row row-hero row-background no-border">
=======
{% block content %}
<div class="row row-grey">
>>>>>>> 7bfd4d8c
	<div class="eight-col append-four">
		<h1>Download Ubuntu Server</h1>
	</div>
	<div class="twelve-col no-margin-bottom">
		<div class="box box-highlight clearfix vertical-divider">
			<div class="eight-col no-margin-bottom">
				<h2>Ubuntu Server {{lts_release}} LTS</h2>
				<p>The Long Term Support version of Ubuntu Server, including the Icehouse release of OpenStack and support guaranteed until April 2019 &mdash; 64-bit only.</p>
				<p><strong>Recommended for most users.</strong></p>
				<p><a href="https://wiki.ubuntu.com/{{lts_release_name}}/ReleaseNotes" class="external">Ubuntu Server {{lts_release}} LTS release notes</a></p>
			</div>
			<div class="four-col last-col">
				<form class="form-download gap-from-top" action="/download/server/thank-you/" method="get">
					<fieldset>
						<input name="version" value="{{lts_release}}" type="hidden">
						<input name="architecture" value="amd64" type="hidden">
					</fieldset>
					<div>
						<button type="submit">Download</button>
					</div>
				</form>
                <p><a href="/download/alternative-downloads">Alternative downloads and torrents&nbsp;&rsaquo;</a></p>
			</div><!-- /.four-col -->
		</div><!-- /.box -->
	</div>

	<div class="twelve-col no-margin-bottom">
		<div class="box box-highlight clearfix vertical-divider">
			<div class="eight-col no-margin-bottom">
				<h2>Ubuntu Server {{latest_release}}</h2>
				<p>The latest version of Ubuntu Server, including the {{openstack_version}} release of OpenStack and support for nine months &ndash; 64-bit only.</p>
				<p><a href="https://wiki.ubuntu.com/{{latest_release_name}}/ReleaseNotes" class="external">Ubuntu Server {{latest_release}} release notes</a></p>
			</div>
			<div class="four-col last-col">
				<form class="form-download gap-from-top" action="/download/server/thank-you/" method="get">
					<fieldset>
						<input name="version" value="{{latest_release}}" type="hidden">
						<input name="architecture" value="amd64" type="hidden">
					</fieldset>
					<div>
						<button type="submit">Download</button>
					</div>
				</form>
                <p><a href="/download/alternative-downloads">Alternative downloads and torrents&nbsp;&rsaquo;</a></p>
			</div><!-- /.four-col -->
		</div><!-- /.box -->
	</div><!-- /.twelve-col -->
</div><!-- /.row -->

<div class="row">
	<div class="twelve-col">
		<h2>How you can use Ubuntu Server</h2>
	</div>
	<div class="equal-height">
		<div class="four-col box">
			<h3>OpenStack</h3>
			<p>Build your cloud with Autopilot, the easiest way to create and manage an OpenStack cloud. Test drive on VMs or build a free test cloud on your own hardware for up to ten machines today.</p>
			<p><a href="/download/cloud">Get started with  Autopilot&nbsp;&rsaquo;</a></p>
		</div>
		<div class="four-col box">
			<h3>Ubuntu Server for ARM</h3>
			<p>Optimised for hyperscale deployments and certified on a number of ARM chipsets, Ubuntu Server for ARM includes the 64-bit ARMv8 platforms.</p>
			<p><a href="/download/server/arm">Get Ubuntu Server for ARM&nbsp;&rsaquo;</a></p>
		</div>
		<div class="four-col last-col box">
			<h3>Ubuntu for POWER8</h3>
			<p>Ubuntu is now available on the IBM POWER8 platform, bringing the entire Ubuntu and OpenStack ecosystem to IBM POWER8</p>
			<p><a href="/download/server/power8">Get Ubuntu {{latest_release}} for  POWER8&nbsp;&rsaquo;</a></p>
		</div>
	</div>
</div>

<div class="row no-border">
	<div class="twelve-col">
		<h2>Get the version you need</h2>
	</div>
	<div class="twelve-col">
		<div class="equal-height vertical-divider">
			<div class="four-col">
				<h3 class="header--dvd">Buy DVDs from the Ubuntu shop</h3>
				<p>Ubuntu Server 14.04 LTS is now available for purchase on DVD in the Ubuntu shop, along with the desktop version.</p>
				<p><a href="http://shop.canonical.com/index.php?cPath=17" class="external">Go to the Ubuntu shop</a></p>
			</div><!-- /.desktop -->
			<div class="four-col">
				<h3 class="header--download">Find alternative downloads</h3>
				<p>Ubuntu is available via BitTorrent links and  regional mirrors. You can also use the network installer.</p>
				<p><a href="/download/alternative-downloads">Alternative downloads&nbsp;&rsaquo;</a></p>
			</div><!-- /.four-col -->
			<div class="four-col last-col">
				<h3 class="header--server">Download a previous release</h3>
				<p>Looking for a previous LTS point release with its original stack? Older versions of Ubuntu remain available.</p>
				<p><a href="http://releases.ubuntu.com" class="external">Previous releases</a></p>
			</div>
		</div>
	</div>
</div>
{% include "shared/_munchkin.html" %}
{% endblock content %}<|MERGE_RESOLUTION|>--- conflicted
+++ resolved
@@ -8,12 +8,8 @@
 	{% include "templates/_nav_breadcrumb.html" with section_title="Download" page_title="Server" tertiary="true"  %}
 {% endblock second_level_nav_items %}
 
-<<<<<<< HEAD
-<div class="row row-hero row-background no-border">
-=======
 {% block content %}
 <div class="row row-grey">
->>>>>>> 7bfd4d8c
 	<div class="eight-col append-four">
 		<h1>Download Ubuntu Server</h1>
 	</div>
@@ -99,7 +95,7 @@
 			</div><!-- /.desktop -->
 			<div class="four-col">
 				<h3 class="header--download">Find alternative downloads</h3>
-				<p>Ubuntu is available via BitTorrent links and  regional mirrors. You can also use the network installer.</p>
+				<p>Ubuntu is available via BitTorrent links and regional mirrors. You can also use the network installer.</p>
 				<p><a href="/download/alternative-downloads">Alternative downloads&nbsp;&rsaquo;</a></p>
 			</div><!-- /.four-col -->
 			<div class="four-col last-col">
@@ -110,5 +106,4 @@
 		</div>
 	</div>
 </div>
-{% include "shared/_munchkin.html" %}
 {% endblock content %}