{% extends "desktop/base_desktop.html" %}

{% block title %}Desktop for developers{% endblock %}

{% block meta_description %}Learn why Ubuntu is the ideal platform for developers.{% endblock %}

{% block meta_copydoc %}https://docs.google.com/document/d/1VJ3xT2ViC-CvL0UmsAUzpYFmvpuqUP4AbpnlPm8tqOA/edit{% endblock meta_copydoc %}

{% block body_class %}is-paper{% endblock body_class %}

{% block content %}

{# 0 -180px #}

<section class="p-strip is-shallow u-no-padding--bottom">
  <div class="p-section">
    <div class="row--50-50">
      <div class="col">
        <h1>Ubuntu Desktop <br aria-hidden/>for developers</h1>
 
      </div>
      <div class="col">
        <p>Whether you're an app or web developer, engineering manager, data scientist, or AI/ML researcher &mdash; Ubuntu is your ideal workstation.</p>
        <a href="https://ubuntu.com/download/desktop" class="p-button--positive">Get Ubuntu now</a>
      </div>
    </div>
  </div>
  <div class="p-section">
    <div class="u-fixed-width">
      {{ image (
<<<<<<< HEAD
        url="https://assets.ubuntu.com/v1/6bb2f8e7-stocksy-woman-working-ar2-1.jpg",
        alt="",
        width="2048",
        height="1024",
=======
        url="https://assets.ubuntu.com/v1/1819c545-woman-working.jpg",
        alt="",
        width="2464",
        height="1052",
>>>>>>> 5ee2185b
        hi_def=True,
        loading="auto"
        ) | safe
      }}
    </div>
  </div>
</section>

<section class="p-section">
<<<<<<< HEAD
  <div class="row--50-50 is-split-on-medium">
=======
  <div class="row--50-50">
>>>>>>> 5ee2185b
    <hr class="p-rule" />
    <div class="col">
      <h2 class="p-text--small-caps u-no-margin--bottom">Why choose Ubuntu Desktop?</h2>
      <p class="p-heading--2">The developers' choice</p>
    </div>
    <div class="col">
      <div class="u-align--center">
        {{ 
          image (
          url="https://assets.ubuntu.com/v1/7f76ac3a-hp-laptop-studio-jammy.png",
          alt="",
          width="1659",
          height="1246",
          hi_def=True,
          loading="lazy"
          ) | safe
        }}
      </div>
<<<<<<< HEAD
      <hr class="is-extra-muted">
=======
      <hr class="is-extra-muted" />
>>>>>>> 5ee2185b
      <ul class="p-list--divided u-no-margin--bottom">
        <li class="p-list__item is-ticked">Using Ubuntu Desktop provides a common platform for development, test, and production environments.</li>
        <li class="p-list__item is-ticked">Tools, such as <a href="https://juju.is/">Juju</a>, <a href="https://microk8s.io/">Microk8s</a>, and <a href="https://multipass.run/">Multipass</a> make developing, testing, and cross-building easy and affordable.</li>
        <li class="p-list__item is-ticked"><strong>Long term support (LTS)</strong> releases are delivered every 2-years, with 5 years of standard support extended to 10 years with an Ubuntu Pro Desktop subscription.</li>
        <li class="p-list__item is-ticked">New Developer editions of Ubuntu Desktop are released every 6-months, with 9-months of support and access to the latest kernel, libraries, and new upstream OS features.</li>
      </ul>
<<<<<<< HEAD
      <hr class="is-extra-muted">
=======
      <hr class="is-extra-muted" />
>>>>>>> 5ee2185b
      <a href="/about/release-cycle">The Ubuntu release cycle&nbsp;&rsaquo;</a>
  </div>
</section>

<section class="p-section">
  <div class="row--50-50 p-section--shallow">
    <hr class="p-rule" />
    <div class="col">
      <h2>Security support <br aria-hidden/>for Ubuntu releases</h2>
<<<<<<< HEAD
    </div>
    <div class="col" id="server-desktop-eol-key" style="padding-top:1rem;">
=======
>>>>>>> 5ee2185b
    </div>
  </div>
  <div class="u-fixed-width">
    <div class="u-hide--small" id="server-desktop-eol"></div>
    {% include "about/release_cycles/releases-table.html" %}
  </div>
</section>

<section class="p-section">
  <div class="row--50-50 p-section">
<<<<<<< HEAD
    <hr class="p-rule">
=======
    <hr class="p-rule" />
>>>>>>> 5ee2185b
    <div class="col">
      <h2>Access to cutting-edge hardware and software</h2>
    </div>
    <div class="col">
      <ul class="p-list--divided u-no-margin--bottom">
        <li class="p-list__item is-ticked">Ubuntu ships with the latest toolchains for Python, Rust, Ruby, Go, PHP and Perl, and users get first access to the latest updates for key libraries and packages.</li>
        <li class="p-list__item is-ticked">Ubuntu is the OS of choice for data science and machine learning, with support for popular frameworks like <a href="https://opencv.org/">OpenCV</a>, <a href="https://www.tensorflow.org/">TensorFlow</a>, <a href="https://keras.io/">Keras</a>, <a href="https://pytorch.org/">PyTorch</a> and <a href="https://www.kubeflow.org/">Kubeflow</a>.</li>
        <li class="p-list__item is-ticked">Ubuntu is the target platform for the <a href="https://github.com/NVIDIA/data-science-stack">NVIDIA data science stack</a>, which enables GPU accelerated data science workloads to be run locally before deploying to the cloud.</li>
<<<<<<< HEAD
      </ul>
      <hr class="is-extra-muted">
      <a href="/ai">How Ubuntu enables AI innovation&nbsp;&rsaquo;</a>
    </div>
  </div>
  <div class="u-fixed-width">
    <div class="p-icon-section">
      <div class="p-icon-section__items">
        <div class="p-icon-section__item ">
          {{ image (
          url="https://assets.ubuntu.com/v1/1bc694f0-nvidia-cuda-logo.png",
          alt="",
          width="288",
          height="288",
          hi_def=True,
          loading="lazy",
          attrs={"class": "p-icon-section__icon"}
          ) | safe
          }}
        </div>
        <div class="p-icon-section__item ">
          {{ image (
          url="https://assets.ubuntu.com/v1/eea32cc5-jupyter-logo.png",
          alt="",
          width="288",
          height="288",
          hi_def=True,
          loading="lazy",
          attrs={"class": "p-icon-section__icon"}
          ) | safe
=======
      </ul>
      <hr class="is-extra-muted" />
      <a href="/ai">How Ubuntu enables AI innovation&nbsp;&rsaquo;</a>
    </div>
  </div>
  <div class="u-fixed-width">
    <div class="p-logo-section">
      <div class="p-logo-section__items">
        <div class="p-logo-section__item ">
          {{ image (
          url="https://assets.ubuntu.com/v1/1bc694f0-nvidia-cuda-logo.png",
          alt="nvidia cuda logo",
          width="288",
          height="288",
          hi_def=True,
          loading="lazy",
          attrs={"class": "p-logo-section__logo"}
          ) | safe
          }}
        </div>
        <div class="p-logo-section__item ">
          {{ image (
            url="https://assets.ubuntu.com/v1/e332a639-jupyter-logo.png",
            alt="juptyer logo",
            width="129",
            height="256",
            hi_def=True,
            loading="lazy",
            attrs={"class": "p-logo-section__logo"}
            ) | safe
          }}
        </div>
        <div class="p-logo-section__item ">
          {{ image (
            url="https://assets.ubuntu.com/v1/1652445f-keras-logo.png",
            alt="keras logo",
            width="277",
            height="384",
            hi_def=True,
            loading="lazy",
            attrs={"class": "p-logo-section__logo"}
            ) | safe
          }}
        </div>
        <div class="p-logo-section__item">
          {{ image (
            url="https://assets.ubuntu.com/v1/fbb20c33-scikit-logo.png",
            alt="scikit logo",
            width="233",
            height="257",
            hi_def=True,
            loading="lazy",
            attrs={"class": "p-logo-section__logo"}
            ) | safe
          }}
        </div>
        <div class="p-logo-section__item">
          {{ image (
            url="https://assets.ubuntu.com/v1/57dd2115-TensorFlow-logo.svg",
            alt="tensor flow logo",
            width="145",
            height="145",
            hi_def=True,
            loading="lazy",
            attrs={"class": "p-logo-section__logo"}
            ) | safe
          }}
        </div>
        <div class="p-logo-section__item">
          {{ image (
            url="https://assets.ubuntu.com/v1/f41c87c6-pytorch-logo.png",
            alt="pytorch logo",
            width="288",
            height="288",
            hi_def=True,
            loading="lazy",
            attrs={"class": "p-logo-section__logo"}
            ) | safe
          }}
        </div>
      </div>
    </div>
  </div>
</section>

<section class="p-section">
  <div class="row--50-50 p-section">
    <hr class="p-rule" />
    <div class="col">
      <h2>A rich ecosystem</h2>
    </div>
    <div class="col">
      <ul class="p-list--divided u-no-margin--bottom">
        <li class="p-list__item is-ticked">With a <a href="https://snapcraft.io/store">Snap Store</a> of over 7,000 applications in addition to the Ubuntu repository, it's easy to tailor Ubuntu desktop to your needs.</li>
        <li class="p-list__item is-ticked">Development tools include Visual Studio Code, IntelliJ, GitKraken, Unity and Blender.</li>
        <li class="p-list__item is-ticked">Office productivity tools include Slack, Microsoft Teams, Dropbox, and Zoom as well as the Microsoft-compatible LibreOffice.</li>
        <li class="p-list__item is-ticked">Media, gaming, and content creation apps include Spotify, Steam, Discord and OBS Studio.</li>
      </ul>
      <hr class="is-extra-muted" />
      <a href="https://snapcraft.io/">Learn more about Snapcraft&nbsp;&rsaquo;</a>
    </div>
  </div>
  <div class="u-fixed-width">
    <div class="p-icon-section--dense">
      <div class="p-icon-section__items">
        <div class="p-icon-section__item">
          {{ 
            image (
            url="https://assets.ubuntu.com/v1/034147e9-code_ozwVHSV.png",
            alt="VSCode",
            width="256",
            height="256",
            hi_def=True,
            loading="lazy",
            attrs={"class": "p-icon-section__icon"},
            ) | safe
          }}
        </div>
        <div class="p-icon-section__item ">
          {{ image (
            url="https://assets.ubuntu.com/v1/11d81b4e-IntelliJ_IDEA_Logo.svg",
            alt="intelli J idea logo",
            width="256",
            height="256",
            hi_def=True,
            loading="lazy",
            attrs={"class": "p-icon-section__icon"}
            ) | safe
          }}
        </div>
        <div class="p-icon-section__item">
          {{ image (
            url="https://assets.ubuntu.com/v1/fbce8950-git-kraken.png",
            alt="git kraken logo",
            width="62",
            height="63",
            hi_def=True,
            loading="lazy",
            attrs={"class": "p-icon-section__icon"}
            ) | safe
>>>>>>> 5ee2185b
          }}
        </div>
        <div class="p-icon-section__item ">
          {{ image (
<<<<<<< HEAD
          url="https://assets.ubuntu.com/v1/462ef9f5-keras-logo.png",
          alt="",
          width="288",
          height="288",
          hi_def=True,
          loading="lazy",
          attrs={"class": "p-icon-section__icon"}
          ) | safe
          }}
        </div>
        <div class="p-icon-section__item">
          {{ image (
          url="https://assets.ubuntu.com/v1/c1fd7abe-scikit-learn-logo.png",
          alt="",
          width="288",
          height="288",
          hi_def=True,
          loading="lazy",
          attrs={"class": "p-icon-section__icon"}
          ) | safe
          }}
        </div>
        <div class="p-icon-section__item">
          {{ image (
          url="https://assets.ubuntu.com/v1/57dd2115-TensorFlow-logo.svg",
          alt="",
          width="145",
          height="145",
          hi_def=True,
          loading="lazy",
          attrs={"class": "p-icon-section__icon"}
          ) | safe
          }}
        </div>
        <div class="p-icon-section__item">
          {{ image (
          url="https://assets.ubuntu.com/v1/f41c87c6-pytorch-logo.png",
          alt="",
          width="288",
          height="288",
          hi_def=True,
          loading="lazy",
          attrs={"class": "p-icon-section__icon"}
          ) | safe
          }}
        </div>
      </div>
    </div>
  </div>
</section>

<section class="p-section">
  <div class="row--50-50 p-section">
    <hr class="p-rule">
    <div class="col">
      <h2>A rich ecosystem</h2>
    </div>
    <div class="col">
      <ul class="p-list--divided u-no-margin--bottom">
        <li class="p-list__item is-ticked">With a <a href="https://snapcraft.io/store">Snap Store</a> of over 7,000 applications in addition to the Ubuntu repository, it's easy to tailor Ubuntu desktop to your needs.</li>
        <li class="p-list__item is-ticked">Development tools include Visual Studio Code, IntelliJ, GitKraken, Unity and Blender.</li>
        <li class="p-list__item is-ticked">Office productivity tools include Slack, Microsoft Teams, Dropbox, and Zoom as well as the Microsoft-compatible LibreOffice.</li>
        <li class="p-list__item is-ticked">Media, gaming, and content creation apps include Spotify, Steam, Discord and OBS Studio.</li>
      </ul>
      <hr class="is-extra-muted">
      <a href="https://snapcraft.io/">Learn more about Snapcraft&nbsp;&rsaquo;</a>
    </div>
  </div>
  <div class="u-fixed-width">
    <div class="p-icon-section--dense">
      <div class="p-icon-section__items">
        <div class="p-icon-section__item">
          {{ 
            image (
            url="https://assets.ubuntu.com/v1/034147e9-code_ozwVHSV.png",
            alt="VSCode",
            width="256",
            height="256",
            hi_def=True,
            loading="lazy",
            attrs={"class": "p-icon-section__icon"},
            ) | safe
          }}
        </div>
        <div class="p-icon-section__item ">
          {{ image (
            url="https://assets.ubuntu.com/v1/11d81b4e-IntelliJ_IDEA_Logo.svg",
            alt="",
            width="256",
            height="256",
            hi_def=True,
            loading="auto|lazy",
=======
            url="https://assets.ubuntu.com/v1/f0bd491c-blender.png",
            alt="blender logo",
            width="512",
            height="512",
            hi_def=True,
            loading="lazy",
            attrs={"class": "p-icon-section__icon"}
            ) | safe
          }}
        </div>
        <div class="p-icon-section__item ">
          {{ image (
            url="https://assets.ubuntu.com/v1/aadb53b3-unity-seeklogo.com.svg",
            alt="unity seek logo",
            width="249",
            height="256",
            hi_def=True,
            loading="lazy",
            attrs={"class": "p-icon-section__icon"}
            ) | safe
          }}
        </div>
        <div class="p-icon-section__item ">
          {{ image (
            url="https://assets.ubuntu.com/v1/8a2851df-slack-icon-vanilla.svg",
            alt="slack logo",
            width="256",
            height="256",
            hi_def=True,
            loading="lazy",
            attrs={"class": "p-icon-section__icon"}
            ) | safe
          }}
        </div>
        <div class="p-icon-section__item ">
          {{ image (
            url="https://assets.ubuntu.com/v1/8f85ef3f-microsoft-teams.png",
            alt="microsoft teams logo",
            width="512",
            height="512",
            hi_def=True,
            loading="lazy",
            attrs={"class": "p-icon-section__icon"}
            ) | safe
          }}
        </div>
        <div class="p-icon-section__item ">
          {{ image (
            url="https://assets.ubuntu.com/v1/6e5fe7ef-logo-dropbox.svg",
            alt="dropbox logo",
            width="184",
            height="174",
            hi_def=True,
            loading="lazy",
>>>>>>> 5ee2185b
            attrs={"class": "p-icon-section__icon"}
            ) | safe
          }}
        </div>
<<<<<<< HEAD
        <div class="p-icon-section__item">
          {{ image (
            url="https://assets.ubuntu.com/v1/fbce8950-git-kraken.png",
            alt="",
            width="62",
            height="63",
            hi_def=True,
            loading="auto|lazy",
=======
        <div class="p-icon-section__item ">
          {{ image (
            url="https://assets.ubuntu.com/v1/ceca3817-zoom-app.svg",
            alt="zoom logo",
            width="2500",
            height="2500",
            hi_def=True,
            loading="lazy",
>>>>>>> 5ee2185b
            attrs={"class": "p-icon-section__icon"}
            ) | safe
          }}
        </div>
        <div class="p-icon-section__item ">
          {{ image (
<<<<<<< HEAD
            url="https://assets.ubuntu.com/v1/f0bd491c-blender.png",
            alt="",
            width="512",
            height="512",
            hi_def=True,
            loading="auto|lazy",
=======
            url="https://assets.ubuntu.com/v1/be731535-Logo-libreoffice.svg",
            alt="libre office logo",
            width="219",
            height="264",
            hi_def=True,
            loading="lazy",
>>>>>>> 5ee2185b
            attrs={"class": "p-icon-section__icon"}
            ) | safe
          }}
        </div>
<<<<<<< HEAD
        <div class="p-icon-section__item ">
          {{ image (
            url="https://assets.ubuntu.com/v1/aadb53b3-unity-seeklogo.com.svg",
            alt="",
            width="249",
            height="256",
            hi_def=True,
            loading="auto|lazy",
            attrs={"class": "p-icon-section__icon"}
            ) | safe
          }}
        </div>
        <div class="p-icon-section__item ">
          {{ image (
            url="https://assets.ubuntu.com/v1/8a2851df-slack-icon-vanilla.svg",
            alt="",
            width="256",
            height="256",
            hi_def=True,
            loading="auto|lazy",
            attrs={"class": "p-icon-section__icon"}
            ) | safe
          }}
        </div>
        <div class="p-icon-section__item ">
          {{ image (
            url="https://assets.ubuntu.com/v1/8f85ef3f-microsoft-teams.png",
            alt="",
            width="512",
            height="512",
            hi_def=True,
            loading="auto|lazy",
            attrs={"class": "p-icon-section__icon"}
            ) | safe
          }}
        </div>
        <div class="p-icon-section__item ">
          {{ image (
            url="https://assets.ubuntu.com/v1/6e5fe7ef-logo-dropbox.svg",
            alt="",
            width="184",
            height="174",
            hi_def=True,
            loading="auto|lazy",
            attrs={"class": "p-icon-section__icon"}
            ) | safe
          }}
        </div>
        <div class="p-icon-section__item ">
          {{ image (
            url="https://assets.ubuntu.com/v1/ceca3817-zoom-app.svg",
            alt="",
            width="2500",
            height="2500",
            hi_def=True,
            loading="auto|lazy",
            attrs={"class": "p-icon-section__icon"}
            ) | safe
          }}
        </div>
        <div class="p-icon-section__item ">
          {{ image (
            url="https://assets.ubuntu.com/v1/be731535-Logo-libreoffice.svg",
            alt="",
            width="219",
            height="264",
            hi_def=True,
            loading="auto|lazy",
            attrs={"class": "p-icon-section__icon"}
            ) | safe
          }}
        </div>
        <div class="p-icon-section__item">
          {{ 
            image (
            url="https://assets.ubuntu.com/v1/9917aba6-spotify-linux-256.png",
            alt="Spotify",
            width="256",
            height="256",
            hi_def=True,
            loading="lazy",
            attrs={"class": "p-icon-section__icon"},
            ) | safe
          }}
        </div>
        <div class="p-icon-section__item">
          {{ image (
            url="https://assets.ubuntu.com/v1/ff5561bc-steam.png",
            alt="",
            width="61",
            height="62",
            hi_def=True,
            loading="auto|lazy",
=======
        <div class="p-icon-section__item">
          {{ 
            image (
            url="https://assets.ubuntu.com/v1/9917aba6-spotify-linux-256.png",
            alt="Spotify logo",
            width="256",
            height="256",
            hi_def=True,
            loading="lazy",
            attrs={"class": "p-icon-section__icon"},
            ) | safe
          }}
        </div>
        <div class="p-icon-section__item">
          {{ image (
            url="https://assets.ubuntu.com/v1/ff5561bc-steam.png",
            alt="steam logo",
            width="61",
            height="62",
            hi_def=True,
            loading="lazy",
>>>>>>> 5ee2185b
            attrs={"class": "p-icon-section__icon"}
            ) | safe
          }}
        </div>
      </div>
    </div>
  </div>
</section>

<section class="p-section">
  <div class="row--50-50 p-section">
<<<<<<< HEAD
    <hr class="p-rule">
=======
    <hr class="p-rule" />
>>>>>>> 5ee2185b
    <div class="col">
      <h2>Certified hardware</h2>
    </div>
    <div class="col">
      <ul class="p-list--divided u-no-margin--bottom">
        <li class="p-list__item is-ticked">Streamline deployment of Ubuntu Desktop with <a href="/certified">certified hardware</a> from OEMs including Dell, Lenovo, and HP &ndash; no additional configuration required.</li>
        <li class="p-list__item is-ticked">Ubuntu performs out of the box across a wide range of laptops, desktops, and workstations, including the HP Z series and Dell XPS and Precision lines.</li>
        <li class="p-list__item is-ticked"><a href="/desktop/partners">Strategic partnerships</a> extend to component manufacturers and Ubuntu is certified to work with the full range of NVIDIA GPUs.</li>
      </ul>
<<<<<<< HEAD
      <hr class="is-extra-muted">
=======
      <hr class="is-extra-muted" />
>>>>>>> 5ee2185b
      <a href="/certified">Ubuntu certified hardware&nbsp;&rsaquo;</a>
    </div>
  </div>
  <div class="u-fixed-width">
<<<<<<< HEAD
    <div class="p-icon-section">
      <div class="p-icon-section__items">
        <div class="p-icon-section__item">
          {{ image (
            url="https://assets.ubuntu.com/v1/cd5c35a3-partners-logo-hp.png",
            alt="",
            width="212",
            height="211",
=======
    <div class="p-logo-section">
      <div class="p-logo-section__items">
        <div class="p-logo-section__item">
          {{ image (
            url="https://assets.ubuntu.com/v1/4b74a5f4-hp-logo.png",
            alt="hp logo",
            width="110",
            height="256",
>>>>>>> 5ee2185b
            hi_def=True,
            loading="auto|lazy",
            attrs={"class": "p-icon-section__icon"}
            ) | safe
          }}
        </div>
<<<<<<< HEAD
        <div class="p-icon-section__item">
          {{ image (
            url="https://assets.ubuntu.com/v1/7b0c2984-lenovo-logo-square.png",
            alt="",
            width="207",
            height="207",
=======
        <div class="p-logo-section__item">
          {{ image (
            url="https://assets.ubuntu.com/v1/a34e318a-lenovo-logo.svg",
            alt="lenovo logo",
            width="105",
            height="144",
>>>>>>> 5ee2185b
            hi_def=True,
            loading="lazy",
            attrs={"class": "p-icon-section__icon"}
            ) | safe
          }}
        </div>
<<<<<<< HEAD
        <div class="p-icon-section__item">
          {{ image (
            url="https://assets.ubuntu.com/v1/5ddba83a-logo-dell.svg",
            alt="",
            width="240",
            height="240",
=======
        <div class="p-logo-section__item">
          {{ image (
            url="https://assets.ubuntu.com/v1/fe17c507-dell-logo.svg",
            alt="dell logo",
            width="71",
            height="144",
>>>>>>> 5ee2185b
            hi_def=True,
            loading="auto|lazy",
            attrs={"class": "p-icon-section__icon"}
            ) | safe
          }}
        </div>
<<<<<<< HEAD
        <div class="p-icon-section__item">
          {{ image (
            url="https://assets.ubuntu.com/v1/54e604c7-amd-logo-no-horizontal-whitespace.png",
            alt="",
            width="266",
            height="266",
=======
        <div class="p-logo-section__item">
          {{ image (
            url="https://assets.ubuntu.com/v1/dac5c9d7-amd-logo.png",
            alt="amd logo",
            width="186",
            height="257",
>>>>>>> 5ee2185b
            hi_def=True,
            loading="lazy",
            attrs={"class": "p-icon-section__icon"}
            ) | safe
          }}
        </div>
<<<<<<< HEAD
        <div class="p-icon-section__item">
          {{ image (
            url="https://assets.ubuntu.com/v1/c580cd51-intel-logo-square.png",
            alt="",
            width="182",
            height="182",
=======
        <div class="p-logo-section__item">
          {{ image (
            url="https://assets.ubuntu.com/v1/834d57ab-intel-logo.png",
            alt="intel logo",
            width="149",
            height="288",
>>>>>>> 5ee2185b
            hi_def=True,
            loading="lazy",
            attrs={"class": "p-icon-section__icon"}
            ) | safe
          }}
        </div>
<<<<<<< HEAD
        <div class="p-icon-section__item">
          {{ image (
            url="https://assets.ubuntu.com/v1/579c3731-arm-logo-square.png",
            alt="",
            width="182",
            height="182",
=======
        <div class="p-logo-section__item">
          {{ image (
            url="https://assets.ubuntu.com/v1/d9d05f49-arm-logo.png",
            alt="arm logo",
            width="183",
            height="372",
>>>>>>> 5ee2185b
            hi_def=True,
            loading="lazy",
            attrs={"class": "p-icon-section__icon"}
            ) | safe
          }}
        </div>
<<<<<<< HEAD
        <div class="p-icon-section__item">
          {{ image (
            url="https://assets.ubuntu.com/v1/d7829629-nvidia-logo.svg",
            alt="",
            width="143",
            height="144",
=======
        <div class="p-logo-section__item">
          {{ image (
            url="https://assets.ubuntu.com/v1/49c503f5-nvidia-logo.png",
            alt="nvidia logo",
            width="254",
            height="257",
>>>>>>> 5ee2185b
            hi_def=True,
            loading="lazy",
            attrs={"class": "p-icon-section__icon"}
            ) | safe
          }}
        </div>
      </div>
    </div>
  </div>
</section>

<section class="p-section">
  <div class="u-fixed-width p-section--shallow">
<<<<<<< HEAD
    <hr class="p-rule">
=======
    <hr class="p-rule" />
>>>>>>> 5ee2185b
    <h2>Developers love Ubuntu, organisations trust it</h2>
  </div>
  <div class="row--50-50">
    <div class="col">
      <p><strong>Operating systems developers prefer</strong> <br aria-hidden/>Multiple choice poll</p>
      <div>
        <figure id="hackerearth-chart" class="hackerearth-chart"></figure>
      </div>
      <hr class="is-muted">
      <p>Source: <a
        href="https://recruit-c7ff.kxcdn.com/recruit/wp-content/uploads/2020/05/he-developer-survey-2020.pdf">The 2020
        HackerEarth Developer Survey</a></p>
    </div>
    <div class="col">
      <p><strong>Which of these open source technologies does your organisation use today to support your software infrastructure?</strong></p>
      <div>
        <figure id="opensource-chart" class="opensource-chart"></figure>
      </div>
      <hr class="is-muted">
      <p>Source: <a
        href="https://www.openlogic.com/system/files/ebook-openlogic-the-2022-state-of-open-source-report.pdf">The
        2022 State of Open Source Report &ndash; OpenLogic</a></p>
    </div>
  </div>
</section>

<section class="p-strip--white u-no-padding--top">
  <div class="u-fixed-width p-section--shallow">
<<<<<<< HEAD
    {{ image (
      url="https://assets.ubuntu.com/v1/db0c14a8-Ubuntu Pro.svg",
      alt="",
      width="200",
      height="52",
      hi_def=True,
      loading="lazy"
      ) | safe
    }}
  </div>
  <div class="p-section--shallow">
    <div class="row--50-50">
      <hr class="p-rule">
      <div class="col">
        <h2>Secure enterprise management with Ubuntu Pro Desktop</h2>
      </div>
      <div class="col">
        <p>Ubuntu Pro Desktop is a comprehensive subscription delivering enterprise-grade security, management tooling, and extended support for developers and organisations. Ubuntu Pro Desktop is free for personal use on up to five machines.</p>
        <hr class="is-extra-muted u-no-margin--bottom">
        <ul class="p-list--divided u-no-margin--bottom">
          <li class="p-list__item is-ticked">Security updates for the <a href="/esm">full open source stack</a></li>
          <li class="p-list__item is-ticked">Advanced <a href="/engage/microsoft-active-directory">Active Directory</a> and LDAP integration</li>
          <li class="p-list__item is-ticked">Estate <a href="https://landscape.canonical.com/landscape-features">monitoring and management</a></li>
          <li class="p-list__item is-ticked"><a href="/security/certifications#fips">FIPS 140-2 certified modules</a> and <a href="/security/certifications#cis">CIS hardening</a></li>
          <li class="p-list__item is-ticked">Optional weekday or 24/7 support tiers</li>
        </ul>
      </div>
    </div>
  </div>
  <div class="p-section u-no-padding--bottom">
    <div class="row--50-50">
      <hr class="p-rule">
=======
    <img src="https://assets.ubuntu.com/v1/db0c14a8-Ubuntu Pro.svg" alt="" width="161" height="42" />
  </div>
  <div class="p-section--shallow">
    <div class="row--50-50">
      <hr class="p-rule" />
      <div class="col">
        <h2>Secure enterprise management with Ubuntu Pro Desktop</h2>
      </div>
      <div class="col">
        <p>Ubuntu Pro Desktop is a comprehensive subscription delivering enterprise-grade security, management tooling, and extended support for developers and organisations. Ubuntu Pro Desktop is free for personal use on up to five machines.</p>
        <hr class="is-extra-muted u-no-margin--bottom">
        <ul class="p-list--divided u-no-margin--bottom">
          <li class="p-list__item is-ticked">Security updates for the <a href="/esm">full open source stack</a></li>
          <li class="p-list__item is-ticked">Advanced <a href="/engage/microsoft-active-directory">Active Directory</a> and LDAP integration</li>
          <li class="p-list__item is-ticked">Estate <a href="https://landscape.canonical.com/landscape-features">monitoring and management</a></li>
          <li class="p-list__item is-ticked"><a href="/security/certifications#fips">FIPS 140-2 certified modules</a> and <a href="/security/certifications#cis">CIS hardening</a></li>
          <li class="p-list__item is-ticked">Optional weekday or 24/7 support tiers</li>
        </ul>
      </div>
    </div>
  </div>
  <div class="p-section u-no-padding--bottom">
    <div class="row--50-50">
      <hr class="p-rule" />
>>>>>>> 5ee2185b
      <div class="col">
        <h2>Free for personal use <br aria-hidden/>on up to five machines</h2>
      </div>
      <div class="col">
        <p>Secure your open source stack with a personal Ubuntu Pro license and get access to security patching for over 23,000 packages in the Ubuntu Universe repository.</p>
        <p>
          <a href="/pro">Get started with a free subscription&nbsp;&rsaquo;</a>
        </p>
        <hr class="is-muted">
        <p>
          <a href="/desktop/organisations">Ubuntu Desktop for organisations&nbsp;&rsaquo;</a>
        </p>
      </div>
    </div>
  </div>
</section>

<section class="p-strip">
  <div class="u-fixed-width p-section--shallow">
    <hr class="p-rule" />
    <h2>Get started today</h2>
  </div>
  <div class="row">
    <div class="col-start-large-4 col-9 col-medium-6">
      <hr class="p-rule is-extra-muted" />
      <div class="row p-section--shallow">
        <div class="col-3 col-medium-3">
          <h3 class="p-heading--5">Download and install</h3>
        </div>
        <div class="col-6 col-medium-3">
          <p>Download Ubuntu Desktop and replace your current operating system. It's easy to install on Windows or macOS, or run Ubuntu alongside it.</p>
<<<<<<< HEAD
          <hr class="is-extra-muted" />
=======
          <hr class="is-extra-muted" / />
>>>>>>> 5ee2185b
          <a class="p-button--positive u-no-margin--bottom" href="/download/desktop">Download now</a>
        </div>
      </div>
      <hr class="p-rule is-extra-muted" />
      <div class="row p-section--shallow">
        <div class="col-3 col-medium-3">
          <h3 class="p-heading--5">Buy it pre-installed</h3>
        </div>
        <div class="col-6 col-medium-3">
          <p>Ubuntu is available on a huge range of devices from the world's largest hardware manufacturers, including Dell, HP, and Lenovo.</p>
<<<<<<< HEAD
          <hr class="is-extra-muted" />
=======
          <hr class="is-extra-muted" / />
>>>>>>> 5ee2185b
          <a href="https://canonical.com/partners/desktop">Find out more about our retail partners&nbsp;&rsaquo;</a>
        </div>
      </div>
      <hr class="p-rule is-extra-muted" />
      <div class="row p-section--shallow">
        <div class="col-3 col-medium-3">
          <h3 class="p-heading--5">Join our community</h3>
        </div>
        <div class="col-6 col-medium-3">
          <p>Share ideas, write code, and get advice and help from our large, active community of IT professionals.</p>
<<<<<<< HEAD
          <hr class="is-extra-muted" />
=======
          <hr class="is-extra-muted" / />
>>>>>>> 5ee2185b
          <ul class="p-inline-list--middot">
            <li class="p-inline-list__item">
              <a href="https://discourse.ubuntu.com/">Ubuntu Discourse</a>
            </li>
            <li class="p-inline-list__item">
              <a href="https://askubuntu.com/">Ask Ubuntu</a>
            </li>
            <li class="p-inline-list__item">
              <a href="https://lists.ubuntu.com/">Mailing lists</a>
            </li>
            <li class="p-inline-list__item">
              <a href="https://answers.launchpad.net/ubuntu">Launchpad Answers</a>
            </li>
          </ul>
        </div>
      </div>
    </div>
  </div>
</section>

<section class="p-section">
  <div class="row--25-75 is-split-on-medium">
    <hr class="p-rule"/>
    <div class="col">
      <div class="p-section--shallow">
<<<<<<< HEAD
        <h2 class="p-text--small-caps"><a href="">Latest Ubuntu Desktop news <br aria-hidden/>from our blog&nbsp;&rsaquo;</a></h2>
=======
        <h2 class="p-text--small-caps"><a href="/blog/desktop">Latest Ubuntu Desktop news <br aria-hidden />from our blog&nbsp;&rsaquo;</a></h2>
>>>>>>> 5ee2185b
      </div>
    </div>
    <div class="col">
      <div class="row p-section--shallow" id="desktop-latest-articles">
      </div>
      <hr class="is-muted">
      <p class="u-float-right"><a href="/blog/desktop">Explore all</a></p>
    </div>
  </div>

  <template style="display:none" id="desktop-articles-template">
    <div class="col-3">
      <div class="u-crop--16-9">
        <div class="article-image p-image-wrapper"></div>
      </div>
      <h3 class="p-heading--5"><a class="article-link article-title"></a></h3>
      <p class="article-excerpt"></p>
    </div>
  </template>
</section>

<script src="{{ versioned_static('js/dist/latest-news.js') }}"></script>
<script>
    canonicalLatestNews.fetchLatestNews(
    {
      articlesContainerSelector: "#desktop-latest-articles",
      articleTemplateSelector: "#desktop-articles-template",
      excerptLength: 200,
      groupId: "1479",
      linkImage: true,
      limit: 3
    }
    )
</script>

<<<<<<< HEAD
{% include "shared/contextual_footers/_desktop.html" %}
=======
>>>>>>> 5ee2185b

<script src="https://cdnjs.cloudflare.com/ajax/libs/d3/7.5.0/d3.min.js" defer></script>
<script src="{{ versioned_static('js/dist/release-chart.js') }}" defer></script>
<script src="https://assets.ubuntu.com/v1/3c99518b-d3-version3.5.6.min.js"></script>
<script src="{{ versioned_static('js/src/developer-chart.js')}}"></script>

{% endblock content %}<|MERGE_RESOLUTION|>--- conflicted
+++ resolved
@@ -28,17 +28,10 @@
   <div class="p-section">
     <div class="u-fixed-width">
       {{ image (
-<<<<<<< HEAD
-        url="https://assets.ubuntu.com/v1/6bb2f8e7-stocksy-woman-working-ar2-1.jpg",
-        alt="",
-        width="2048",
-        height="1024",
-=======
         url="https://assets.ubuntu.com/v1/1819c545-woman-working.jpg",
         alt="",
         width="2464",
         height="1052",
->>>>>>> 5ee2185b
         hi_def=True,
         loading="auto"
         ) | safe
@@ -48,11 +41,7 @@
 </section>
 
 <section class="p-section">
-<<<<<<< HEAD
-  <div class="row--50-50 is-split-on-medium">
-=======
   <div class="row--50-50">
->>>>>>> 5ee2185b
     <hr class="p-rule" />
     <div class="col">
       <h2 class="p-text--small-caps u-no-margin--bottom">Why choose Ubuntu Desktop?</h2>
@@ -71,22 +60,14 @@
           ) | safe
         }}
       </div>
-<<<<<<< HEAD
-      <hr class="is-extra-muted">
-=======
       <hr class="is-extra-muted" />
->>>>>>> 5ee2185b
       <ul class="p-list--divided u-no-margin--bottom">
         <li class="p-list__item is-ticked">Using Ubuntu Desktop provides a common platform for development, test, and production environments.</li>
         <li class="p-list__item is-ticked">Tools, such as <a href="https://juju.is/">Juju</a>, <a href="https://microk8s.io/">Microk8s</a>, and <a href="https://multipass.run/">Multipass</a> make developing, testing, and cross-building easy and affordable.</li>
         <li class="p-list__item is-ticked"><strong>Long term support (LTS)</strong> releases are delivered every 2-years, with 5 years of standard support extended to 10 years with an Ubuntu Pro Desktop subscription.</li>
         <li class="p-list__item is-ticked">New Developer editions of Ubuntu Desktop are released every 6-months, with 9-months of support and access to the latest kernel, libraries, and new upstream OS features.</li>
       </ul>
-<<<<<<< HEAD
-      <hr class="is-extra-muted">
-=======
       <hr class="is-extra-muted" />
->>>>>>> 5ee2185b
       <a href="/about/release-cycle">The Ubuntu release cycle&nbsp;&rsaquo;</a>
   </div>
 </section>
@@ -96,11 +77,8 @@
     <hr class="p-rule" />
     <div class="col">
       <h2>Security support <br aria-hidden/>for Ubuntu releases</h2>
-<<<<<<< HEAD
     </div>
     <div class="col" id="server-desktop-eol-key" style="padding-top:1rem;">
-=======
->>>>>>> 5ee2185b
     </div>
   </div>
   <div class="u-fixed-width">
@@ -111,11 +89,7 @@
 
 <section class="p-section">
   <div class="row--50-50 p-section">
-<<<<<<< HEAD
-    <hr class="p-rule">
-=======
     <hr class="p-rule" />
->>>>>>> 5ee2185b
     <div class="col">
       <h2>Access to cutting-edge hardware and software</h2>
     </div>
@@ -124,38 +98,6 @@
         <li class="p-list__item is-ticked">Ubuntu ships with the latest toolchains for Python, Rust, Ruby, Go, PHP and Perl, and users get first access to the latest updates for key libraries and packages.</li>
         <li class="p-list__item is-ticked">Ubuntu is the OS of choice for data science and machine learning, with support for popular frameworks like <a href="https://opencv.org/">OpenCV</a>, <a href="https://www.tensorflow.org/">TensorFlow</a>, <a href="https://keras.io/">Keras</a>, <a href="https://pytorch.org/">PyTorch</a> and <a href="https://www.kubeflow.org/">Kubeflow</a>.</li>
         <li class="p-list__item is-ticked">Ubuntu is the target platform for the <a href="https://github.com/NVIDIA/data-science-stack">NVIDIA data science stack</a>, which enables GPU accelerated data science workloads to be run locally before deploying to the cloud.</li>
-<<<<<<< HEAD
-      </ul>
-      <hr class="is-extra-muted">
-      <a href="/ai">How Ubuntu enables AI innovation&nbsp;&rsaquo;</a>
-    </div>
-  </div>
-  <div class="u-fixed-width">
-    <div class="p-icon-section">
-      <div class="p-icon-section__items">
-        <div class="p-icon-section__item ">
-          {{ image (
-          url="https://assets.ubuntu.com/v1/1bc694f0-nvidia-cuda-logo.png",
-          alt="",
-          width="288",
-          height="288",
-          hi_def=True,
-          loading="lazy",
-          attrs={"class": "p-icon-section__icon"}
-          ) | safe
-          }}
-        </div>
-        <div class="p-icon-section__item ">
-          {{ image (
-          url="https://assets.ubuntu.com/v1/eea32cc5-jupyter-logo.png",
-          alt="",
-          width="288",
-          height="288",
-          hi_def=True,
-          loading="lazy",
-          attrs={"class": "p-icon-section__icon"}
-          ) | safe
-=======
       </ul>
       <hr class="is-extra-muted" />
       <a href="/ai">How Ubuntu enables AI innovation&nbsp;&rsaquo;</a>
@@ -296,105 +238,10 @@
             loading="lazy",
             attrs={"class": "p-icon-section__icon"}
             ) | safe
->>>>>>> 5ee2185b
-          }}
-        </div>
-        <div class="p-icon-section__item ">
-          {{ image (
-<<<<<<< HEAD
-          url="https://assets.ubuntu.com/v1/462ef9f5-keras-logo.png",
-          alt="",
-          width="288",
-          height="288",
-          hi_def=True,
-          loading="lazy",
-          attrs={"class": "p-icon-section__icon"}
-          ) | safe
-          }}
-        </div>
-        <div class="p-icon-section__item">
-          {{ image (
-          url="https://assets.ubuntu.com/v1/c1fd7abe-scikit-learn-logo.png",
-          alt="",
-          width="288",
-          height="288",
-          hi_def=True,
-          loading="lazy",
-          attrs={"class": "p-icon-section__icon"}
-          ) | safe
-          }}
-        </div>
-        <div class="p-icon-section__item">
-          {{ image (
-          url="https://assets.ubuntu.com/v1/57dd2115-TensorFlow-logo.svg",
-          alt="",
-          width="145",
-          height="145",
-          hi_def=True,
-          loading="lazy",
-          attrs={"class": "p-icon-section__icon"}
-          ) | safe
-          }}
-        </div>
-        <div class="p-icon-section__item">
-          {{ image (
-          url="https://assets.ubuntu.com/v1/f41c87c6-pytorch-logo.png",
-          alt="",
-          width="288",
-          height="288",
-          hi_def=True,
-          loading="lazy",
-          attrs={"class": "p-icon-section__icon"}
-          ) | safe
-          }}
-        </div>
-      </div>
-    </div>
-  </div>
-</section>
-
-<section class="p-section">
-  <div class="row--50-50 p-section">
-    <hr class="p-rule">
-    <div class="col">
-      <h2>A rich ecosystem</h2>
-    </div>
-    <div class="col">
-      <ul class="p-list--divided u-no-margin--bottom">
-        <li class="p-list__item is-ticked">With a <a href="https://snapcraft.io/store">Snap Store</a> of over 7,000 applications in addition to the Ubuntu repository, it's easy to tailor Ubuntu desktop to your needs.</li>
-        <li class="p-list__item is-ticked">Development tools include Visual Studio Code, IntelliJ, GitKraken, Unity and Blender.</li>
-        <li class="p-list__item is-ticked">Office productivity tools include Slack, Microsoft Teams, Dropbox, and Zoom as well as the Microsoft-compatible LibreOffice.</li>
-        <li class="p-list__item is-ticked">Media, gaming, and content creation apps include Spotify, Steam, Discord and OBS Studio.</li>
-      </ul>
-      <hr class="is-extra-muted">
-      <a href="https://snapcraft.io/">Learn more about Snapcraft&nbsp;&rsaquo;</a>
-    </div>
-  </div>
-  <div class="u-fixed-width">
-    <div class="p-icon-section--dense">
-      <div class="p-icon-section__items">
-        <div class="p-icon-section__item">
-          {{ 
-            image (
-            url="https://assets.ubuntu.com/v1/034147e9-code_ozwVHSV.png",
-            alt="VSCode",
-            width="256",
-            height="256",
-            hi_def=True,
-            loading="lazy",
-            attrs={"class": "p-icon-section__icon"},
-            ) | safe
-          }}
-        </div>
-        <div class="p-icon-section__item ">
-          {{ image (
-            url="https://assets.ubuntu.com/v1/11d81b4e-IntelliJ_IDEA_Logo.svg",
-            alt="",
-            width="256",
-            height="256",
-            hi_def=True,
-            loading="auto|lazy",
-=======
+          }}
+        </div>
+        <div class="p-icon-section__item ">
+          {{ image (
             url="https://assets.ubuntu.com/v1/f0bd491c-blender.png",
             alt="blender logo",
             width="512",
@@ -449,21 +296,10 @@
             height="174",
             hi_def=True,
             loading="lazy",
->>>>>>> 5ee2185b
-            attrs={"class": "p-icon-section__icon"}
-            ) | safe
-          }}
-        </div>
-<<<<<<< HEAD
-        <div class="p-icon-section__item">
-          {{ image (
-            url="https://assets.ubuntu.com/v1/fbce8950-git-kraken.png",
-            alt="",
-            width="62",
-            height="63",
-            hi_def=True,
-            loading="auto|lazy",
-=======
+            attrs={"class": "p-icon-section__icon"}
+            ) | safe
+          }}
+        </div>
         <div class="p-icon-section__item ">
           {{ image (
             url="https://assets.ubuntu.com/v1/ceca3817-zoom-app.svg",
@@ -472,127 +308,22 @@
             height="2500",
             hi_def=True,
             loading="lazy",
->>>>>>> 5ee2185b
-            attrs={"class": "p-icon-section__icon"}
-            ) | safe
-          }}
-        </div>
-        <div class="p-icon-section__item ">
-          {{ image (
-<<<<<<< HEAD
-            url="https://assets.ubuntu.com/v1/f0bd491c-blender.png",
-            alt="",
-            width="512",
-            height="512",
-            hi_def=True,
-            loading="auto|lazy",
-=======
+            attrs={"class": "p-icon-section__icon"}
+            ) | safe
+          }}
+        </div>
+        <div class="p-icon-section__item ">
+          {{ image (
             url="https://assets.ubuntu.com/v1/be731535-Logo-libreoffice.svg",
             alt="libre office logo",
             width="219",
             height="264",
             hi_def=True,
             loading="lazy",
->>>>>>> 5ee2185b
-            attrs={"class": "p-icon-section__icon"}
-            ) | safe
-          }}
-        </div>
-<<<<<<< HEAD
-        <div class="p-icon-section__item ">
-          {{ image (
-            url="https://assets.ubuntu.com/v1/aadb53b3-unity-seeklogo.com.svg",
-            alt="",
-            width="249",
-            height="256",
-            hi_def=True,
-            loading="auto|lazy",
-            attrs={"class": "p-icon-section__icon"}
-            ) | safe
-          }}
-        </div>
-        <div class="p-icon-section__item ">
-          {{ image (
-            url="https://assets.ubuntu.com/v1/8a2851df-slack-icon-vanilla.svg",
-            alt="",
-            width="256",
-            height="256",
-            hi_def=True,
-            loading="auto|lazy",
-            attrs={"class": "p-icon-section__icon"}
-            ) | safe
-          }}
-        </div>
-        <div class="p-icon-section__item ">
-          {{ image (
-            url="https://assets.ubuntu.com/v1/8f85ef3f-microsoft-teams.png",
-            alt="",
-            width="512",
-            height="512",
-            hi_def=True,
-            loading="auto|lazy",
-            attrs={"class": "p-icon-section__icon"}
-            ) | safe
-          }}
-        </div>
-        <div class="p-icon-section__item ">
-          {{ image (
-            url="https://assets.ubuntu.com/v1/6e5fe7ef-logo-dropbox.svg",
-            alt="",
-            width="184",
-            height="174",
-            hi_def=True,
-            loading="auto|lazy",
-            attrs={"class": "p-icon-section__icon"}
-            ) | safe
-          }}
-        </div>
-        <div class="p-icon-section__item ">
-          {{ image (
-            url="https://assets.ubuntu.com/v1/ceca3817-zoom-app.svg",
-            alt="",
-            width="2500",
-            height="2500",
-            hi_def=True,
-            loading="auto|lazy",
-            attrs={"class": "p-icon-section__icon"}
-            ) | safe
-          }}
-        </div>
-        <div class="p-icon-section__item ">
-          {{ image (
-            url="https://assets.ubuntu.com/v1/be731535-Logo-libreoffice.svg",
-            alt="",
-            width="219",
-            height="264",
-            hi_def=True,
-            loading="auto|lazy",
-            attrs={"class": "p-icon-section__icon"}
-            ) | safe
-          }}
-        </div>
-        <div class="p-icon-section__item">
-          {{ 
-            image (
-            url="https://assets.ubuntu.com/v1/9917aba6-spotify-linux-256.png",
-            alt="Spotify",
-            width="256",
-            height="256",
-            hi_def=True,
-            loading="lazy",
-            attrs={"class": "p-icon-section__icon"},
-            ) | safe
-          }}
-        </div>
-        <div class="p-icon-section__item">
-          {{ image (
-            url="https://assets.ubuntu.com/v1/ff5561bc-steam.png",
-            alt="",
-            width="61",
-            height="62",
-            hi_def=True,
-            loading="auto|lazy",
-=======
+            attrs={"class": "p-icon-section__icon"}
+            ) | safe
+          }}
+        </div>
         <div class="p-icon-section__item">
           {{ 
             image (
@@ -614,7 +345,6 @@
             height="62",
             hi_def=True,
             loading="lazy",
->>>>>>> 5ee2185b
             attrs={"class": "p-icon-section__icon"}
             ) | safe
           }}
@@ -626,11 +356,7 @@
 
 <section class="p-section">
   <div class="row--50-50 p-section">
-<<<<<<< HEAD
-    <hr class="p-rule">
-=======
     <hr class="p-rule" />
->>>>>>> 5ee2185b
     <div class="col">
       <h2>Certified hardware</h2>
     </div>
@@ -640,25 +366,11 @@
         <li class="p-list__item is-ticked">Ubuntu performs out of the box across a wide range of laptops, desktops, and workstations, including the HP Z series and Dell XPS and Precision lines.</li>
         <li class="p-list__item is-ticked"><a href="/desktop/partners">Strategic partnerships</a> extend to component manufacturers and Ubuntu is certified to work with the full range of NVIDIA GPUs.</li>
       </ul>
-<<<<<<< HEAD
-      <hr class="is-extra-muted">
-=======
       <hr class="is-extra-muted" />
->>>>>>> 5ee2185b
       <a href="/certified">Ubuntu certified hardware&nbsp;&rsaquo;</a>
     </div>
   </div>
   <div class="u-fixed-width">
-<<<<<<< HEAD
-    <div class="p-icon-section">
-      <div class="p-icon-section__items">
-        <div class="p-icon-section__item">
-          {{ image (
-            url="https://assets.ubuntu.com/v1/cd5c35a3-partners-logo-hp.png",
-            alt="",
-            width="212",
-            height="211",
-=======
     <div class="p-logo-section">
       <div class="p-logo-section__items">
         <div class="p-logo-section__item">
@@ -667,133 +379,78 @@
             alt="hp logo",
             width="110",
             height="256",
->>>>>>> 5ee2185b
             hi_def=True,
             loading="auto|lazy",
             attrs={"class": "p-icon-section__icon"}
             ) | safe
           }}
         </div>
-<<<<<<< HEAD
-        <div class="p-icon-section__item">
-          {{ image (
-            url="https://assets.ubuntu.com/v1/7b0c2984-lenovo-logo-square.png",
-            alt="",
-            width="207",
-            height="207",
-=======
         <div class="p-logo-section__item">
           {{ image (
             url="https://assets.ubuntu.com/v1/a34e318a-lenovo-logo.svg",
             alt="lenovo logo",
             width="105",
             height="144",
->>>>>>> 5ee2185b
-            hi_def=True,
-            loading="lazy",
-            attrs={"class": "p-icon-section__icon"}
-            ) | safe
-          }}
-        </div>
-<<<<<<< HEAD
-        <div class="p-icon-section__item">
-          {{ image (
-            url="https://assets.ubuntu.com/v1/5ddba83a-logo-dell.svg",
-            alt="",
-            width="240",
-            height="240",
-=======
+            hi_def=True,
+            loading="lazy",
+            attrs={"class": "p-icon-section__icon"}
+            ) | safe
+          }}
+        </div>
         <div class="p-logo-section__item">
           {{ image (
             url="https://assets.ubuntu.com/v1/fe17c507-dell-logo.svg",
             alt="dell logo",
             width="71",
             height="144",
->>>>>>> 5ee2185b
             hi_def=True,
             loading="auto|lazy",
             attrs={"class": "p-icon-section__icon"}
             ) | safe
           }}
         </div>
-<<<<<<< HEAD
-        <div class="p-icon-section__item">
-          {{ image (
-            url="https://assets.ubuntu.com/v1/54e604c7-amd-logo-no-horizontal-whitespace.png",
-            alt="",
-            width="266",
-            height="266",
-=======
         <div class="p-logo-section__item">
           {{ image (
             url="https://assets.ubuntu.com/v1/dac5c9d7-amd-logo.png",
             alt="amd logo",
             width="186",
             height="257",
->>>>>>> 5ee2185b
-            hi_def=True,
-            loading="lazy",
-            attrs={"class": "p-icon-section__icon"}
-            ) | safe
-          }}
-        </div>
-<<<<<<< HEAD
-        <div class="p-icon-section__item">
-          {{ image (
-            url="https://assets.ubuntu.com/v1/c580cd51-intel-logo-square.png",
-            alt="",
-            width="182",
-            height="182",
-=======
+            hi_def=True,
+            loading="lazy",
+            attrs={"class": "p-icon-section__icon"}
+            ) | safe
+          }}
+        </div>
         <div class="p-logo-section__item">
           {{ image (
             url="https://assets.ubuntu.com/v1/834d57ab-intel-logo.png",
             alt="intel logo",
             width="149",
             height="288",
->>>>>>> 5ee2185b
-            hi_def=True,
-            loading="lazy",
-            attrs={"class": "p-icon-section__icon"}
-            ) | safe
-          }}
-        </div>
-<<<<<<< HEAD
-        <div class="p-icon-section__item">
-          {{ image (
-            url="https://assets.ubuntu.com/v1/579c3731-arm-logo-square.png",
-            alt="",
-            width="182",
-            height="182",
-=======
+            hi_def=True,
+            loading="lazy",
+            attrs={"class": "p-icon-section__icon"}
+            ) | safe
+          }}
+        </div>
         <div class="p-logo-section__item">
           {{ image (
             url="https://assets.ubuntu.com/v1/d9d05f49-arm-logo.png",
             alt="arm logo",
             width="183",
             height="372",
->>>>>>> 5ee2185b
-            hi_def=True,
-            loading="lazy",
-            attrs={"class": "p-icon-section__icon"}
-            ) | safe
-          }}
-        </div>
-<<<<<<< HEAD
-        <div class="p-icon-section__item">
-          {{ image (
-            url="https://assets.ubuntu.com/v1/d7829629-nvidia-logo.svg",
-            alt="",
-            width="143",
-            height="144",
-=======
+            hi_def=True,
+            loading="lazy",
+            attrs={"class": "p-icon-section__icon"}
+            ) | safe
+          }}
+        </div>
         <div class="p-logo-section__item">
           {{ image (
             url="https://assets.ubuntu.com/v1/49c503f5-nvidia-logo.png",
             alt="nvidia logo",
             width="254",
             height="257",
->>>>>>> 5ee2185b
             hi_def=True,
             loading="lazy",
             attrs={"class": "p-icon-section__icon"}
@@ -807,11 +464,7 @@
 
 <section class="p-section">
   <div class="u-fixed-width p-section--shallow">
-<<<<<<< HEAD
-    <hr class="p-rule">
-=======
     <hr class="p-rule" />
->>>>>>> 5ee2185b
     <h2>Developers love Ubuntu, organisations trust it</h2>
   </div>
   <div class="row--50-50">
@@ -840,20 +493,11 @@
 
 <section class="p-strip--white u-no-padding--top">
   <div class="u-fixed-width p-section--shallow">
-<<<<<<< HEAD
-    {{ image (
-      url="https://assets.ubuntu.com/v1/db0c14a8-Ubuntu Pro.svg",
-      alt="",
-      width="200",
-      height="52",
-      hi_def=True,
-      loading="lazy"
-      ) | safe
-    }}
+    <img src="https://assets.ubuntu.com/v1/db0c14a8-Ubuntu Pro.svg" alt="" width="161" height="42" />
   </div>
   <div class="p-section--shallow">
     <div class="row--50-50">
-      <hr class="p-rule">
+      <hr class="p-rule" />
       <div class="col">
         <h2>Secure enterprise management with Ubuntu Pro Desktop</h2>
       </div>
@@ -872,33 +516,7 @@
   </div>
   <div class="p-section u-no-padding--bottom">
     <div class="row--50-50">
-      <hr class="p-rule">
-=======
-    <img src="https://assets.ubuntu.com/v1/db0c14a8-Ubuntu Pro.svg" alt="" width="161" height="42" />
-  </div>
-  <div class="p-section--shallow">
-    <div class="row--50-50">
       <hr class="p-rule" />
-      <div class="col">
-        <h2>Secure enterprise management with Ubuntu Pro Desktop</h2>
-      </div>
-      <div class="col">
-        <p>Ubuntu Pro Desktop is a comprehensive subscription delivering enterprise-grade security, management tooling, and extended support for developers and organisations. Ubuntu Pro Desktop is free for personal use on up to five machines.</p>
-        <hr class="is-extra-muted u-no-margin--bottom">
-        <ul class="p-list--divided u-no-margin--bottom">
-          <li class="p-list__item is-ticked">Security updates for the <a href="/esm">full open source stack</a></li>
-          <li class="p-list__item is-ticked">Advanced <a href="/engage/microsoft-active-directory">Active Directory</a> and LDAP integration</li>
-          <li class="p-list__item is-ticked">Estate <a href="https://landscape.canonical.com/landscape-features">monitoring and management</a></li>
-          <li class="p-list__item is-ticked"><a href="/security/certifications#fips">FIPS 140-2 certified modules</a> and <a href="/security/certifications#cis">CIS hardening</a></li>
-          <li class="p-list__item is-ticked">Optional weekday or 24/7 support tiers</li>
-        </ul>
-      </div>
-    </div>
-  </div>
-  <div class="p-section u-no-padding--bottom">
-    <div class="row--50-50">
-      <hr class="p-rule" />
->>>>>>> 5ee2185b
       <div class="col">
         <h2>Free for personal use <br aria-hidden/>on up to five machines</h2>
       </div>
@@ -930,11 +548,7 @@
         </div>
         <div class="col-6 col-medium-3">
           <p>Download Ubuntu Desktop and replace your current operating system. It's easy to install on Windows or macOS, or run Ubuntu alongside it.</p>
-<<<<<<< HEAD
           <hr class="is-extra-muted" />
-=======
-          <hr class="is-extra-muted" / />
->>>>>>> 5ee2185b
           <a class="p-button--positive u-no-margin--bottom" href="/download/desktop">Download now</a>
         </div>
       </div>
@@ -945,11 +559,7 @@
         </div>
         <div class="col-6 col-medium-3">
           <p>Ubuntu is available on a huge range of devices from the world's largest hardware manufacturers, including Dell, HP, and Lenovo.</p>
-<<<<<<< HEAD
           <hr class="is-extra-muted" />
-=======
-          <hr class="is-extra-muted" / />
->>>>>>> 5ee2185b
           <a href="https://canonical.com/partners/desktop">Find out more about our retail partners&nbsp;&rsaquo;</a>
         </div>
       </div>
@@ -960,11 +570,7 @@
         </div>
         <div class="col-6 col-medium-3">
           <p>Share ideas, write code, and get advice and help from our large, active community of IT professionals.</p>
-<<<<<<< HEAD
           <hr class="is-extra-muted" />
-=======
-          <hr class="is-extra-muted" / />
->>>>>>> 5ee2185b
           <ul class="p-inline-list--middot">
             <li class="p-inline-list__item">
               <a href="https://discourse.ubuntu.com/">Ubuntu Discourse</a>
@@ -990,11 +596,7 @@
     <hr class="p-rule"/>
     <div class="col">
       <div class="p-section--shallow">
-<<<<<<< HEAD
-        <h2 class="p-text--small-caps"><a href="">Latest Ubuntu Desktop news <br aria-hidden/>from our blog&nbsp;&rsaquo;</a></h2>
-=======
         <h2 class="p-text--small-caps"><a href="/blog/desktop">Latest Ubuntu Desktop news <br aria-hidden />from our blog&nbsp;&rsaquo;</a></h2>
->>>>>>> 5ee2185b
       </div>
     </div>
     <div class="col">
@@ -1030,11 +632,6 @@
     )
 </script>
 
-<<<<<<< HEAD
-{% include "shared/contextual_footers/_desktop.html" %}
-=======
->>>>>>> 5ee2185b
-
 <script src="https://cdnjs.cloudflare.com/ajax/libs/d3/7.5.0/d3.min.js" defer></script>
 <script src="{{ versioned_static('js/dist/release-chart.js') }}" defer></script>
 <script src="https://assets.ubuntu.com/v1/3c99518b-d3-version3.5.6.min.js"></script>
