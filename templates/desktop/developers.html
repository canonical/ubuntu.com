--- conflicted
+++ resolved
@@ -17,10 +17,6 @@
     <div class="row--50-50">
       <div class="col">
         <h1>Ubuntu Desktop <br aria-hidden/>for developers</h1>
-<<<<<<< HEAD
- 
-=======
->>>>>>> d7c4b873
       </div>
       <div class="col">
         <p>Whether you're an app or web developer, engineering manager, data scientist, or AI/ML researcher &mdash; Ubuntu is your ideal workstation.</p>
@@ -31,17 +27,10 @@
   <div class="p-section">
     <div class="u-fixed-width">
       {{ image (
-<<<<<<< HEAD
-        url="https://assets.ubuntu.com/v1/6bb2f8e7-stocksy-woman-working-ar2-1.jpg",
-        alt="",
-        width="2048",
-        height="1024",
-=======
         url="https://assets.ubuntu.com/v1/1819c545-woman-working.jpg",
         alt="",
         width="2464",
         height="1052",
->>>>>>> d7c4b873
         hi_def=True,
         loading="auto"
         ) | safe
@@ -87,11 +76,8 @@
     <hr class="p-rule" />
     <div class="col">
       <h2>Security support <br aria-hidden/>for Ubuntu releases</h2>
-<<<<<<< HEAD
-=======
     </div>
     <div class="col" id="server-desktop-eol-key" style="padding-top:1rem;">
->>>>>>> d7c4b873
     </div>
   </div>
   <div class="u-fixed-width">
@@ -111,11 +97,6 @@
         <li class="p-list__item is-ticked">Ubuntu ships with the latest toolchains for Python, Rust, Ruby, Go, PHP and Perl, and users get first access to the latest updates for key libraries and packages.</li>
         <li class="p-list__item is-ticked">Ubuntu is the OS of choice for data science and machine learning, with support for popular frameworks like <a href="https://opencv.org/">OpenCV</a>, <a href="https://www.tensorflow.org/">TensorFlow</a>, <a href="https://keras.io/">Keras</a>, <a href="https://pytorch.org/">PyTorch</a> and <a href="https://www.kubeflow.org/">Kubeflow</a>.</li>
         <li class="p-list__item is-ticked">Ubuntu is the target platform for the <a href="https://github.com/NVIDIA/data-science-stack">NVIDIA data science stack</a>, which enables GPU accelerated data science workloads to be run locally before deploying to the cloud.</li>
-<<<<<<< HEAD
-      </ul>
-      <hr class="is-extra-muted" />
-      <a href="/ai">How Ubuntu enables AI innovation&nbsp;&rsaquo;</a>
-=======
       </ul>
       <hr class="is-extra-muted" />
       <a href="/ai">How Ubuntu enables AI innovation&nbsp;&rsaquo;</a>
@@ -132,7 +113,7 @@
           height="288",
           hi_def=True,
           loading="lazy",
-          attrs={"class": "p-icon-section__icon"}
+          attrs={"class": "p-logo-section__logo"}
           ) | safe
           }}
         </div>
@@ -148,7 +129,7 @@
             ) | safe
           }}
         </div>
-        <div class="p-icon-section__item ">
+        <div class="p-logo-section__item ">
           {{ image (
             url="https://assets.ubuntu.com/v1/1652445f-keras-logo.png",
             alt="keras logo",
@@ -174,26 +155,26 @@
         </div>
         <div class="p-logo-section__item">
           {{ image (
-            url="https://assets.ubuntu.com/v1/57dd2115-TensorFlow-logo.svg",
-            alt="tensor flow logo",
-            width="145",
-            height="145",
-            hi_def=True,
-            loading="lazy",
-            attrs={"class": "p-logo-section__logo"}
-            ) | safe
-          }}
-        </div>
-        <div class="p-logo-section__item">
-          {{ image (
-            url="https://assets.ubuntu.com/v1/f41c87c6-pytorch-logo.png",
-            alt="pytorch logo",
-            width="288",
-            height="288",
-            hi_def=True,
-            loading="lazy",
-            attrs={"class": "p-logo-section__logo"}
-            ) | safe
+          url="https://assets.ubuntu.com/v1/57dd2115-TensorFlow-logo.svg",
+          alt="tensor flow logo",
+          width="145",
+          height="145",
+          hi_def=True,
+          loading="lazy",
+          attrs={"class": "p-logo-section__logo"}
+          ) | safe
+          }}
+        </div>
+        <div class="p-logo-section__item">
+          {{ image (
+          url="https://assets.ubuntu.com/v1/f41c87c6-pytorch-logo.png",
+          alt="pytorch logo",
+          width="288",
+          height="288",
+          hi_def=True,
+          loading="lazy",
+          attrs={"class": "p-logo-section__logo"}
+          ) | safe
           }}
         </div>
       </div>
@@ -216,7 +197,6 @@
       </ul>
       <hr class="is-extra-muted" />
       <a href="https://snapcraft.io/">Learn more about Snapcraft&nbsp;&rsaquo;</a>
->>>>>>> d7c4b873
     </div>
   </div>
   <div class="u-fixed-width">
@@ -237,16 +217,6 @@
         </div>
         <div class="p-icon-section__item ">
           {{ image (
-<<<<<<< HEAD
-          url="https://assets.ubuntu.com/v1/1bc694f0-nvidia-cuda-logo.png",
-          alt="nvidia cuda logo",
-          width="288",
-          height="288",
-          hi_def=True,
-          loading="lazy",
-          attrs={"class": "p-logo-section__logo"}
-          ) | safe
-=======
             url="https://assets.ubuntu.com/v1/11d81b4e-IntelliJ_IDEA_Logo.svg",
             alt="intelli J idea logo",
             width="256",
@@ -255,21 +225,10 @@
             loading="lazy",
             attrs={"class": "p-icon-section__icon"}
             ) | safe
->>>>>>> d7c4b873
           }}
         </div>
         <div class="p-icon-section__item">
           {{ image (
-<<<<<<< HEAD
-          url="https://assets.ubuntu.com/v1/eea32cc5-jupyter-logo.png",
-          alt="jupyter logo",
-          width="288",
-          height="288",
-          hi_def=True,
-          loading="lazy",
-          attrs={"class": "p-logo-section__logo"}
-          ) | safe
-=======
             url="https://assets.ubuntu.com/v1/fbce8950-git-kraken.png",
             alt="git kraken logo",
             width="62",
@@ -278,103 +237,10 @@
             loading="lazy",
             attrs={"class": "p-icon-section__icon"}
             ) | safe
->>>>>>> d7c4b873
-          }}
-        </div>
-        <div class="p-icon-section__item ">
-          {{ image (
-<<<<<<< HEAD
-          url="https://assets.ubuntu.com/v1/462ef9f5-keras-logo.png",
-          alt="keras logo",
-          width="288",
-          height="288",
-          hi_def=True,
-          loading="lazy",
-          attrs={"class": "p-logo-section__logo"}
-          ) | safe
-          }}
-        </div>
-        <div class="p-logo-section__item">
-          {{ image (
-          url="https://assets.ubuntu.com/v1/c1fd7abe-scikit-learn-logo.png",
-          alt="scikit learn logo",
-          width="288",
-          height="288",
-          hi_def=True,
-          loading="lazy",
-          attrs={"class": "p-logo-section__logo"}
-          ) | safe
-          }}
-        </div>
-        <div class="p-logo-section__item">
-          {{ image (
-          url="https://assets.ubuntu.com/v1/57dd2115-TensorFlow-logo.svg",
-          alt="tensor flow logo",
-          width="145",
-          height="145",
-          hi_def=True,
-          loading="lazy",
-          attrs={"class": "p-logo-section__logo"}
-          ) | safe
-          }}
-        </div>
-        <div class="p-logo-section__item">
-          {{ image (
-          url="https://assets.ubuntu.com/v1/f41c87c6-pytorch-logo.png",
-          alt="pytorch logo",
-          width="288",
-          height="288",
-          hi_def=True,
-          loading="lazy",
-          attrs={"class": "p-logo-section__logo"}
-          ) | safe
-          }}
-        </div>
-      </div>
-    </div>
-  </div>
-</section>
-
-<section class="p-section">
-  <div class="row--50-50 p-section">
-    <hr class="p-rule" />
-    <div class="col">
-      <h2>A rich ecosystem</h2>
-    </div>
-    <div class="col">
-      <ul class="p-list--divided u-no-margin--bottom">
-        <li class="p-list__item is-ticked">With a <a href="https://snapcraft.io/store">Snap Store</a> of over 7,000 applications in addition to the Ubuntu repository, it's easy to tailor Ubuntu desktop to your needs.</li>
-        <li class="p-list__item is-ticked">Development tools include Visual Studio Code, IntelliJ, GitKraken, Unity and Blender.</li>
-        <li class="p-list__item is-ticked">Office productivity tools include Slack, Microsoft Teams, Dropbox, and Zoom as well as the Microsoft-compatible LibreOffice.</li>
-        <li class="p-list__item is-ticked">Media, gaming, and content creation apps include Spotify, Steam, Discord and OBS Studio.</li>
-      </ul>
-      <hr class="is-extra-muted" />
-      <a href="https://snapcraft.io/">Learn more about Snapcraft&nbsp;&rsaquo;</a>
-    </div>
-  </div>
-  <div class="u-fixed-width">
-    <div class="p-icon-section--dense">
-      <div class="p-icon-section__items">
-        <div class="p-icon-section__item">
-          {{ 
-            image (
-            url="https://assets.ubuntu.com/v1/034147e9-code_ozwVHSV.png",
-            alt="VSCode",
-            width="256",
-            height="256",
-            hi_def=True,
-            loading="lazy",
-            attrs={"class": "p-icon-section__icon"},
-            ) | safe
-          }}
-        </div>
-        <div class="p-icon-section__item ">
-          {{ image (
-            url="https://assets.ubuntu.com/v1/11d81b4e-IntelliJ_IDEA_Logo.svg",
-            alt="intelli J idea logo",
-            width="256",
-            height="256",
-=======
+          }}
+        </div>
+        <div class="p-icon-section__item ">
+          {{ image (
             url="https://assets.ubuntu.com/v1/f0bd491c-blender.png",
             alt="blender logo",
             width="512",
@@ -427,61 +293,36 @@
             alt="dropbox logo",
             width="184",
             height="174",
->>>>>>> d7c4b873
-            hi_def=True,
-            loading="lazy",
-            attrs={"class": "p-icon-section__icon"}
-            ) | safe
-          }}
-        </div>
-<<<<<<< HEAD
-        <div class="p-icon-section__item">
-          {{ image (
-            url="https://assets.ubuntu.com/v1/fbce8950-git-kraken.png",
-            alt="git kraken logo",
-            width="62",
-            height="63",
-=======
+            hi_def=True,
+            loading="lazy",
+            attrs={"class": "p-icon-section__icon"}
+            ) | safe
+          }}
+        </div>
         <div class="p-icon-section__item ">
           {{ image (
             url="https://assets.ubuntu.com/v1/ceca3817-zoom-app.svg",
             alt="zoom logo",
             width="2500",
             height="2500",
->>>>>>> d7c4b873
-            hi_def=True,
-            loading="lazy",
-            attrs={"class": "p-icon-section__icon"}
-            ) | safe
-          }}
-        </div>
-        <div class="p-icon-section__item ">
-          {{ image (
-<<<<<<< HEAD
-            url="https://assets.ubuntu.com/v1/f0bd491c-blender.png",
-            alt="blender logo",
-            width="512",
-            height="512",
-=======
+            hi_def=True,
+            loading="lazy",
+            attrs={"class": "p-icon-section__icon"}
+            ) | safe
+          }}
+        </div>
+        <div class="p-icon-section__item ">
+          {{ image (
             url="https://assets.ubuntu.com/v1/be731535-Logo-libreoffice.svg",
             alt="libre office logo",
             width="219",
             height="264",
->>>>>>> d7c4b873
-            hi_def=True,
-            loading="lazy",
-            attrs={"class": "p-icon-section__icon"}
-            ) | safe
-          }}
-        </div>
-<<<<<<< HEAD
-        <div class="p-icon-section__item ">
-          {{ image (
-            url="https://assets.ubuntu.com/v1/aadb53b3-unity-seeklogo.com.svg",
-            alt="unity seek logo",
-            width="249",
-            height="256",
-=======
+            hi_def=True,
+            loading="lazy",
+            attrs={"class": "p-icon-section__icon"}
+            ) | safe
+          }}
+        </div>
         <div class="p-icon-section__item">
           {{ 
             image (
@@ -501,23 +342,12 @@
             alt="steam logo",
             width="61",
             height="62",
->>>>>>> d7c4b873
-            hi_def=True,
-            loading="lazy",
-            attrs={"class": "p-icon-section__icon"}
-            ) | safe
-          }}
-        </div>
-<<<<<<< HEAD
-        <div class="p-icon-section__item ">
-          {{ image (
-            url="https://assets.ubuntu.com/v1/8a2851df-slack-icon-vanilla.svg",
-            alt="slack logo",
-            width="256",
-            height="256",
-            hi_def=True,
-            loading="lazy",
-=======
+            hi_def=True,
+            loading="lazy",
+            attrs={"class": "p-icon-section__icon"}
+            ) | safe
+          }}
+        </div>
       </div>
     </div>
   </div>
@@ -550,42 +380,22 @@
             height="256",
             hi_def=True,
             loading="auto|lazy",
->>>>>>> d7c4b873
-            attrs={"class": "p-icon-section__icon"}
-            ) | safe
-          }}
-        </div>
-<<<<<<< HEAD
-        <div class="p-icon-section__item ">
-          {{ image (
-            url="https://assets.ubuntu.com/v1/8f85ef3f-microsoft-teams.png",
-            alt="microsoft teams logo",
-            width="512",
-            height="512",
-=======
+            attrs={"class": "p-logo-section__logo"}
+            ) | safe
+          }}
+        </div>
         <div class="p-logo-section__item">
           {{ image (
             url="https://assets.ubuntu.com/v1/a34e318a-lenovo-logo.svg",
             alt="lenovo logo",
             width="105",
             height="144",
->>>>>>> d7c4b873
-            hi_def=True,
-            loading="lazy",
-            attrs={"class": "p-icon-section__icon"}
-            ) | safe
-          }}
-        </div>
-<<<<<<< HEAD
-        <div class="p-icon-section__item ">
-          {{ image (
-            url="https://assets.ubuntu.com/v1/6e5fe7ef-logo-dropbox.svg",
-            alt="dropbox logo",
-            width="184",
-            height="174",
-            hi_def=True,
-            loading="lazy",
-=======
+            hi_def=True,
+            loading="lazy",
+            attrs={"class": "p-logo-section__logo"}
+            ) | safe
+          }}
+        </div>
         <div class="p-logo-section__item">
           {{ image (
             url="https://assets.ubuntu.com/v1/fe17c507-dell-logo.svg",
@@ -594,74 +404,34 @@
             height="144",
             hi_def=True,
             loading="auto|lazy",
->>>>>>> d7c4b873
-            attrs={"class": "p-icon-section__icon"}
-            ) | safe
-          }}
-        </div>
-<<<<<<< HEAD
-        <div class="p-icon-section__item ">
-          {{ image (
-            url="https://assets.ubuntu.com/v1/ceca3817-zoom-app.svg",
-            alt="zoom logo",
-            width="2500",
-            height="2500",
-=======
+            attrs={"class": "p-logo-section__logo"}
+            ) | safe
+          }}
+        </div>
         <div class="p-logo-section__item">
           {{ image (
             url="https://assets.ubuntu.com/v1/dac5c9d7-amd-logo.png",
             alt="amd logo",
             width="186",
             height="257",
->>>>>>> d7c4b873
-            hi_def=True,
-            loading="lazy",
-            attrs={"class": "p-icon-section__icon"}
-            ) | safe
-          }}
-        </div>
-<<<<<<< HEAD
-        <div class="p-icon-section__item ">
-          {{ image (
-            url="https://assets.ubuntu.com/v1/be731535-Logo-libreoffice.svg",
-            alt="libre office logo",
-            width="219",
-            height="264",
-=======
+            hi_def=True,
+            loading="lazy",
+            attrs={"class": "p-logo-section__logo"}
+            ) | safe
+          }}
+        </div>
         <div class="p-logo-section__item">
           {{ image (
             url="https://assets.ubuntu.com/v1/834d57ab-intel-logo.png",
             alt="intel logo",
             width="149",
             height="288",
->>>>>>> d7c4b873
-            hi_def=True,
-            loading="lazy",
-            attrs={"class": "p-icon-section__icon"}
-            ) | safe
-          }}
-        </div>
-<<<<<<< HEAD
-        <div class="p-icon-section__item">
-          {{ 
-            image (
-            url="https://assets.ubuntu.com/v1/9917aba6-spotify-linux-256.png",
-            alt="Spotify logo",
-            width="256",
-            height="256",
-            hi_def=True,
-            loading="lazy",
-            attrs={"class": "p-icon-section__icon"},
-            ) | safe
-          }}
-        </div>
-        <div class="p-icon-section__item">
-          {{ image (
-            url="https://assets.ubuntu.com/v1/ff5561bc-steam.png",
-            alt="steam logo",
-            width="61",
-            height="62",
-=======
+            hi_def=True,
+            loading="lazy",
+            attrs={"class": "p-logo-section__logo"}
+            ) | safe
+          }}
+        </div>
         <div class="p-logo-section__item">
           {{ image (
             url="https://assets.ubuntu.com/v1/d9d05f49-arm-logo.png",
@@ -670,7 +440,7 @@
             height="372",
             hi_def=True,
             loading="lazy",
-            attrs={"class": "p-icon-section__icon"}
+            attrs={"class": "p-logo-section__logo"}
             ) | safe
           }}
         </div>
@@ -680,10 +450,9 @@
             alt="nvidia logo",
             width="254",
             height="257",
->>>>>>> d7c4b873
-            hi_def=True,
-            loading="lazy",
-            attrs={"class": "p-icon-section__icon"}
+            hi_def=True,
+            loading="lazy",
+            attrs={"class": "p-logo-section__logo"}
             ) | safe
           }}
         </div>
@@ -693,117 +462,6 @@
 </section>
 
 <section class="p-section">
-<<<<<<< HEAD
-  <div class="row--50-50 p-section">
-    <hr class="p-rule" />
-    <div class="col">
-      <h2>Certified hardware</h2>
-    </div>
-    <div class="col">
-      <ul class="p-list--divided u-no-margin--bottom">
-        <li class="p-list__item is-ticked">Streamline deployment of Ubuntu Desktop with <a href="/certified">certified hardware</a> from OEMs including Dell, Lenovo, and HP &ndash; no additional configuration required.</li>
-        <li class="p-list__item is-ticked">Ubuntu performs out of the box across a wide range of laptops, desktops, and workstations, including the HP Z series and Dell XPS and Precision lines.</li>
-        <li class="p-list__item is-ticked"><a href="/desktop/partners">Strategic partnerships</a> extend to component manufacturers and Ubuntu is certified to work with the full range of NVIDIA GPUs.</li>
-      </ul>
-      <hr class="is-extra-muted" />
-      <a href="/certified">Ubuntu certified hardware&nbsp;&rsaquo;</a>
-    </div>
-  </div>
-  <div class="u-fixed-width">
-    <div class="p-icon-section">
-      <div class="p-icon-section__items">
-        <div class="p-icon-section__item">
-          {{ image (
-            url="https://assets.ubuntu.com/v1/cd5c35a3-partners-logo-hp.png",
-            alt="HP partners logo",
-            width="212",
-            height="211",
-            hi_def=True,
-            loading="lazy",
-            attrs={"class": "p-icon-section__icon"}
-            ) | safe
-          }}
-        </div>
-        <div class="p-icon-section__item">
-          {{ image (
-            url="https://assets.ubuntu.com/v1/7b0c2984-lenovo-logo-square.png",
-            alt="lenovo logo",
-            width="207",
-            height="207",
-            hi_def=True,
-            loading="lazy",
-            attrs={"class": "p-icon-section__icon"}
-            ) | safe
-          }}
-        </div>
-        <div class="p-icon-section__item">
-          {{ image (
-            url="https://assets.ubuntu.com/v1/5ddba83a-logo-dell.svg",
-            alt="dell logo",
-            width="240",
-            height="240",
-            hi_def=True,
-            loading="lazy",
-            attrs={"class": "p-icon-section__icon"}
-            ) | safe
-          }}
-        </div>
-        <div class="p-icon-section__item">
-          {{ image (
-            url="https://assets.ubuntu.com/v1/54e604c7-amd-logo-no-horizontal-whitespace.png",
-            alt="amd logo",
-            width="266",
-            height="266",
-            hi_def=True,
-            loading="lazy",
-            attrs={"class": "p-icon-section__icon"}
-            ) | safe
-          }}
-        </div>
-        <div class="p-icon-section__item">
-          {{ image (
-            url="https://assets.ubuntu.com/v1/c580cd51-intel-logo-square.png",
-            alt="intel logo",
-            width="182",
-            height="182",
-            hi_def=True,
-            loading="lazy",
-            attrs={"class": "p-icon-section__icon"}
-            ) | safe
-          }}
-        </div>
-        <div class="p-icon-section__item">
-          {{ image (
-            url="https://assets.ubuntu.com/v1/579c3731-arm-logo-square.png",
-            alt="ARM logo",
-            width="182",
-            height="182",
-            hi_def=True,
-            loading="lazy",
-            attrs={"class": "p-icon-section__icon"}
-            ) | safe
-          }}
-        </div>
-        <div class="p-icon-section__item">
-          {{ image (
-            url="https://assets.ubuntu.com/v1/d7829629-nvidia-logo.svg",
-            alt="nvidia logo",
-            width="143",
-            height="144",
-            hi_def=True,
-            loading="lazy",
-            attrs={"class": "p-icon-section__icon"}
-            ) | safe
-          }}
-        </div>
-      </div>
-    </div>
-  </div>
-</section>
-
-<section class="p-section">
-=======
->>>>>>> d7c4b873
   <div class="u-fixed-width p-section--shallow">
     <hr class="p-rule" />
     <h2>Developers love Ubuntu, organisations trust it</h2>
@@ -834,16 +492,7 @@
 
 <section class="p-strip--white u-no-padding--top">
   <div class="u-fixed-width p-section--shallow">
-<<<<<<< HEAD
-    {{ image (
-      url="https://assets.ubuntu.com/v1/db0c14a8-Ubuntu Pro.svg",
-      alt="",
-      width="200",
-      height="52",
-      hi_def=True,
-      loading="lazy"
-      ) | safe
-    }}
+    <img src="https://assets.ubuntu.com/v1/db0c14a8-Ubuntu Pro.svg" alt="" width="161" height="42" />
   </div>
   <div class="p-section--shallow">
     <div class="row--50-50">
@@ -864,29 +513,6 @@
       </div>
     </div>
   </div>
-=======
-    <img src="https://assets.ubuntu.com/v1/db0c14a8-Ubuntu Pro.svg" alt="" width="161" height="42" />
-  </div>
-  <div class="p-section--shallow">
-    <div class="row--50-50">
-      <hr class="p-rule" />
-      <div class="col">
-        <h2>Secure enterprise management with Ubuntu Pro Desktop</h2>
-      </div>
-      <div class="col">
-        <p>Ubuntu Pro Desktop is a comprehensive subscription delivering enterprise-grade security, management tooling, and extended support for developers and organisations. Ubuntu Pro Desktop is free for personal use on up to five machines.</p>
-        <hr class="is-extra-muted u-no-margin--bottom">
-        <ul class="p-list--divided u-no-margin--bottom">
-          <li class="p-list__item is-ticked">Security updates for the <a href="/esm">full open source stack</a></li>
-          <li class="p-list__item is-ticked">Advanced <a href="/engage/microsoft-active-directory">Active Directory</a> and LDAP integration</li>
-          <li class="p-list__item is-ticked">Estate <a href="https://landscape.canonical.com/landscape-features">monitoring and management</a></li>
-          <li class="p-list__item is-ticked"><a href="/security/certifications#fips">FIPS 140-2 certified modules</a> and <a href="/security/certifications#cis">CIS hardening</a></li>
-          <li class="p-list__item is-ticked">Optional weekday or 24/7 support tiers</li>
-        </ul>
-      </div>
-    </div>
-  </div>
->>>>>>> d7c4b873
   <div class="p-section u-no-padding--bottom">
     <div class="row--50-50">
       <hr class="p-rule" />
@@ -921,11 +547,7 @@
         </div>
         <div class="col-6 col-medium-3">
           <p>Download Ubuntu Desktop and replace your current operating system. It's easy to install on Windows or macOS, or run Ubuntu alongside it.</p>
-<<<<<<< HEAD
-          <hr class="is-extra-muted" / />
-=======
           <hr class="is-extra-muted" />
->>>>>>> d7c4b873
           <a class="p-button--positive u-no-margin--bottom" href="/download/desktop">Download now</a>
         </div>
       </div>
@@ -936,11 +558,7 @@
         </div>
         <div class="col-6 col-medium-3">
           <p>Ubuntu is available on a huge range of devices from the world's largest hardware manufacturers, including Dell, HP, and Lenovo.</p>
-<<<<<<< HEAD
-          <hr class="is-extra-muted" / />
-=======
           <hr class="is-extra-muted" />
->>>>>>> d7c4b873
           <a href="https://canonical.com/partners/desktop">Find out more about our retail partners&nbsp;&rsaquo;</a>
         </div>
       </div>
@@ -951,11 +569,7 @@
         </div>
         <div class="col-6 col-medium-3">
           <p>Share ideas, write code, and get advice and help from our large, active community of IT professionals.</p>
-<<<<<<< HEAD
-          <hr class="is-extra-muted" / />
-=======
           <hr class="is-extra-muted" />
->>>>>>> d7c4b873
           <ul class="p-inline-list--middot">
             <li class="p-inline-list__item">
               <a href="https://discourse.ubuntu.com/">Ubuntu Discourse</a>
@@ -1016,10 +630,6 @@
     }
     )
 </script>
-<<<<<<< HEAD
-
-=======
->>>>>>> d7c4b873
 
 <script src="https://cdnjs.cloudflare.com/ajax/libs/d3/7.8.2/d3.min.js" defer></script>
 <script src="{{ versioned_static('js/dist/release-chart.js') }}" defer></script>
