--- conflicted
+++ resolved
@@ -25,12 +25,11 @@
 
   {% block content %}
 
-<<<<<<< HEAD
   <!-- Temporary form for testing -->
   {% with %}
     {% include "/shared/forms/form-template.html" %}
   {% endwith %}
-=======
+
     <section id="test-takeover" class="p-section--hero">
       <div class="row p-takeover-animation" id="test-takeover-animaition">
         <div class="row--50-50 p-section--shallow">
@@ -58,7 +57,6 @@
         </div>
       </div>
     </section>
->>>>>>> 3f3bdc81
 
     <!-- Default Takeover: Download the latest Ubuntu -->
     <section data-lang="all" id="takeover" class="p-section--hero">
