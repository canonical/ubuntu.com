--- conflicted
+++ resolved
@@ -1264,13 +1264,9 @@
 
         xhr.open("GET", "/takeovers.json", true);
         xhr.send();
-<<<<<<< HEAD
         
         const timezone = Intl.DateTimeFormat().resolvedOptions().timeZone;
         fetchUserCountry.open("GET", `/user-country-tz.json?tz=${timezone}`, true);
-=======
-        fetchUserCountry.open("GET", "/user-country-tz.json", true);
->>>>>>> c2c65d73
         fetchUserCountry.send();
       }
 
