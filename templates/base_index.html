{% extends "templates/base.html" %}

{% block title %}Enterprise Open Source and Linux{% endblock %}

{% block meta_description %}
  Ubuntu is the modern, open source operating system on Linux for the enterprise server, desktop, cloud, and IoT.
{% endblock meta_description %}

{% block extra_body_class %}
  homepage

  {% block takeover_body_class %}
  {% endblock takeover_body_class %}
{% endblock extra_body_class %}

{% block meta_copydoc %}
  https://docs.google.com/document/d/1ySJxQbqVdeH4Tra0zwBm2Tn0s56kFGnEF7d8xDRTxwU/edit
{% endblock %}

{% block body_class %}
  {% if not(no_dark == True) %}is-dark{% endif %}
{% endblock body_class %}

{% block outer_content %}

  {% block content %}

    <section id="test-takeover" class="p-section--hero" hidden>
      <div class="row p-takeover-animation" id="test-takeover-animaition">
        <div class="row--50-50 p-section--shallow">
          <div class="col">
            <h1 class="u-no-margin--bottom" id="test-takeover-title">A CTO's guide to real-time Linux</h1>
          </div>
          <div class="col">
            <div class="p-section--shallow u-no-padding--top">
              <h2 id="test-takeover-subtitle">Understanding real-time systems, their use cases and inner workings.</h2>
            </div>
            <hr class="p-rule--muted" />
            <p>
              <a id="test-takeover-primary-url"
                 href="/download"
                 class="p-button--positive">Download now</a>
            </p>
          </div>
        </div>
        <div class="u-align--center">
          <img id="test-takeover-image"
               src="https://assets.ubuntu.com/v1/fb1ea84e-Kernelt%20industries@2x.png"
               width="508"
               height="364"
               loading="lazy"
               alt="" />
        </div>
      </div>
    </section>

    <!-- Default Takeover: Download the latest Ubuntu -->
    <section data-lang="all" id="takeover" class="p-section--hero">
      <div class="row p-takeover-animation" id="takeover-animaition">
        <div class="col-6">
          <div class="p-section--shallow">
            <h1 id="takeover-title" class="u-no-margin--bottom">Ubuntu 24.04 LTS Noble Numbat is available for download</h1>
            <p class="p-heading--2" id="takeover-subtitle">
              Discover the latest and greatest features in our most recent long term supported release.
            </p>
          </div>
          <hr class="p-rule--muted" />
          <div id="takeover-ctas">
            <p>
              <a id="takeover-primary-url" href="/download" class="p-button--positive">Download for free</a>
              <a id="takeover-secondary-url"
                 href="/blog/ubuntu-desktop-24-04-noble-numbat-deep-dive">Read the deep dive&nbsp;&rsaquo;</a>
            </p>
          </div>
        </div>
        <div class="col-6 u-vertically-center u-align--center u-hide--medium u-hide--small">
<<<<<<< HEAD
          <img id="takeover-image" src="https://assets.ubuntu.com/v1/33b5133c-Noble-Numbat-optimised.svg" width="300" alt="" loading="lazy" />
=======
          <img id="takeover-image"
               src="https://assets.ubuntu.com/v1/d9fc87f3-Numbat.svg"
               width="300"
               alt=""
               loading="lazy" />
>>>>>>> c1d66948
        </div>
      </div>
    </section>

    <div class="p-section">
      <div class="u-fixed-width">
        <div class="p-notification--information u-no-margin--bottom is-dark">
          <div class="p-notification__content">
            <p class="p-notification__title p-heading--5">
              <a href="https://canonical.com/blog/canonical-offers-12-year-lts-for-any-open-source-docker-image">Canonical announces 12 year LTS for open source Docker images</a>
            </p>
            <p class="p-notification__message">
              <span>Get a custom built container and let us handle the maintenance</span>
            </p>
          </div>
        </div>
      </div>
    </div>

    {% block notices_content %}
    {% endblock notices_content %}

    <section class="p-section">
      <hr class="p-rule is-fixed-width" />
      <div class="row">
        <div class="col-9 col-medium-4">
          <div class="p-section--shallow">
            <h2 class="p-heading--1 u-no-margin--bottom">Modern enterprise open&nbsp;source</h2>
            <p class="p-heading--2">
              Security, support, and managed services from
              <br class="u-hide--small u-hide--medium" />
              the publisher&nbsp;of&nbsp;Ubuntu.
            </p>
          </div>
          <p>
            <a class="p-button--positive" href="/pro">Get Ubuntu Pro</a>
          </p>
        </div>
        <div class="col-3 col-medium-2">
          <ul class="p-list--divided u-no-margin--bottom">
            <li class="p-list__item u-no-padding">
              {{ image(url="https://assets.ubuntu.com/v1/66d21279-aws.png",
                            alt="AWS",
                            width="51",
                            height="63",
                            hi_def=True,
                            loading="lazy") | safe
              }}
            </li>
            <li class="p-list__item u-no-padding">
              {{ image(url="https://assets.ubuntu.com/v1/d24afe72-azure.png",
                            alt="Microsoft Azure",
                            width="126",
                            height="67",
                            hi_def=True,
                            loading="lazy") | safe
              }}
            </li>
            <li class="p-list__item u-no-padding">
              {{ image(url="https://assets.ubuntu.com/v1/79de55f4-att.png",
                            alt="AT&T",
                            width="98",
                            height="72",
                            hi_def=True,
                            loading="lazy") | safe
              }}
            </li>
            <li class="p-list__item u-no-padding">
              {{ image(url="https://assets.ubuntu.com/v1/5c8b5aef-google%20cloud.png",
                            alt="Google Cloud",
                            width="164",
                            height="59",
                            hi_def=True,
                            loading="lazy") | safe
              }}
            </li>
          </ul>
        </div>
      </div>
    </section>

    <div class="u-fixed-width">
      <hr class="p-rule" />
    </div>

    {% with section_classes='p-section', spotlight='True', article_date='True' %}
      {% include "shared/_latest_news_strip.html" %}
    {% endwith %}

    <section class="p-section">
      <div class="row--50-50-on-large">
        <hr class="p-rule" />
        <div class="col">
          <div class="p-section--shallow">
            <h2 class="p-heading--1 u-no-margin--bottom">Energise your engineers</h2>
            <p class="p-heading--2">Better security. More packages. Newer tools. All your open source, from cloud to edge.</p>
          </div>
          <div class="p-section--shallow">
            <p>
              Loved by developers and trusted by enterprises. Ubuntu is the first pick for organisations to support their software infrastructure and the OS chosen by 66% of experienced developers. <span class="u-text--muted">(HackerEarth, Developer Survey, 2020)</span>
            </p>
          </div>
          <ul class="p-list--divided is-homepage">
            <li class="p-list__item is-ticked">Authentically open source</li>
            <li class="p-list__item is-ticked">Secure by design</li>
            <li class="p-list__item is-ticked">A release cadence you can depend on</li>
            <li class="p-list__item is-ticked">Stability through long term support</li>
          </ul>
          <p>That's why Ubuntu supports the fastest, biggest and most successful digital operations.</p>
          <hr class="p-rule--muted" />
          <p class="u-no-margin--bottom">
            <a href="/engage/adopting-secure-enterprise-linux-desktop">Download our guide to secure enterprise Linux&nbsp;&rsaquo;</a>
          </p>
          <p>
            <a href="/ai">Build your AI models on Ubuntu&nbsp;&rsaquo;</a>
          </p>
        </div>
        <div class="col">
          <div class="p-image-wrapper u-hide--medium">
            {{ image(url="https://assets.ubuntu.com/v1/e93caaaf-Energise%20your%20engineers.png",
                        alt="",
                        width="1200",
                        height="1801",
                        hi_def=True,
                        loading="lazy",
                        attrs={"class": "u-aspect-ratio--2-3"}) | safe
            }}
          </div>
        </div>
      </div>
    </section>

    <section class="p-section">
      <div class="row">
        <hr class="p-rule" />
        <div class="col-9">
          <div class="p-section--shallow">
            <h2 class="p-heading--1 u-no-margin--bottom">Open source security</h2>
            <p class="p-heading--2">
              <a href="/pro">Ubuntu Pro</a> is more than Linux.
              <br />
              <a href="/security/compliance-automation">Security and compliance</a> for the full stack.
            </p>
          </div>
          <p>
            Secure your open source apps. Patch the full stack, from kernel to library and applications, for CVE compliance. Governments and auditors certify Ubuntu for FedRAMP, FISMA and HITECH.
          </p>
        </div>
        <div class="col-3">
          <ul class="p-list--divided u-hide--medium u-hide--small">
            <li class="p-list__item u-no-padding">
              {{ image(url="https://assets.ubuntu.com/v1/22c5fb07-nist-logo.png",
                            alt="NIST",
                            width="57",
                            height="39",
                            hi_def=True,
                            loading="lazy") | safe
              }}
            </li>
            <li class="p-list__item u-no-padding">
              {{ image(url="https://assets.ubuntu.com/v1/2354ee4f-@sec-logo.png",
                            alt="ASEC",
                            width="96",
                            height="54",
                            hi_def=True,
                            loading="lazy") | safe
              }}
            </li>
            <li class="p-list__item u-no-padding">
              {{ image(url="https://assets.ubuntu.com/v1/c7af6eb5-disa-logo.png",
                            alt="DISA",
                            width="68",
                            height="48",
                            hi_def=True,
                            loading="lazy") | safe
              }}
            </li>
            <li class="p-list__item u-no-padding">
              {{ image(url="https://assets.ubuntu.com/v1/4710d3ba-cis-logo.png",
                            alt="CIS",
                            width="39",
                            height="60",
                            hi_def=True,
                            loading="lazy") | safe
              }}
            </li>
            <li class="p-list__item u-no-padding">
              {{ image(url="https://assets.ubuntu.com/v1/aa0ad2ff-csec-logo.png",
                            alt="CSEC",
                            width="39",
                            height="69",
                            hi_def=True,
                            loading="lazy") | safe
              }}
            </li>
          </ul>
        </div>
      </div>

      <ul class="row p-list--divided is-homepage u-no-margin--bottom">
        <li class="p-list__item is-ticked col-medium-3 col-3 u-no-padding--top u-no-padding--bottom">
          <p>10 year security maintenance and CVE Patching</p>
        </li>
        <li class="p-list__item is-ticked col-medium-3 col-3 u-no-padding--top u-no-padding--bottom">
          <p>
            <a href="/livepatch">Kernel Livepatch</a> for 24/7 patching with no downtime
          </p>
        </li>
        <li class="p-list__item is-ticked col-medium-3 col-3 u-no-padding--top u-no-padding--bottom">
          <p>
            <a href="/esm">Expanded security</a> for infrastructure and applications
          </p>
        </li>
        <li class="p-list__item is-ticked col-medium-3 col-3 u-no-padding--top u-no-padding--bottom">
          <p>
            <a href="/security/compliance-automation#fips">FIPS 140-2</a> cryptographic modules certified by NIST
          </p>
        </li>
      </ul>
      <ul class="row p-list--divided is-homepage">
        <li class="p-list__item is-ticked col-medium-3 col-3 u-no-padding--top u-no-padding--bottom">
          <p>
            <a href="/security/compliance-automation#common-criteria">Common Criteria EAL2</a>: ISO/IEC IS 15408 validated by CSEC
          </p>
        </li>
        <li class="p-list__item is-ticked col-medium-3 col-3 u-no-padding--top u-no-padding--bottom">
          <p>
            <a href="/security/compliance-automation#stig">DISA/STIG</a> hardening for <abbr title="Department of Defence, USA">DoD</abbr>
            compliance
          </p>
        </li>
        <li class="p-list__item is-ticked col-medium-3 col-3 u-no-padding--top u-no-padding--bottom">
          <p>
            <a href="/security/compliance-automation#cis">CIS profiles</a> for cyber defence and malware prevention
          </p>
        </li>
      </ul>

      <div class="row">
        <hr class="p-rule--muted" />
        <div class="col-start-large-7 col-6">
          <p>
            <a class="p-button is-dark" href="/security">Secure all your open source</a>
          </p>
        </div>
      </div>
    </section>

    <section class="p-section">
      <div class="row--50-50-on-large">
        <hr class="p-rule" />
        <div class="col">
          <div class="p-image-wrapper u-hide--medium">
            {{ image(url="https://assets.ubuntu.com/v1/fbd123d4-Significant%20enterprise%20savings.jpg",
                        alt="",
                        width="1200",
                        height="1801",
                        hi_def=True,
                        loading="lazy",
                        attrs={"class": "u-aspect-ratio--2-3"}) | safe
            }}
          </div>
        </div>
        <div class="col">
          <div class="p-section--shallow">
            <h2 class="p-heading--1 u-no-margin--bottom">Significant enterprise savings</h2>
            <p class="p-heading--2">Sustainable open source at the lowest cost, everywhere.</p>
          </div>
          <div class="p-section--shallow">
            <p>
              Rethink what's possible with Linux and open source. Companies engage Canonical to drive down open source operating costs. Automate everything: multi-cloud operations, bare metal provisioning, edge clusters and IoT.
            </p>
          </div>
          <ul class="p-list--divided is-homepage">
            <li class="p-list__item is-ticked">No mandatory subscriptions for Ubuntu</li>
            <li class="p-list__item is-ticked">
              <a href="/security">Security</a>, <a href="/support">support</a> and fully managed <a href="/openstack/managed">infra</a> and <a href="/managed">apps</a>
            </li>
            <li class="p-list__item is-ticked">
              <a href="/cloud/public-cloud">Public cloud</a>, <a href="/download/server">data centre</a>, <a href="https://microk8s.io">edge cluster</a> and <a href="/appliance">appliances</a>
            </li>
            <li class="p-list__item is-ticked">
              <a href="/about/release-cycle">Long term maintenance commitment</a>
            </li>
            <li class="p-list__item is-ticked">Transparent pricing for enterprise and ISV</li>
            <li class="p-list__item is-ticked">
              <a href="/engage/vmware-to-charmed-openstack">Switch from VMware to OpenStack</a>
            </li>
            <li class="p-list__item is-ticked">
              <a href="/openstack/tco-calculator">TCO analysis of Open Infra</a>
            </li>
            <li class="p-list__item is-ticked">
              <a href="/engage/cloud-economics">451 study on private/public cloud costs</a>
            </li>
          </ul>
          <hr class="p-rule--muted" />
          <p class="u-no-margin--bottom">
            <a href="/contact-us" class="js-invoke-modal p-button is-dark">Let's talk open source</a>
          </p>
        </div>
      </div>
    </section>

    <section class="p-section">
      <div class="u-fixed-width">
        <hr class="p-rule" />
        <div class="p-section--shallow">
          <h2 class="p-heading--1 u-no-margin--bottom">Public cloud optimisation</h2>
          <p class="p-heading--2">Most public cloud instances are Ubuntu, for performance and security.</p>
          <div class="p-logo-section--dense u-no-padding">
            <div class="p-logo-section__items landing-logos u-no-padding">
              <div class="p-logo-section__item">
                <img src="https://assets.ubuntu.com/v1/86ee4118-uber-logo.png"
                     alt="Uber"
                     loading="lazy"
                     class="p-logo-section__logo" />
              </div>
              <div class="p-logo-section__item">
                <img src="https://assets.ubuntu.com/v1/d1a04730-spotify-logo.png"
                     alt="Spotify"
                     loading="lazy"
                     class="p-logo-section__logo" />
              </div>
              <div class="p-logo-section__item">
                <img src="https://assets.ubuntu.com/v1/ce3090ee-bnp-paribas-logo.png"
                     alt="BNP"
                     loading="lazy"
                     class="p-logo-section__logo" />
              </div>
            </div>
          </div>
        </div>
      </div>
      <ul class="row p-list--divided is-homepage u-no-margin--bottom">
        <li class="p-list__item is-ticked col-medium-3 col-3 u-no-padding--top u-no-padding--bottom">
          <p>Optimised kernels for AWS, Azure, Google, Oracle, IBM</p>
        </li>
        <li class="p-list__item is-ticked col-medium-3 col-3 u-no-padding--top u-no-padding--bottom">
          <p>
            <a href="/security/compliance-automation#fips">FIPS</a>, <a href="/security/compliance-automation#cis">CIS hardening</a> and CVE fixes with Ubuntu Pro
          </p>
        </li>
        <li class="p-list__item is-ticked col-medium-3 col-3 u-no-padding--top u-no-padding--bottom">
          <p>
            Minimise rolling reboots with <a href="/livepatch">Kernel Livepatch</a>
          </p>
        </li>
        <li class="p-list__item is-ticked col-medium-3 col-3 u-no-padding--top u-no-padding--bottom">
          <p>Network & storage performance optimisation</p>
        </li>
      </ul>
      <ul class="row p-list--divided is-homepage u-no-margin--bottom">
        <li class="p-list__item is-ticked col-medium-3 col-3 u-no-padding--top u-no-padding--bottom">
          <p>GPU enablement for machines and containers</p>
        </li>
        <li class="p-list__item is-ticked col-medium-3 col-3 u-no-padding--top u-no-padding--bottom">
          <p>Pay-as-you-go billing, no more licenses</p>
        </li>
        <li class="p-list__item is-ticked col-medium-3 col-3 u-no-padding--top u-no-padding--bottom">
          <p>
            <a href="/support">Enterprise support</a> and <a href="/esm">Expanded Security Maintenance</a>
          </p>
        </li>
        <li class="p-list__item is-ticked col-medium-3 col-3 u-no-padding--top u-no-padding--bottom">
          <p>Cloud workload migration service</p>
        </li>
      </ul>
      <ul class="row p-list--divided is-homepage">
        <li class="p-list__item is-ticked col-medium-3 col-3 u-no-padding--top u-no-padding--bottom">
          <p>Containerisation and cloud-native migration service</p>
        </li>
        <li class="p-list__item is-ticked col-medium-3 col-3 u-no-padding--top u-no-padding--bottom">
          <p>Fully managed application service</p>
        </li>
      </ul>

      <div class="row">
        <hr class="p-rule--muted" />
        <div class="col-3 col-start-large-7 col-medium-2 col-medium-start-3">
          <p>
            <a href="/cloud/public-cloud"
               aria-label="Learn more about public cloud optimisation"
               class="p-button is-dark">Learn more</a>
            <a href="/cloud/public-cloud#get-in-touch"
               aria-label="Contact us about public cloud optimisation">Contact us&nbsp;&rsaquo;</a>
          </p>
        </div>
      </div>
    </section>

    <section class="p-section">
      <div class="row--50-50-on-large p-section--shallow">
        <hr class="p-rule" />
        <div class="col">
          <h2 class="p-heading--1 u-no-margin--bottom u-no-max-width">Multi-cloud Kubernetes and containers</h2>
          <p class="p-heading--2">
            <a title="external link - azure.microsoft.com/en-us/services/kubernetes-service"
               href="https://azure.microsoft.com/en-us/services/kubernetes-service/">AKS.</a> <a title="external link - cloud-images.ubuntu.com/docs/aws/eks"
    href="https://cloud-images.ubuntu.com/docs/aws/eks/">EKS.</a> <a title="external link - cloud.google.com/kubernetes-engine"
    href="https://cloud.google.com/kubernetes-engine">GKE.</a> Kubeadm. <a title="external link - microk8s.io" href="https://microk8s.io">MicroK8s.</a> <a href="/kubernetes/features">Charmed Kubernetes.</a>
          </p>
          <p class="p-heading--2">All on Ubuntu.</p>
          <div class="p-section--shallow">
            <div class="p-logo-section--dense">
              <div class="p-logo-section__items landing-logos u-no-padding">
                <div class="p-logo-section__item">
                  <img src="https://assets.ubuntu.com/v1/b0292231-aws-logo.png"
                       alt="AWS"
                       loading="lazy"
                       class="p-logo-section__logo" />
                </div>
                <div class="p-logo-section__item">
                  <img src="https://assets.ubuntu.com/v1/8e354832-is-dark=true.png"
                       alt="GCP"
                       loading="lazy"
                       class="p-logo-section__logo" />
                </div>
                <div class="p-logo-section__item">
                  <img src="https://assets.ubuntu.com/v1/9e14fd33-microsoft-azure-logo.png"
                       alt="Microsoft Azure"
                       loading="lazy"
                       class="p-logo-section__logo" />
                </div>
                <div class="p-logo-section__item">
                  <img src="https://assets.ubuntu.com/v1/6f7d29aa-liberty-global-logo.png"
                       alt="Liberty Global"
                       loading="lazy"
                       class="p-logo-section__logo" />
                </div>
                <div class="p-logo-section__item">
                  <img src="https://assets.ubuntu.com/v1/0f0a0c1d-aci-logo.png"
                       alt="ACI"
                       loading="lazy"
                       class="p-logo-section__logo" />
                </div>
              </div>
            </div>
          </div>

          <ul class="p-list--divided is-homepage">
            <li class="p-list__item is-ticked">Support for all public cloud Kubernetes</li>
            <li class="p-list__item is-ticked">On-prem MicroK8s, Charmed K8s, kubeadm</li>
            <li class="p-list__item is-ticked">
              <a href="/kubernetes/managed">Fully managed Kubernetes</a> on-prem or public cloud
            </li>
            <li class="p-list__item is-ticked">
              <a href="https://juju.is/docs/kubernetes">Model-driven Kubernetes Operators</a>
            </li>
            <li class="p-list__item is-ticked">
              Full stack support for <a href="/managed">apps</a>, <a href="/pricing/infra">Kubernetes</a> and <a href="/support">OS</a>
            </li>
            <li class="p-list__item is-ticked">
              <a href="https://jaas.ai/canonical-kubernetes">K8s architecture and deployment consulting</a>
            </li>
            <li class="p-list__item is-ticked">Cloud-native workload migration services</li>
            <li class="p-list__item is-ticked">
              GPU enablement for <a href="https://charmed-kubeflow.io/">AI/ML workloads</a>
            </li>
            <li class="p-list__item is-ticked">
              <a href="https://maas.io/">Bare metal</a>, <a href="/openstack">OpenStack</a> and VMware
            </li>
            <li class="p-list__item is-ticked">
              Pluggable <a href="/kubernetes/features">CNIs, CSIs, CRIs and third-party tools</a>
            </li>
          </ul>
        </div>
        <div class="col">
          <div class="p-image-wrapper u-hide--medium p-image-container--2-3 u-vertically-center"
               style="background: rgba(0, 0, 0, 0.15)">
            {{ image(url="https://assets.ubuntu.com/v1/1cbb17af-Multi-cloud%20Kubernetes%20%20and%20containers.png",
                        alt="",
                        width="1132",
                        height="726",
                        hi_def=True,
                        loading="lazy") | safe
            }}
          </div>
        </div>
      </div>
      <div class="row">
        <hr class="p-rule--muted" />
        <div class="col-start-large-7 col-6">
          <p>
            <a href="/kubernetes"
               aria-label="Learn more about multi-cloud Kubernetes and containers"
               class="p-button is-dark">Learn more</a>
            <a href="/kubernetes/contact-us"
               aria-label="Contact us about multi-cloud Kubernetes and containers"
               class="js-invoke-modal">Contact us&nbsp;&rsaquo;</a>
          </p>
        </div>
      </div>
    </section>

    <section class="p-section">
      <div class="u-fixed-width">
        <hr class="p-rule" />
        <div class="p-section--shallow">
          <h2 class="p-heading--1 u-no-margin--bottom">Carrier-grade private cloud</h2>
          <p class="p-heading--2">
            Operate <a href="/openstack">private cloud the smart way</a>&nbsp;&ndash;&nbsp;supported or <a href="/openstack/managed">fully managed</a>.
          </p>
          <div class="p-logo-section--dense">
            <div class="p-logo-section__items landing-logos u-no-padding">
              <div class="p-logo-section__item">
                <img src="https://assets.ubuntu.com/v1/aabc2a34-bestbuy-logo.png"
                     alt="Best Buy"
                     loading="lazy"
                     class="p-logo-section__logo" />
              </div>
              <div class="p-logo-section__item">
                <img src="https://assets.ubuntu.com/v1/83e8dd19-bt-logo.png"
                     alt="BT"
                     loading="lazy"
                     class="p-logo-section__logo" />
              </div>
              <div class="p-logo-section__item">
                <img src="https://assets.ubuntu.com/v1/8b939be3-deutsche-telekom.png"
                     alt="Deutsche Telekom"
                     loading="lazy"
                     class="p-logo-section__logo" />
              </div>
              <div class="p-logo-section__item">
                <img src="https://assets.ubuntu.com/v1/b6d5d92b-rabobank-logo.png"
                     alt="Rabobank"
                     loading="lazy"
                     class="p-logo-section__logo" />
              </div>
              <div class="p-logo-section__item">
                <img src="https://assets.ubuntu.com/v1/2c5c1540-Bloomberg-Logo.png"
                     alt="Bloomberg"
                     loading="lazy"
                     class="p-logo-section__logo" />
              </div>
              <div class="p-logo-section__item">
                <img src="https://assets.ubuntu.com/v1/99a69f52-ATT-Logo.png"
                     alt="AT&T"
                     loading="lazy"
                     class="p-logo-section__logo" />
              </div>
            </div>
          </div>
        </div>
      </div>

      <ul class="row p-list--divided is-homepage u-no-margin--bottom">
        <li class="p-list__item is-ticked col-medium-3 col-3 u-no-padding--top u-no-padding--bottom">
          <p>
            10 year <a href="/esm">security maintenance</a> and <a href="/support">support</a>
          </p>
        </li>
        <li class="p-list__item is-ticked col-medium-3 col-3 u-no-padding--top u-no-padding--bottom">
          <p>
            <a href="/openstack/features">Hyperconverged</a> or segregated architecture
          </p>
        </li>
        <li class="p-list__item is-ticked col-medium-3 col-3 u-no-padding--top u-no-padding--bottom">
          <p>
            <a href="/security">Encryption at rest for GDPR, HIPAA, FedRAMP</a>
          </p>
        </li>
        <li class="p-list__item is-ticked col-medium-3 col-3 u-no-padding--top u-no-padding--bottom">
          <p>Wide choice of SDN and storage</p>
        </li>
      </ul>
      <ul class="row p-list--divided is-homepage u-no-margin--bottom">
        <li class="p-list__item is-ticked col-medium-3 col-3 u-no-padding--top u-no-padding--bottom">
          <p>
            <a href="/engage/charmed-openstack-adoption-whitepaper">Upgrades and day-2 operations, automated</a>
          </p>
        </li>
        <li class="p-list__item is-ticked col-medium-3 col-3 u-no-padding--top u-no-padding--bottom">
          <p>Integrated logging, monitoring and alerting</p>
        </li>
        <li class="p-list__item is-ticked col-medium-3 col-3 u-no-padding--top u-no-padding--bottom">
          <p>Platform and infrastructure hardening</p>
        </li>
        <li class="p-list__item is-ticked col-medium-3 col-3 u-no-padding--top u-no-padding--bottom">
          <p>High availability</p>
        </li>
      </ul>
      <ul class="row p-list--divided is-homepage">
        <li class="p-list__item is-ticked col-medium-3 col-3 u-no-padding--top u-no-padding--bottom">
          <p>
            <a href="/telco">Carrier-grade NFVI</a>
          </p>
        </li>
      </ul>
      <div class="row">
        <hr class="p-rule--muted" />
        <div class="col-6 col-start-large-7">
          <p>
            <a href="/openstack"
               aria-label="Learn more about carrier-grade private cloud"
               class="p-button is-dark">Learn more</a>
            <a href="/openstack/contact-us"
               aria-label="Contact us about carrier-grade private cloud"
               class="js-invoke-modal">Contact us&nbsp;&rsaquo;</a>
          </p>
        </div>
      </div>
    </section>

    <section class="p-section">
      <div class="row--50-50-on-large p-section--shallow">
        <hr class="p-rule" />
        <div class="col">
          <div class="p-image-wrapper u-vertically-center p-image-container--2-3 u-hide--medium"
               style="background: rgba(0, 0, 0, 0.15)">
            {{ image(url="https://assets.ubuntu.com/v1/21ef9142-Ultra%20Secure%20Things.png",
                        alt="",
                        width="1200",
                        height="983",
                        hi_def=True,
                        loading="lazy") | safe
            }}
          </div>
        </div>
        <div class="col">
          <div class="p-section--shallow">
            <h2 class="p-heading--1 u-no-margin--bottom">Ultra secure things</h2>
            <p class="p-heading--2">
              <a href="/appliance">Ubuntu Core Appliances</a> with transactional updates <a href="/embedded">for a better embedded Linux</a>.
            </p>
            <div class="p-logo-section--dense">
              <div class="p-logo-section__items landing-logos u-no-padding">
                <div class="p-logo-section__item">
                  <img src="https://assets.ubuntu.com/v1/86b50f30-intel-new-logo.png"
                       class="p-logo-section__logo"
                       loading="lazy"
                       alt="Intel" />
                </div>
                <div class="p-logo-section__item">
                  <img src="https://assets.ubuntu.com/v1/1af15900-rexroth-logo.png"
                       class="p-logo-section__logo"
                       loading="lazy"
                       alt="Rexroth" />
                </div>
                <div class="p-logo-section__item">
                  <img src="https://assets.ubuntu.com/v1/0d5fc741-arm-logo.png"
                       class="p-logo-section__logo"
                       loading="lazy"
                       alt="ARM" />
                </div>
                <div class="p-logo-section__item">
                  <img src="https://assets.ubuntu.com/v1/703330cd-dell-technologies-logo-white.png"
                       class="p-logo-section__logo"
                       loading="lazy"
                       alt="Dell" />
                </div>
                <div class="p-logo-section__item">
                  <img src="https://assets.ubuntu.com/v1/d689e3b6-advantech-logo.png"
                       class="p-logo-section__logo"
                       loading="lazy"
                       alt="Advantech" />
                </div>
              </div>
            </div>
          </div>
          <ul class="p-list--divided is-homepage">
            <li class="p-list__item is-ticked">OTA compressed updates for apps, kernel and OS</li>
            <li class="p-list__item is-ticked">Automatic rollback and data snapshots</li>
            <li class="p-list__item is-ticked">
              <a href="/internet-of-things/appstore">Managed private app stores</a> for secure fleet management
            </li>
            <li class="p-list__item is-ticked">DevSecOps pipeline for edge app delivery</li>
            <li class="p-list__item is-ticked">Built-in device recovery and remote disk repair</li>
            <li class="p-list__item is-ticked">10 year security maintenance for every device</li>
            <li class="p-list__item is-ticked">Provable system and software integrity</li>
            <li class="p-list__item is-ticked">Secure boot backed by root of trust</li>
            <li class="p-list__item is-ticked">Full disk encryption with hardware keys</li>
            <li class="p-list__item is-ticked">
              <a href="/real-time">Support for real-time compute</a>
            </li>
            <li class="p-list__item is-ticked">FIPS certifiable embedded Linux</li>
          </ul>
        </div>
      </div>

      <div class="row">
        <hr class="p-rule--muted" />
        <div class="col-start-large-7 col-6">
          <p>
            <a href="/core"
               aria-label="Learn more about Ubuntu Core"
               class="p-button is-dark">Learn more</a>
            <a href="/core/contact-us"
               aria-label="Contact us about Ubuntu Core"
               class="js-invoke-modal">Contact us&nbsp;&rsaquo;</a>
          </p>
        </div>
      </div>
    </section>

    <section class="p-section ">
      <div class="u-fixed-width ">
        <div class="u-align--center u-vertically-center u-no-padding--bottom p-image-container--cinematic">
          <img src="https://assets.ubuntu.com/v1/bb296524-Dell%20pcs.jpg"
               alt=""
               loading="lazy" />
        </div>
        <hr class="p-rule" />
        <div class="p-section--shallow">
          <h2 class="p-heading--1 u-no-margin--bottom">Workstations and desktops</h2>
          <p class="p-heading--2">
            <a href="/ai">Optimised AI/ML</a> and cloud devops.
            <br />
            The professional developer's preference.
          </p>

          <div class="p-logo-section--dense">
            <div class="p-logo-section__items landing-logos u-no-padding">
              <div class="p-logo-section__item">
                <img src="https://assets.ubuntu.com/v1/3e3e698b-nvidia-logo.png"
                     alt="NVIDIA"
                     loading="lazy"
                     class="p-logo-section__logo" />
              </div>
              <div class="p-logo-section__item">
                <img src="https://assets.ubuntu.com/v1/86b50f30-intel-new-logo.png"
                     alt="Intel"
                     loading="lazy"
                     class="p-logo-section__logo" />
              </div>
              <div class="p-logo-section__item">
                <img src="https://assets.ubuntu.com/v1/cc247653-amd-logo.png"
                     alt="AMD"
                     loading="lazy"
                     class="p-logo-section__logo" />
              </div>
              <div class="p-logo-section__item">
                <img src="https://assets.ubuntu.com/v1/af7e6fff-hp-logo.png"
                     alt="HP"
                     loading="lazy"
                     class="p-logo-section__logo" />
              </div>
              <div class="p-logo-section__item">
                <img src="https://assets.ubuntu.com/v1/703330cd-dell-technologies-logo-white.png"
                     class="p-logo-section__logo"
                     loading="lazy"
                     alt="Dell" />
              </div>
              <div class="p-logo-section__item">
                <img src="https://assets.ubuntu.com/v1/dc74391e-lenovo-logo.png"
                     alt="Lenovo"
                     loading="lazy"
                     class="p-logo-section__logo" />
              </div>
            </div>
          </div>
        </div>
      </div>

      <ul class="row p-list--divided is-homepage u-no-margin--bottom">
        <li class="p-list__item is-ticked col-medium-3 col-3 u-no-padding--top u-no-padding--bottom">
          <p>
            <a href="/engage/microsoft-active-directory">Active Directory</a> and LDAP integration
          </p>
        </li>
        <li class="p-list__item is-ticked col-medium-3 col-3 u-no-padding--top u-no-padding--bottom">
          <p>Full disk encryption</p>
        </li>
        <li class="p-list__item is-ticked col-medium-3 col-3 u-no-padding--top u-no-padding--bottom">
          <p>
            Security updates for the <a href="/esm">full open source stack</a>
          </p>
        </li>
        <li class="p-list__item is-ticked col-medium-3 col-3 u-no-padding--top u-no-padding--bottom">
          <p>
            Estate <a href="/landscape/features">monitoring and management</a>
          </p>
        </li>
      </ul>
      <ul class="row p-list--divided is-homepage">
        <li class="p-list__item is-ticked col-medium-3 col-3 u-no-padding--top u-no-padding--bottom">
          <p>Configuration lockdown</p>
        </li>
        <li class="p-list__item is-ticked col-medium-3 col-3 u-no-padding--top u-no-padding--bottom">
          <p>Local Kubernetes for offline development</p>
        </li>
        <li class="p-list__item is-ticked col-medium-3 col-3 u-no-padding--top u-no-padding--bottom">
          <p>
            Instant Ubuntu on Windows and macOS with <a href="/wsl">WSL</a> and <a href="https://multipass.run">Multipass</a>
          </p>
        </li>
        <li class="p-list__item is-ticked col-medium-3 col-3 u-no-padding--top u-no-padding--bottom">
          <p>
            Optimised images and <a href="/blog/why-you-should-buy-a-pre-installed-ubuntu-workstation">certified workstations</a>
          </p>
        </li>
      </ul>

      <div class="row">
        <hr class="p-rule--muted" />
        <div class="col-start-large-7 col-6">
          <p>
            <a href="/desktop"
               aria-label="Learn more about workstations and desktops"
               class="p-button is-dark">Learn more</a>
            <a href="/desktop/contact-us"
               aria-label="Contact us about workstations and desktops"
               class="js-invoke-modal">Contact us&nbsp;&rsaquo;</a>
          </p>
        </div>
      </div>
    </section>

    <section class="p-section">
      <div class="u-fixed-width"></div>
      <div class="u-fixed-width">
        <div class="p-image-container--cinematic">
          <img src="https://assets.ubuntu.com/v1/39667d98-Open%20source%20security.jpg"
               loading="lazy"
               alt="" />
        </div>
        <hr class="p-rule" />
        <div class="p-section--shallow">
          <h2 class="p-heading--1 u-no-margin--bottom">Data centre automation</h2>
          <p class="p-heading--2">
            Turn a rack into a bare metal cloud.
            <br />
            <a title="external link - maas.io" href="https://maas.io">Metal-as-a-Service provisions</a>  Windows, ESXi and Linux.
          </p>
          <div class="p-logo-section--dense">
            <div class="p-logo-section__items landing-logos u-no-padding">
              <div class="p-logo-section__item">
                <img src="https://assets.ubuntu.com/v1/d34aeb87-verizon-logo.png"
                     alt="Verizon"
                     loading="lazy"
                     class="p-logo-section__logo" />
              </div>
              <div class="p-logo-section__item">
                <img src="https://assets.ubuntu.com/v1/874b530e-telefonica-logo.png"
                     alt="Telefonica"
                     loading="lazy"
                     class="p-logo-section__logo" />
              </div>
              <div class="p-logo-section__item">
                <img src="https://assets.ubuntu.com/v1/fe4dad9a-tele2-logo.png"
                     alt="Tele2"
                     loading="lazy"
                     class="p-logo-section__logo" />
              </div>
              <div class="p-logo-section__item">
                <img src="https://assets.ubuntu.com/v1/06faa04e-telecom-italia-logo.png"
                     alt="Telecom Italia"
                     loading="lazy"
                     class="p-logo-section__logo" />
              </div>
              <div class="p-logo-section__item">
                <img src="https://assets.ubuntu.com/v1/54f03cb5-nec-logo.png"
                     alt="NEC"
                     loading="lazy"
                     class="p-logo-section__logo" />
              </div>
              <div class="p-logo-section__item">
                <img src="https://assets.ubuntu.com/v1/5bcba2d8-barclays-logo.png"
                     alt="Barclays"
                     loading="lazy"
                     class="p-logo-section__logo" />
              </div>
            </div>
          </div>
        </div>
      </div>
      <ul class="row p-list--divided is-homepage u-no-margin--bottom">
        <li class="p-list__item is-ticked col-medium-3 col-3 u-no-padding--top u-no-padding--bottom">
          <p>
            <a href="https://maas.io/how-it-works">Bare metal cloud</a> with on-demand servers
          </p>
        </li>
        <li class="p-list__item is-ticked col-medium-3 col-3 u-no-padding--top u-no-padding--bottom">
          <p>Remote edge cluster operations</p>
        </li>
        <li class="p-list__item is-ticked col-medium-3 col-3 u-no-padding--top u-no-padding--bottom">
          <p>
            Infrastructure <a href="https://maas.io/docs/prometheus-metrics">monitoring</a> and discovery
          </p>
        </li>
        <li class="p-list__item is-ticked col-medium-3 col-3 u-no-padding--top u-no-padding--bottom">
          <p>
            Ansible, Chef, Puppet, SALT, <a href="https://juju.is">Juju</a> integration
          </p>
        </li>
      </ul>
      <ul class="row p-list--divided is-homepage u-no-margin--bottom">
        <li class="p-list__item is-ticked col-medium-3 col-3 u-no-padding--top u-no-padding--bottom">
          <p>
            <a href="https://maas.io/install">Super fast install</a> from scratch
          </p>
        </li>
        <li class="p-list__item is-ticked col-medium-3 col-3 u-no-padding--top u-no-padding--bottom">
          <p>VMWare ESXi, Windows, CentOS, RHEL, Ubuntu</p>
        </li>
        <li class="p-list__item is-ticked col-medium-3 col-3 u-no-padding--top u-no-padding--bottom">
          <p>Custom images with pre-installed apps</p>
        </li>
        <li class="p-list__item is-ticked col-medium-3 col-3 u-no-padding--top u-no-padding--bottom">
          <a href="https://maas.io/docs/about-machine-basics#p-17487-storage">Disk</a> and <a href="https://maas.io/docs/networking">network</a> configuration
        </li>
      </ul>
      <ul class="row p-list--divided is-homepage">
        <li class="p-list__item is-ticked col-medium-3 col-3 u-no-padding--bottom">
          API-driven DHCP, DNS, PXE, IPAM, provisioning
        </li>
        <li class="p-list__item is-ticked col-medium-3 col-3 u-no-padding--bottom">LDAP authentication and RBAC</li>
      </ul>
      <div class="row">
        <hr class="p-rule--muted" />
        <div class="col-6 col-start-large-7">
          <p>
            <a href="https://maas.io"
               aria-label="Learn more about data centre automation"
               class="p-button is-dark">Learn more</a>
            <a href="https://maas.io/contact-us"
               aria-label="Contact us about data centre automation">Contact us&nbsp;&rsaquo;</a>
          </p>
        </div>
      </div>
    </section>

    <section class="p-section">
      <div class="u-fixed-width">
        <div class="p-image-container--cinematic">
          <img src="https://assets.ubuntu.com/v1/465d1258-Smart%20robots%20of%20all%20shapes%20and%20sizes.jpg"
               loading="lazy"
               alt="" />
        </div>
        <hr class="p-rule" />
        <div class="p-section--shallow">
          <h2 class="p-heading--1 u-no-margin--bottom">Smart robots of all shapes and sizes</h2>
          <p class="p-heading--2">
            From turtles to trucks, <a href="/robotics">Ubuntu drives the robot revolution</a>.
          </p>
          <div class="p-logo-section--dense">
            <div class="p-logo-section__items landing-logos u-no-padding">
              <div class="p-logo-section__item">
                <img src="https://assets.ubuntu.com/v1/938bc6df-ABB-logo.png"
                     alt="ABB"
                     loading="lazy"
                     class="p-logo-section__logo" />
              </div>
              <div class="p-logo-section__item">
                <img src="https://assets.ubuntu.com/v1/24808373-pal-robotics-logo.png"
                     alt="Pal Robotics"
                     loading="lazy"
                     class="p-logo-section__logo" />
              </div>
              <div class="p-logo-section__item">
                <img src="https://assets.ubuntu.com/v1/8825054e-Kuka-logo.png"
                     alt="Kuka"
                     loading="lazy"
                     class="p-logo-section__logo" />
              </div>
              <div class="p-logo-section__item">
                <img src="https://assets.ubuntu.com/v1/213d7454-apollo-logo.png"
                     alt="Apollo"
                     loading="lazy"
                     class="p-logo-section__logo" />
              </div>
              <div class="p-logo-section__item">
                <img src="https://assets.ubuntu.com/v1/feb30dca-bosch-logo.png"
                     alt="Bosch"
                     loading="lazy"
                     class="p-logo-section__logo" />
              </div>
              <div class="p-logo-section__item">
                <img src="https://assets.ubuntu.com/v1/fbbc29ef-bmw-logo.png"
                     alt="BMW"
                     loading="lazy"
                     class="p-logo-section__logo" />
              </div>
            </div>
          </div>
        </div>
      </div>

      <ul class="row p-list--divided is-homepage u-no-margin--bottom">
        <li class="p-list__item is-ticked col-medium-3 col-3 u-no-padding--top u-no-padding--bottom">
          <p>
            Full support for <a href="/robotics/what-is-ros">ROS and ROS2</a>
          </p>
        </li>
        <li class="p-list__item is-ticked col-medium-3 col-3 u-no-padding--top u-no-padding--bottom">
          <p>Security patches for long-term ROS</p>
        </li>
        <li class="p-list__item is-ticked col-medium-3 col-3 u-no-padding--top u-no-padding--bottom">
          <p>Fault tolerant over-the-air updates</p>
        </li>
        <li class="p-list__item is-ticked col-medium-3 col-3 u-no-padding--top u-no-padding--bottom">
          <p>
            <a href="/security/compliance-automation#cis">CIS certification</a> for ROS and ROS2
          </p>
        </li>
      </ul>
      <ul class="row p-list--divided is-homepage">
        <li class="p-list__item is-ticked col-medium-3 col-3 u-no-padding--bottom">
          Trim time-to-market with SMART START consulting
        </li>
        <li class="p-list__item is-ticked col-medium-3 col-3 u-no-padding--bottom">Leading Robot-as-a-Platform ecosystem</li>
        <li class="p-list__item is-ticked col-medium-3 col-3 u-no-padding--bottom">Curated app stores</li>
      </ul>

      <div class="row">
        <hr class="p-rule--muted" />
        <div class="col-6 col-start-large-7">
          <p>
            <a href="/robotics"
               aria-label="Learn more about robotics"
               class="p-button is-dark">Learn more</a>
            <a href="/contact-us"
               aria-label="Contact us about robotics"
               class="js-invoke-modal">Contact us&nbsp;&rsaquo;</a>
          </p>
        </div>
      </div>
    </section>

    <section class="p-section--deep">
      <div class="u-fixed-width">
        <div class="u-vertically-center u-align--center p-image-container--cinematic"
             style="background: rgba(0, 0, 0, 0.15)">
          <img src="https://assets.ubuntu.com/v1/6d657910-Multi-cloud%20Applications%C2%A0%C2%A0Beyond%20PAAS.png"
               alt=""
               loading="lazy" />
        </div>
        <hr class="p-rule" />
        <div class="p-section--shallow">
          <h2 class="p-heading--1 u-no-margin--bottom">Multi-cloud applications&nbsp;&ndash;&nbsp;beyond PAAS</h2>
          <p class="p-heading--2">
            <a href="https://juju.is/">Universal model-driven operators for classic</a> and <a href="https://jaas.ai/kubernetes">Kubernetes estate</a>.
          </p>
          <div class="p-logo-section--dense">
            <div class="p-logo-section__items landing-logos u-no-padding">
              <div class="p-logo-section__item">
                <img src="https://assets.ubuntu.com/v1/70b63088-Panasonic_logo.png"
                     alt="Panasonic"
                     loading="lazy"
                     class="p-logo-section__logo" />
              </div>
              <div class="p-logo-section__item">
                <img src="https://assets.ubuntu.com/v1/9eff2c35-scania-logo.png"
                     alt="Scania"
                     loading="lazy"
                     class="p-logo-section__logo" />
              </div>
              <div class="p-logo-section__item">
                <img src="https://assets.ubuntu.com/v1/84772462-sbi-bits-logo.png"
                     alt="SBI BTS"
                     loading="lazy"
                     class="p-logo-section__logo" />
              </div>
              <div class="p-logo-section__item">
                <img src="https://assets.ubuntu.com/v1/e31ed5d5-swissquote-logo.png"
                     alt="Swissquote"
                     loading="lazy"
                     class="p-logo-section__logo" />
              </div>
            </div>
          </div>
        </div>
      </div>

      <ul class="row p-list--divided is-homepage u-no-margin--bottom">
        <li class="p-list__item is-ticked col-medium-3 col-3 u-no-padding--top u-no-padding--bottom">
          <p>Operate smoothly across public and private cloud</p>
        </li>
        <li class="p-list__item is-ticked col-medium-3 col-3 u-no-padding--top u-no-padding--bottom">
          <p>Reusable integration code as open source packages</p>
        </li>
        <li class="p-list__item is-ticked col-medium-3 col-3 u-no-padding--top u-no-padding--bottom">
          <p>Python Operator Framework for rapid development</p>
        </li>
        <li class="p-list__item is-ticked col-medium-3 col-3 u-no-padding--top u-no-padding--bottom">
          <p>Bring the K8s operator pattern to classic workloads</p>
        </li>
      </ul>
      <ul class="row p-list--divided is-homepage">
        <li class="p-list__item is-ticked col-medium-3 col-3 u-no-padding--top u-no-padding--bottom">
          <p>Lifecycle management and Day 2 operations</p>
        </li>
        <li class="p-list__item is-ticked col-medium-3 col-3 u-no-padding--top u-no-padding--bottom">
          <p>
            <a href="https://jaas.ai/store">Open collection</a> of community-driven operators
          </p>
        </li>
      </ul>

      <div class="row">
        <hr class="p-rule--muted" />
        <div class="col-6 col-start-large-7">
          <p>
            <a href="https://juju.is" class="p-button is-dark">Learn more about universal operators</a>
          </p>
        </div>
      </div>
    </section>

    {% block footer_content %}
      {# include "ubuntu/takeovers/_footer_homepage.html" #}
    {% endblock footer_content %}

    <script type="module">
      const testTakeover = document.getElementById('test-takeover');
      const mainTakeover = document.getElementById('takeover');

      const getCookie = () => document.cookie.match(new RegExp('(^| )' + "control_or_variant" + '=([^;]+)'));
      // Switch for turning takeover switching on and off on demand
      const takeoverSwitch = false;
      if (!takeoverSwitch) document.cookie = 'control_or_variant=;';
      else {
        // check if user doesn't already have a group
        if (!getCookie()) {
          // randomly assign to 'control' or 'variant' group
          const group = Math.random() > 0.5 ?
            "control" :
            "variant";

          // store group as cookie for 365 days
          document.cookie = 'control_or_variant=' + group + ';max-age=31536000;';

          // send group info in GA event
          dataLayer.push({
            event: "test",
            test_type: "element visibility",
            control_or_variant: group,
          });
        }
      }

      if (getCookie()?.[2] === 'variant') {
        testTakeover.hidden = false;
        mainTakeover.hidden = true;
      } else {
        testTakeover.hidden = true;
        mainTakeover.hidden = false;
      }

      // get the users language and remove any extra detail suffix (e.g. -gb)
      var primaryParentLanguage = getPrimaryParentLanguage();

      // get notices matching the user language
      var notices = document.querySelectorAll(".notice[lang=" + primaryParentLanguage + "]");

      // display only one matching notice
      if (notices.length > 0) {
        notices[0].classList.remove("u-hide")
      }

      var baseTakeover = document.getElementById('takeover');
      let takeoverAnimation;
      if (getCookie()?.[2] === 'variant') {
        takeoverAnimation = document.getElementById("test-takeover-animaition");
      } else {
        takeoverAnimation = document.getElementById("takeover-animaition");
      }

      if (window.localStorage && baseTakeover) {
        /**
         * Choose a takeover
         * ===
         *
         * From the list of provided takeovers from /.takeovers.json,
         * choose one (that matches the client's language), and replace the
         * base template with it.
         */

        var xhr = new XMLHttpRequest();
        if (window.ActiveXObject) {
          xhr = new ActiveXObject('Microsoft.XMLHTTP');
        }
        var fetchUserCountry = new XMLHttpRequest();
        if (window.ActiveXObject) {
          fetchUserCountry = new ActiveXObject('Microsoft.XMLHTTP');
        }

        xhr.onreadystatechange = function() {
          if (xhr.readyState == XMLHttpRequest.DONE) {
            if (xhr.status === 200) {
              var takeovers = JSON.parse(xhr.responseText);

              // Get the selected takeovers based on the primary language
              if (
                fetchUserCountry.readyState == XMLHttpRequest.DONE &&
                fetchUserCountry.status == 200
              ) {
                var userCountry = JSON.parse(fetchUserCountry.responseText).country_code;
                var selectedTakeovers = takeovers.filter(function(item) {
                  if (item.target_country && item.target_country == userCountry) {
                    return true;
                  } else if (item.lang === primaryParentLanguage || item.lang === "") {
                    return true;
                  } else {
                    return false;
                  }
                });
              } else {
                var selectedTakeovers = takeovers.filter(function(item) {
                  if (item.lang === primaryParentLanguage || item.lang === "") {
                    return true;
                  } else {
                    return false;
                  }
                });
              }

              if (selectedTakeovers && selectedTakeovers.length > 0) {
                var selectedIndex = null;

                if (window.localStorage.getItem("selected_takeover_index") !== null) {
                  // If we previously visited a takeover, increment the number to show the next takeover
                  var nextIndex =
                    parseInt(window.localStorage.getItem("selected_takeover_index")) + 1;
                  selectedIndex = nextIndex < selectedTakeovers.length ? nextIndex : 0;
                } else {
                  // Otherwise, randomly choose one of the takeovers and store it for next time
                  selectedIndex = Math.floor(Math.random() * selectedTakeovers.length);
                }
                showTakeover(selectedTakeovers, selectedIndex);

                // Store the current takeover index
                localStorage.setItem("selected_takeover_index", selectedIndex);
              }


            } else {
              takeoverAnimation.className = takeoverAnimation.className.replace(" is-loading", "");
              takeoverAnimation.className += " is-loaded";
            }
          }
        };

        xhr.open("GET", "/takeovers.json", true);
        xhr.send();

        const timezone = Intl.DateTimeFormat().resolvedOptions().timeZone;
        fetchUserCountry.open("GET", `/user-country-tz.json?tz=${timezone}`, true);
        fetchUserCountry.send();
      }

      function showTakeover(takeovers, index) {
        // Default parameter
        index = typeof index !== 'undefined' ? index : 0;

        // Get HTML elements for the correct takeover
        let takeover, title, subtitle, image, primaryUrl, secondaryUrl;
        if (getCookie()?.[2] === 'variant') {
          takeover = document.getElementById("test-takeover");
          title = document.getElementById("test-takeover-title");
          subtitle = document.getElementById("test-takeover-subtitle");
          image = document.getElementById("test-takeover-image");
          primaryUrl = document.getElementById("test-takeover-primary-url");
        } else {
          takeover = document.getElementById("takeover");
          title = document.getElementById("takeover-title");
          subtitle = document.getElementById("takeover-subtitle");
          image = document.getElementById("takeover-image");
          primaryUrl = document.getElementById("takeover-primary-url");
          secondaryUrl = document.getElementById("takeover-secondary-url");
        }

        // Set values to homepage takeover
        var selectedTakeover = takeovers[index];

        takeover.className = "";
        takeover.removeAttribute("style");

        // Add takeover classes
        var classNameString = "js-takeover p-takeover--" + selectedTakeover.class;
        takeover.className += classNameString;

        // Set language attributes
        if (selectedTakeover.lang) {
          takeover.setAttribute("lang", selectedTakeover.lang);
        }
        if (selectedTakeover.lang_skip) {
          takeover.setAttribute("lang-skip", selectedTakeover.lang_skip);
        }

        // Set takeover content
        if (title.textContent.length > 80 || subtitle.textContent.length > 80) {
          title.classList.remove("u-no-margin--bottom")
          subtitle.classList.remove("p-heading--2")
        }

        title.textContent = selectedTakeover.title;
        subtitle.textContent = selectedTakeover.subtitle;

        image.src = selectedTakeover.image;
        image.onload = function() {
          // Remove animation delay
          if (takeoverAnimation) {
            takeoverAnimation.className = takeoverAnimation.className.replace(" is-loading", "");
            takeoverAnimation.className += " is-loaded";
          }
        }

        if (image.getAttribute("src") === "") {
          takeoverAnimation.className = takeoverAnimation.className.replace(" is-loading", "");
          takeoverAnimation.className += " is-loaded";
        }

        image.removeAttribute("style");
        image.width = selectedTakeover.image_width;
        image.height = selectedTakeover.image_height;

        if (selectedTakeover.primary_url && selectedTakeover.primary_cta) {
          primaryUrl.href = selectedTakeover.primary_url;
          primaryUrl.textContent = selectedTakeover.primary_cta;
        } else {
          primaryUrl.remove();
        }

        if (secondaryUrl && selectedTakeover.secondary_url && selectedTakeover.secondary_url !== "") {
          secondaryUrl.href = selectedTakeover.secondary_url;
          secondaryUrl.innerHTML = selectedTakeover.secondary_cta + "&nbsp;&rsaquo;";
        } else {
          secondaryUrl?.remove();
        }

        dataLayer.push({
          event: "NonInteractiveGAEvent",
          eventCategory: "www.ubuntu.com-impression-takeover",
          eventAction: "from:" + window.location.href + " to:" + selectedTakeover.primary_url,
          eventLabel: selectedTakeover.primary_cta,
          eventValue: undefined,
        });
      }
    </script>

    <!-- Set default Marketo information for contact form below-->
    <div class="u-hide"
         id="contact-form-container"
         data-form-location="/shared/forms/interactive/general"
         data-form-id="1257"
         data-lp-id="2154"
         data-return-url="https://ubuntu.com/contact-us/form/thank-you"
         data-lp-url="https://pages.ubuntu.com/things-contact-us.html"></div>

  {% endblock content %}
{% endblock outer_content %}<|MERGE_RESOLUTION|>--- conflicted
+++ resolved
@@ -74,15 +74,7 @@
           </div>
         </div>
         <div class="col-6 u-vertically-center u-align--center u-hide--medium u-hide--small">
-<<<<<<< HEAD
           <img id="takeover-image" src="https://assets.ubuntu.com/v1/33b5133c-Noble-Numbat-optimised.svg" width="300" alt="" loading="lazy" />
-=======
-          <img id="takeover-image"
-               src="https://assets.ubuntu.com/v1/d9fc87f3-Numbat.svg"
-               width="300"
-               alt=""
-               loading="lazy" />
->>>>>>> c1d66948
         </div>
       </div>
     </section>
