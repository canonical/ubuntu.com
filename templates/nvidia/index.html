{% extends "templates/base.html" %}

{% block title %}Canonical and NVIDIA{% endblock %}
{% block meta_copydoc %}https://docs.google.com/document/d/1DJ1FuEswAojPNSX9JCLcWJwy-va5VMzuuLGwSNM0lRY/edit#{% endblock meta_copydoc %}
{% block meta_description %}Canonical and NVIDIA worked together to provide turnkey AI solutions for the enterprise. Organizations can run NVIDIA AI on Ubuntu to help solve some of humanity’s biggest challenges with new products and systems that simplify operations, boost safety and improve communication.{% endblock meta_description %}

{% block outer_content %}
<section class="p-strip--square-darksuru is-dark">
	<div class="row">
		<div class="col-6">
			<h1 class="p-heading--2"><strong>Adopt AI across the enterprise with Canonical and NVIDIA</strong></h1>
			<p>The publishers of the most popular open-source OS meet the global innovators in AI. We put the future in your hands.</p>
			<a href="/contact-us" class="p-button--positive js-invoke-modal">Get in touch</a>
		</div>
		<div class="col-6 col-medium-12 u-align--center u-vertically-center u-hide--small">
			{{
				image (
				url="https://assets.ubuntu.com/v1/c07365f4-Canonicla old logo + nvidia.svg",
				alt="",
				width="448",
				height="294",
				hi_def=True,
				loading="auto"
				) | safe
			}}
		</div>
	</div>
</section>
<section class="p-strip">
	<div class="row">
		<div class="col-6">
			<h2 class="u-sv2">Turnkey AI solutions for the enterprise powered by Canonical and NVIDIA</h2>
			<p>Canonical and NVIDIA partner up to build turnkey solutions for enterprises in various industries to optimise their AI journey. Develop, deploy and scale AI with unparalleled hardware performance and the power of open source.</p>
			<p><a href="https://assets.ubuntu.com/v1/49180a1d-AI%20enterprise%20solution%20powered%20by%20Canonical%20and%20NVIDIA.pdf">Check out the Enterprise-Ready AI solution powered by Canonical and NVIDIA.&nbsp;<i class="p-icon--begin-downloading"></i></a></p>
		</div>
		<div class="col-6 u-align--center u-vertically-center u-hide--small u-hide--medium">
			<a href="https://assets.ubuntu.com/v1/49180a1d-AI%20enterprise%20solution%20powered%20by%20Canonical%20and%20NVIDIA.pdf" target="_blank" aria-hidden="true" tabindex="-1">
				{{
					image (
					url="https://assets.ubuntu.com/v1/9d5e5884-diagram-nvidia.png",
					alt="Check out the Enterprise-Ready AI solution powered by Canonical and NVIDIA",
					width="1144",
					height="729",
					hi_def=True,
					loading="auto"
					) | safe
				}}
			</a>
		</div>
	</div>
</section>

<section class="p-strip u-no-padding--top u-no-padding--bottom">
	<div class="row p-divider">
		<hr class="is-fixed-width u-no-margin--bottom" />
		<div class="col-6">
			<h2>The enterprise-ready operating system loved by AI/ML developers</h2>
		</div>
	</div>
	<div class="row">
		<hr class="u-no-margin--bottom" />
		<div class="col-6">
			<h3 class="p-heading--4">Meet your AI/ML developers where they are</h3>
		</div>
		<div class="col-6">
			<p>Your developers are already on Ubuntu, so your production environment should be too. Unleash the power of AI, HPC and data science, with Ubuntu supported on NVIDIA DGX™ as well as third-party NVIDIA-Certified Systems running the NVIDIA AI Enterprise software suite.</p>
		</div>
	</div>

	<div class="row">
		<hr class="is-fixed-width u-no-margin--bottom" />
		<div class="col-6">
			<h3 class="p-heading--4">Why Ubuntu?</h3>
		</div>
		<div class="col-6">
			<ul class="p-list--divided-bulleted">
				<li class="p-list__item">An enterprise-ready OS with unparalleled security</li>
				<li class="p-list__item">Loved by developers and data scientists</li>
				<li class="p-list__item">Unified experience from cloud to IoT</li>
				<li class="p-list__item">Best-in-class integrations with NVIDIA hardware</li>
				<li class="p-list__item no-border">Seamless move from development to deployment</li>
			</ul>
		</div>
	</div>

	<div class="row p-strip u-no-padding--top">
		<hr class="is-fixed-width u-no-margin--bottom" />
		<div class="col-6">
			<h3 class="p-heading--4">Fast.<br />Secure.<br />Best-in-class.</h3>
		</div>
		<div class="col-6">
			<div>
				<div class="u-align--center u-hide--small u-hide--medium p-strip--light u-no-padding--top u-no-padding--bottom">
				{{
					image (
					url="https://assets.ubuntu.com/v1/922211a9-nvidia-cloud-illustration.png",
					alt="",
					width="1076",
					height="527",
					hi_def=True,
					loading="lazy"
					) | safe
				}}
				</div>
				<p>Ubuntu powers a multitude of NVIDIA platforms - NVIDIA Fleet Command&trade;, Bluefield&reg; DPUs or the gold standard for training in the datacenter - DGX. NVIDIA CUDA releases are continuously validated with Ubuntu to ensure you get the best performance, and signed NVIDIA GPU drivers ensure end-to-end security.</p>
				<p>
					<a href="/ai">Learn how to set up Ubuntu for the best experience for AI/ML</a>
				</p>
		</div>
		</div>
	</div>
</section>

<section class="p-strip--light is-shallow">
	<div class="u-fixed-width">
		<blockquote class="p-pull-quote--small">
			<p class="p-pull-quote__quote" style="font-size: 1rem;">Enterprises, data scientists and developers building AI solutions require integrated systems and software that easily support MLOps workflows. Organisations can run NVIDIA AI on Ubuntu to help solve some of humanity's biggest challenges with new products and systems that simplify operations, boost safety and improve communication.</p>
			<cite class="p-pull-quote__citation"> Manuvir Das, Vice President of Enterprise Computing at NVIDIA</cite>
		</blockquote>
	</div>
</section>
<section class="p-strip">
	<div class="row p-divider">
		<hr class="is-fixed-width u-no-margin--bottom" />
		<div class="col-6">
			<h2>Take AI from concept to production effortlessly</h2>
		</div>
	</div>
	<div class="row p-divider">
		<hr class="is-fixed-width u-no-margin--bottom" />
		<div class="col-6">
			<h3 class="p-heading--4">
				Unmatched container orchestration with NVIDIA GPU integration into Canonical Kubernetes
			</h3>
		</div>
		<div class="col-6">
			<p>Ubuntu provides an optimised platform for using NVIDIA hardware from the cloud to the edge, whether you are using bare-metal VMs or docker containers. Canonical Kubernetes builds on optimised Ubuntu images and provides unmatched integrations and operations, and is certified as part of the DGX-Ready Software program.</p>
			<p>The NVIDIA GPU operator is integrated into Canonical Kubernetes, allowing automation of all software components required to provision NVIDIA GPUs.</p>
			<hr style="top: 8px;" />
			<ul class="p-list--divided">
				<li class="p-list__item"><a href="/kubernetes/charmed-k8s">Learn more for Charmed Kubernetes</a><li>
				<li class="p-list__item"><a href="https://microk8s.io/resources?_ga=2.63950252.208025466.1654521646-1680362023.1652798743">Explore MicroK8s</a><li>
				<li class="p-list__item"><a href="https://www.nvidia.com/en-us/data-center/dgx-ready-software/">Check out certified MLOps software for NVIDIA DGX systems</a><li>
				<li class="p-list__item no-border"><a href="/engage/kubernetes-by-canonical-delivered-on-nvidia-dgx-systems"> Download the solution brief: Kubernetes by Canonical delivered on NVIDIA DGX systems</a><li>
			</ul>
		</div>
	</div>

	<div class="row p-strip u-no-margin-top u-no-padding--top u-hide--small u-hide--medium">
		{{
			image (
			url="https://assets.ubuntu.com/v1/d998251a-workload-diagram.png",
			alt="",
			width="1242",
			height="320",
			hi_def=True,
			loading="auto"
			) | safe
		}}
	</div>

	<div class="row u-no-padding--top">
		<hr class="u-no-margin--bottom" />
		<div class="col-6">
			<h3 class="p-heading--4">Take the fast track with certified hardware</h3>
		</div>
		<div class="col-6">
			<p>Get peace of mind with Ubuntu certified hardware from all major OEMs. Choosing validated platforms significantly reduces deployment time and costs for end-customers, in addition to improving reliability and providing bug-fixes faster.</p>
		</div>
	</div>
	<div class="row p-strip u-no-padding--top">
		<div class="col-6 u-align--center u-vertically-center u-hide--small u-hide--medium">
			{{ image (
				url="https://assets.ubuntu.com/v1/20a610ea-Ubuntu_Certified_Hardware_partner.svg",
				alt="",
				width="114",
				height="168",
				hi_def=True,
				loading="lazy"
				) | safe
			}}
		</div>
		<div class="col-6">
			<p>Combined with NVIDIA DGX systems or NVIDIA-Certified systems, choosing an Ubuntu-certified platform provides secure, performant hardware that is guaranteed to deploy quickly and run smoothly.</p>
			<hr style="top: 8px;" />
			<ul class="p-list--divided-bulleted">
				<li class="p-list__item">NVIDIA DGX</li>
				<li class="p-list__item">NVIDIA EGX servers</li>
				<li class="p-list__item">Data-science workstations</li>
				<li class="p-list__item">NVIDIA GPUs</li>
				<li class="p-list__item">NVIDIA Bluefield DPUs</li>
				<li class="p-list__item">ConnectX network adapters</li>
			</ul>
			<ul class="p-list--divided">
				<li class="p-list__item"><a href="/certified/servers">Check Ubuntu certified servers</a></li>
				<li class="p-list__item no-border"><a href="/certified/desktops">Check Ubuntu certified desktops</a></li>
			</ul>
		</div>
	</div>

	<div class="row p-divider">
		<hr class="u-no-margin--bottom" />
		<div class="col-6">
			<h3 class="p-heading--4">Get enterprise-grade support and software maintenance</h3>
		</div>
		<div class="col-6">
			<p>End-to-end customer support is available when you need it for all Canonical software backed by NVIDIA across all NVIDIA hardware platforms. New Ubuntu releases are made available like clockwork with Canonical's periodic <a href="/about/release-cycle">release cycle</a>. Ubuntu's reliable maintenance cycle, with updates every 3-5 weeks fosters trust across the community.
			</p>
			<img src="https://assets.ubuntu.com/v1/5b483842-cog_trimmed.svg" alt="" class="u-no-margin-bottom" style="margin-bottom: -7px;"/>
			<hr class="u-no-margin-top" />
			<p><a href="/support">Learn more about enterprise open-source support</a></p>
		</div>
	</div>
</section>

<section class="p-strip u-no-padding--top u-no-padding--bottom" style="overflow: hidden;">
	<div class="row p-divider">
		<hr class="is-fixed-width u-no-margin--bottom" />
		<div class="col-6">
			<h2>Solutions for the software-defined data centre</h2>
		</div>
	</div>
	<div class="row p-divider">
		<hr class="is-fixed-width u-no-margin--bottom" />
		<div class="col-6">
			<h3 class="p-heading--4">AI-Ready platforms</h3>
		</div>
		<div class="col-6">
			<p>NVIDIA AI Enterprise is an end-to-end, secure, cloud-native suite of AI software, enabling organisations to solve new challenges while increasing operational efficiency. It accelerates the data science pipeline and streamlines the development and deployment of predictive AI models to automate essential processes and gain rapid insights from data. NVIDIA AI Enterprise includes an extensive library of full-stack software including AI solution workflows, frameworks, pretrained models and infrastructure optimization.</p>
			<p>You can use all of Canonical's enterprise-grade software including Ubuntu LTS, <a href="/kubernetes">Canonical Kubernetes</a> and Openstack today, with the assurance that help is available through Canonical's support services if required.</p>

			<ul class="p-list--divided">
				<li class="p-list__item"><a href="https://www.nvidia.com/en-us/gpu-cloud/">Learn more about NVIDIA NGC</a></li>
				<li class="p-list__item no-border"><a href="https://www.nvidia.com/en-us/data-center/products/ai-enterprise/">Explore NVIDIA AI Enterprise</a></li>
			</ul>
		</div>
	</div>
	<div class="row p-strip u-no-padding--top u-hide--small">
		{{
			image (
			url="https://assets.ubuntu.com/v1/12b2d293-NVIDIA%20and%20Canonical%20diagram.png",
			alt="",
			width="1922",
			height="822",
			hi_def=True,
			loading="lazy"
			) | safe
		}}
	</div>
	<div class="row p-strip u-no-padding--top u-hide--large u-hide--medium">
		<h3>Canonical</h3>
		<ul class="p-list">
			<li class="p-list__item">Native vGPU integrations</li>
			<li class="p-list__item">MIG support</li>
			<li class="p-list__item">Hardened, conformant multi-cloud Kubernetes</li>
			<li class="p-list__item">Work with the leaders in Openstack deployments</li>
			<li class="p-list__item">Simplify your MLOps with Kubeflow</li>
		</ul>
		<h3>NVIDIA</h3>
		<ul class="p-list">
			<li class="p-list__item">Unmatched hardware performance</li>
			<li class="p-list__item">NVAIE for AI and data analytics software</li>
			<li class="p-list__item">Global enterprise support</li>
			<li class="p-list__item">Extensive catalogue of ready-to-use containers</li>
		</ul>
	</div>

	<div class="row p-strip u-no-padding--top">
		<hr class="u-no-margin--bottom" />
		<div class="col-6">
			<h3 class="p-heading--4">Performance and efficiency<br class="u-hide--small" /> in an heterogeneous world</h3>
		</div>
		<div class="col-6">
			<p>The ever-evolving landscape that is driving massive increases in virtualisation and network traffic necessitates a modern approach to infrastructure operations. The NVIDIA BlueField data processing unit (DPU) ignites unprecedented innovation by offloading, accelerating, and isolating a broad range of advanced networking, storage, and security services, enabling BlueField DPUs to provide a secure and accelerated infrastructure from cloud to data centre to edge.</p>
			<p>Through Mellanox's acquisition by NVIDIA, we have delivered a first-class optimised Ubuntu to every generation of the NVIDIA Bluefield DPUs, which are critical elements of NVIDIA's AI offerings.</p>
			<h5 class="u-no-margin--bottom">Ubuntu and Bluefield</h5>
			<hr style="top: 8px;" />
			<ul class="p-list--divided-bulleted">
				<li class="p-list__item">First OS to be certified, since 2018</li>
				<li class="p-list__item">OVN integrations for offload on to DPU</li>
				<li class="p-list__item">Native Ubuntu kernel support for MOFED for ConnectX NICs (with planned DPU support)</li>
			</ul>
			<hr />
			<div class="row">
				<div class="col-4">
					<p>Learn more</p>
				</div>
				<div class="col-8">
					<a href="https://www.nvidia.com/en-us/networking/products/data-processing-unit/">NVIDIA BlueField</a>
				</div>
				<hr />
			</div>
			<div class="row">
				<div class="col-4">
					<p>Install</p>
				</div>
				<div class="col-8">
					<a href="https://docs.nvidia.com/networking/display/BlueFieldSWv31011424/Installing+Popular+Linux+Distributions+on+BlueField#InstallingPopularLinuxDistributionsonBlueField-UbuntuInstallationInstallingUbuntuonBlueField">Ubuntu on BlueField</a>
				</div>
				<hr />
			</div>
			<div class="row">
				<div class="col-4">
					<p>Read the blog</p>
				</div>
				<div class="col-8">
					<a href="/blog/ai-based-cybersecurity-with-canonical-ubuntu-and-bluefield-2-dpu">Security at the Edge: hardware accelerated AI-based cybersecurity with Canonical Ubuntu and the BlueField-2 DPU</a>
				</div>
				<hr />
			</div>

			<div class="row">
				<div class="col-4">
					<p>Read the reference deployment guide</p>
				</div>
				<div class="col-8">
					<a href="https://docs.nvidia.com/networking/display/SOL/RDG+for+Canonical+Charmed+OpenStack+with+NVIDIA+Networking+and+Accelerated+OVN+for+High+Performance+Workloads">RDG for Canonical Charmed OpenStack with NVIDIA Networking and Accelerated OVN for High Performance Workloads</a>
				</a>
				</div>
				<hr />
			</div>

			<div class="row">
				<div class="col-4">
					<p>Read the e-book</p>
				</div>
				<div class="col-8">
					<a href="https://www.nvidia.com/en-us/networking/data-center-transformation-with-bluefield-dpus/">Modernise Your Data Center with Accelerated Networking</a>
				</div>
				<hr style="background: transparent" />
			</div>
			</ul>
		</div>
	</div>

	<div class="row">
		<hr class="u-no-margin--bottom" />
		<div class="col-6">
			<h3 class="p-heading--4">Software defined operations</h3>
			<div class="u-align--center u-vertically-center u-hide--small u-hide--medium" style="height: 100%;">
				{{
					image (
					url="https://assets.ubuntu.com/v1/1ec1605a-logo.svg",
					alt="",
					width="151",
					height="150",
					hi_def=True,
					loading="lazy"
					) | safe
				}}
			</div>
		</div>
		<div class="col-6">
			<p>Standardising operations using ML workflows can significantly improve time-to-market and reduce the costs associated with your AI solutions. <a href="https://charmed-kubeflow.io/">Charmed Kubeflow</a>, an open source machine learning platform built for Kubernetes, provides a unified environment where data scientists and data engineers can collaborate.</p>
			<p>The solution bridges the gap between AI workloads and Kubernetes by providing the cloud-native interface for your ML libraries, frameworks, workflow pipelines and notebooks. This helps to rapidly turn the work of data scientists into production solutions running on top of Kubernetes.</p>
			<p>The Charmed Kubeflow solution integrates and operates seamlessly across multiple cloud and on-prem platforms.</p>
			<br />
			<ul class="p-list--divided">
				<li class="p-list__item">
					<a href="/ai/services">Explore Automated ML workflows with Charmed Kubeflow</a>
				</li>
				<li class="p-list__item">
					<a href="https://canonical.com/blog/scale-enterprise-ai-with-canonical-and-nvidia">
						Charmed Kubeflow is now certified in the NVIDIA DGX-Ready Software Program for MLOps!
					</a>
				</li>
				<li class="p-list__item">
					On-demand webinar: <a href="https://ubuntu.com/engage/kubeflow-nvidia-dgx-webinar?_ga=2.173237093.778568722.1680051597-1310552537.1650462715">How Canonical and NVIDIA can help operationalise your AI models quickly</a>
				</li>
				<li class="p-list__item no-border">
					<a href="/ai/what-is-kubeflow">
						Learn more about Kubeflow &mdash; the open source machine learning toolkit on top of Kubernetes
					</a>
				<li>
			</ul>

		</div>
	</div>
</section>

<section class="p-strip u-no-padding--top is-deep">
	<div class="u-fixed-width">
		<div class="p-logo-section">
			<div class="p-logo-section__items">
				<div class="p-logo-section__item">
          {{
						image (
            url="https://assets.ubuntu.com/v1/70b45d0a-kubernetes-logomark-logo.png",
            alt="",
            width="288",
            height="289",
            hi_def=True,
            loading="lazy"
            ) | safe
          }}
				</div>
				<div class="p-logo-section__item">
          {{
						image (
            url="https://assets.ubuntu.com/v1/5a3b2944-Openstack-logo-2021.svg",
            alt="",
            width="144",
            height="144",
            hi_def=True,
            loading="auto"
            ) | safe
          }}
				</div>
				<div class="p-logo-section__item">

          {{ image (
            url="https://assets.ubuntu.com/v1/59fff9df-microsoft-azure-new-logo.png",
            alt="",
            width="289",
            height="289",
            hi_def=True,
            loading="auto"
            ) | safe
          }}
				</div>
				<div class="p-logo-section__item">

          {{ image (
            url="https://assets.ubuntu.com/v1/234dbea3-aws-logo.png",
            alt="",
            width="289",
            height="289",
            hi_def=True,
            loading="auto"
            ) | safe
          }}
				</div>
				<div class="p-logo-section__item">

          {{ image (
            url="https://assets.ubuntu.com/v1/45a9032a-google-cloud-stacked-logo.png",
            alt="",
            width="289",
            height="289",
            hi_def=True,
            loading="lazy"
            ) | safe
          }}
				</div>
				<div class="p-logo-section__item">
          {{ image (
            url="https://assets.ubuntu.com/v1/8347ea7c-vmware-logo.png",
            alt="",
            width="288",
            height="289",
            hi_def=True,
<<<<<<< HEAD
            loading="lazy"
=======
            loading="auto|lazy"
>>>>>>> 5942bb7c
            ) | safe
          }}
				</div>
			</div>
		</div>
	</div>

</section>

<!-- Set default Marketo information for contact form below-->
<div class="u-hide" id="contact-form-container" data-form-location="/shared/forms/interactive/nvidia" data-form-id="4656" data-lp-id="2065" data-return-url="https://ubuntu.com/thank-you" data-lp-url="https://pages.ubuntu.com/things-contact-us.html">
</div>
{% endblock outer_content %}<|MERGE_RESOLUTION|>--- conflicted
+++ resolved
@@ -449,11 +449,7 @@
             width="288",
             height="289",
             hi_def=True,
-<<<<<<< HEAD
             loading="lazy"
-=======
-            loading="auto|lazy"
->>>>>>> 5942bb7c
             ) | safe
           }}
 				</div>
