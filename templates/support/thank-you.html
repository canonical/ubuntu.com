--- conflicted
+++ resolved
@@ -7,55 +7,6 @@
 
 {% block content %}
 
-<<<<<<< HEAD
-<section class="p-strip is-bordered is-deep">
-  <div class="row u-equal-height">
-    <div class="col-7">
-      <h1>Thank you for contacting us about Ubuntu Advantage for Infrastructure</h1>
-      <p class="p-heading--four">A member of our team will be in touch within one working day or you can <a href="/advantage">visit our store</a> to purchase UA Infrastructure.</p>
-    </div>
-    <div class="col-5 u-vertically-center u-align--center u-hide--small">
-      {{
-        image(
-            url="https://assets.ubuntu.com/v1/52d53696-picto-thankyou-midaubergine.svg",
-            alt="smile",
-            width="200",
-            height="200",
-            hi_def=True,
-            loading="auto"
-        ) | safe
-      }}
-    </div>
-  </div>
-</section>
-
-<div class="p-strip--light">
-  <div class="row">
-    <div class="col-10">
-      <h2>More about our enterprise services</h2>
-    </div>
-  </div>
-  <div class="row p-divider">
-    <div class="col-4 p-divider__block">
-      <h3 class="p-heading--four">Fully managed infrastructure</h3>
-      <p>Canonical offers fully managed infrastructure, including Kubernetes, OpenStack, Ceph and SWIFT storage and the recommended LMA stack.</p>
-      <p><a href="/pricing/infra#managed">Managed open infrastructure&nbsp;&rsaquo;</a></p>
-    </div>
-    <div class="col-4 p-divider__block">
-      <h3 class="p-heading--four">Consulting and deployment</h3>
-      <p>Open infrastructure consulting and training is also provided by Canonical, with optimal and custom architecture design and deployment.</p>
-      <p><a href="/pricing/consulting">Consulting, deployment from Canonical&nbsp;&rsaquo;</a></p>
-      <p><a href="/training">OpenStack, K8s, Kubeflow consulting &amp; training&nbsp;&rsaquo;</a></p>
-    </div>
-    <div class="col-4 p-divider__block">
-      <h3 class="p-heading--four">Infrastructure support &amp; security</h3>
-      <p>Access critical security fixes, legal assurance and phone and ticket support for OpenStack, K8s, Docker, Ceph and more through UA Infrastructure.</p>
-      <p><a href="/pricing/infra">Security maintenance and support&nbsp;&rsaquo;</a></p>
-      <p><a class="p-link--external" href="/advantage">Purchase Ubuntu Advantage</a></p>
-    </div>
-  </div>
-</div>
-=======
 
 {% if product == 'education-discount' %}
 
@@ -64,7 +15,6 @@
 {% else %}
 
   {% with thanks_context="contacting us about Ubuntu Advantage for Infrastructure" %}{% include "shared/_thank_you.html" %}{% endwith %}
->>>>>>> 3ccaaa72
 
 {% endif %}
 
