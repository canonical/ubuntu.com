--- conflicted
+++ resolved
@@ -34,26 +34,19 @@
       </div>
     
       <div class="row u-equal-height u-clearfix">
-<<<<<<< HEAD
         {% for article in upcoming %}
           {% include 'blog/blog-card-upcoming.html' %}
         {% endfor %}
-=======
-        {% include 'blog/blog-card-upcoming.html' %}
->>>>>>> fd0e49f2
       </div>
 
       <div class="row">
         <div class="col-12">
-<<<<<<< HEAD
           <p><a href="/blog/upcoming">See more&nbsp;&rsaquo;</a></p>
-=======
-          <p><a href="/blog/archives?category=events,webinars">See more&nbsp;&rsaquo;</a></p>
->>>>>>> fd0e49f2
         </div>
       </div>
     </section>
   {% endif %}
 
   {% include 'blog/pagination.html' %}
-{% endblock content %}+
+{% endblock content %}
