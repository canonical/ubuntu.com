--- conflicted
+++ resolved
@@ -36,7 +36,6 @@
   <div class="u-fixed-width">
     <div class="p-heading-icon--small">
       <div class="p-heading-icon__header">
-<<<<<<< HEAD
         {{
           image(
             url="https://assets.ubuntu.com/v1/d7e4ac90-shield-ESM.svg",
@@ -49,9 +48,6 @@
           ) | safe
         }}
         <h4 class="p-heading-icon__title u-no-max-width u-no-margin--bottom">Extended Security Maintenance for Infrastructure for Ubuntu 16.04 LTS will be available April 2021 until 2024. <a href="https://ubuntu.com/blog/ubuntu-16-04-lts-esm-migration-path">Learn more&nbsp;&rsaquo;</a></h4>
-=======
-        <h4 class="p-heading-icon__title u-no-max-width u-no-margin--bottom">Extended Security Maintenance for Ubuntu 16.04 LTS will be available April 2021 until 2024. <a href="https://ubuntu.com/blog/ubuntu-16-04-lts-esm-migration-path">Learn more&nbsp;&rsaquo;</a></h4>
->>>>>>> f348e601
       </div>
     </div>
   </div>
