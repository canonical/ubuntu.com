<div class="row">
  <div class="col-8">
    <h1>{{h1}}</h1>
    <p>{{intro_text}}</p>
  </div>
</div>
<<<<<<< HEAD
<div class="row">
  <div class="col-8">
    <form action="https://pages.ubuntu.com/index.php/leadCapture/save" method="post" id="mktoForm">
      <fieldset>
        <h3>About you</h3>
        <ul class="p-list">
          <li class="mktFormReq mktField p-list__item">
            <label for="FirstName" class="mktoLabel">First name:</label>
            <input required id="FirstName" name="FirstName" maxlength="255" type="text" class="mktoField mktoRequired" />
          </li>
          <li class="mktFormReq mktField p-list__item">
            <label for="LastName" class="mktoLabel">Last name:</label>
            <input required id="LastName" name="LastName" maxlength="255" type="text" class="mktoField mktoRequired" />
          </li>
          <li class="mktFormReq mktField p-list__item">
            <label for="Email" class="mktoLabel">Email address:</label>
            <input required id="Email" name="Email" maxlength="255" type="email" class="mktoField mktoEmailField mktoRequired" />
          </li>
          <li class="mktFormReq mktField p-list__item">
            <label for="Phone" class="mktoLabel">Phone number:</label>
            <input required id="Phone" name="Phone" maxlength="255" type="tel" class="mktoField mktoTelField mktoRequired" />
          </li>
          {% include "shared-v1/forms/_country.html" %} {% include "shared-v1/forms/_state.html" %}
        </ul>
      </fieldset>

      <fieldset>
        <h3>About your company</h3>
        <ul class="p-list">
          <li class="mktFormReq mktField p-list__item">
            <label for="Company" class="mktoLabel">Company:</label>
            <input required id="Company" name="Company" maxlength="255" type="text" class="mktoField mktoRequired" />
          </li>
          <li class="mktFormReq mktField p-list__item">
            <label for="Title" class="mktoLabel">Job title:</label>
            <input required id="Title" name="Title" maxlength="255" type="text" class="mktoField mktoRequired" />
          </li>
=======

<div class="row">
  <div class="col-8">
    <form action="https://pages.ubuntu.com/index.php/leadCapture/save" method="post" id="mktoForm">
      <fieldset>
        <h3>About you</h3>
        <ul class="p-list">
          <li class="mktFormReq mktField p-list__item">
            <label for="FirstName" class="mktoLabel">First name:</label>
            <input required id="FirstName" name="FirstName" maxlength="255" type="text" class="mktoField mktoRequired" />
          </li>
          <li class="mktFormReq mktField p-list__item">
            <label for="LastName" class="mktoLabel">Last name:</label>
            <input required id="LastName" name="LastName" maxlength="255" type="text" class="mktoField mktoRequired" />
          </li>
          <li class="mktFormReq mktField p-list__item">
            <label for="Email" class="mktoLabel">Email address:</label>
            <input required id="Email" name="Email" maxlength="255" type="email" class="mktoField mktoEmailField mktoRequired" />
          </li>
          <li class="mktFormReq mktField p-list__item">
            <label for="Phone" class="mktoLabel">Phone number:</label>
            <input required id="Phone" name="Phone" maxlength="255" type="tel" class="mktoField mktoTelField mktoRequired" />
          </li>
          {% include "shared-v1/forms/_country.html" %} {% include "shared-v1/forms/_state.html" %}
>>>>>>> d7199905
        </ul>
      </fieldset>

      <fieldset>
<<<<<<< HEAD
=======
        <h3>About your company</h3>
        <ul class="p-list">
          <li class="mktFormReq mktField p-list__item">
            <label for="Company" class="mktoLabel">Company:</label>
            <input required id="Company" name="Company" maxlength="255" type="text" class="mktoField mktoRequired" />
          </li>
          <li class="mktFormReq mktField p-list__item">
            <label for="Title" class="mktoLabel">Job title:</label>
            <input required id="Title" name="Title" maxlength="255" type="text" class="mktoField mktoRequired" />
          </li>
        </ul>
      </fieldset>

      <fieldset>
>>>>>>> d7199905
        <h3>Your comments</h3>
        <ul class="p-list">
          <li class="mktFormReq mktField p-list__item">
            <label for="Comments_from_lead__c" class="mktoLabel">What would you like to talk to us about?</label>
            <textarea required id="Comments_from_lead__c" name="Comments_from_lead__c" rows="5" class="mktoField mktoRequired" maxlength="2000"></textarea>
          </li>
          <li class="mktField p-list__item">
            <input class="mktoField" value="yes" id="canonicalUpdatesOptIn" name="NewsletterOpt-In" type="checkbox" />
            <label class="mktoLabel mktoHasWidth" for="canonicalUpdatesOptIn">I would like to receive occasional news from Canonical by email.</label>
          </li>
          <li class="p-list__item">All information provided will be handled in accordance with the Canonical <a href="https://www.ubuntu.com/legal" target="_blank">privacy policy</a>.</li>
          <li class="mktField p-list__item">
<<<<<<< HEAD
            <button type="submit" class="mktoButton p-button--brand" onclick="dataLayer.push({'event' : 'GAEvent', 'eventCategory' : 'Form', 'eventAction' : 'iot contact-us', 'eventLabel' : '{{product}}', 'eventValue' : undefined });">Submit</button>
=======
            <button type="submit" class="mktoButton p-button--brand" style="margin: 1rem 0;" onclick="dataLayer.push({'event' : 'GAEvent', 'eventCategory' : 'Form', 'eventAction' : 'iot contact-us', 'eventLabel' : '{{product}}', 'eventValue' : undefined });">Submit</button></span>
>>>>>>> d7199905
          </li>
        </ul>
        <input type="hidden" name="formid" class="mktoField" value="{{formid}}" />
        <input type="hidden" name="lpId" class="mktoField" value="{{lpId}}" />
        <input type="hidden" name="subId" class="mktoField" value="30" />
        <input type="hidden" name="munchkinId" class="mktoField" value="066-EOV-335" />
        <input type="hidden" name="lpurl" class="mktoField" value="https://pages.ubuntu.com/things-contact-us.html?cr={creative}&amp;kw={keyword}" />
        <input type="hidden" name="cr" class="mktoField" value="" />
        <input type="hidden" name="kw" class="mktoField" value="" />
        <input type="hidden" name="q" class="mktoField" value="" />
        <input type="hidden" name="returnURL" value="{{returnURL}}" />
        <input type="hidden" name="retURL" value="{{returnURL}}" />
      </fieldset>
    </form>
  </div>
</div><|MERGE_RESOLUTION|>--- conflicted
+++ resolved
@@ -4,7 +4,6 @@
     <p>{{intro_text}}</p>
   </div>
 </div>
-<<<<<<< HEAD
 <div class="row">
   <div class="col-8">
     <form action="https://pages.ubuntu.com/index.php/leadCapture/save" method="post" id="mktoForm">
@@ -42,53 +41,11 @@
             <label for="Title" class="mktoLabel">Job title:</label>
             <input required id="Title" name="Title" maxlength="255" type="text" class="mktoField mktoRequired" />
           </li>
-=======
 
-<div class="row">
-  <div class="col-8">
-    <form action="https://pages.ubuntu.com/index.php/leadCapture/save" method="post" id="mktoForm">
-      <fieldset>
-        <h3>About you</h3>
-        <ul class="p-list">
-          <li class="mktFormReq mktField p-list__item">
-            <label for="FirstName" class="mktoLabel">First name:</label>
-            <input required id="FirstName" name="FirstName" maxlength="255" type="text" class="mktoField mktoRequired" />
-          </li>
-          <li class="mktFormReq mktField p-list__item">
-            <label for="LastName" class="mktoLabel">Last name:</label>
-            <input required id="LastName" name="LastName" maxlength="255" type="text" class="mktoField mktoRequired" />
-          </li>
-          <li class="mktFormReq mktField p-list__item">
-            <label for="Email" class="mktoLabel">Email address:</label>
-            <input required id="Email" name="Email" maxlength="255" type="email" class="mktoField mktoEmailField mktoRequired" />
-          </li>
-          <li class="mktFormReq mktField p-list__item">
-            <label for="Phone" class="mktoLabel">Phone number:</label>
-            <input required id="Phone" name="Phone" maxlength="255" type="tel" class="mktoField mktoTelField mktoRequired" />
-          </li>
-          {% include "shared-v1/forms/_country.html" %} {% include "shared-v1/forms/_state.html" %}
->>>>>>> d7199905
         </ul>
       </fieldset>
 
       <fieldset>
-<<<<<<< HEAD
-=======
-        <h3>About your company</h3>
-        <ul class="p-list">
-          <li class="mktFormReq mktField p-list__item">
-            <label for="Company" class="mktoLabel">Company:</label>
-            <input required id="Company" name="Company" maxlength="255" type="text" class="mktoField mktoRequired" />
-          </li>
-          <li class="mktFormReq mktField p-list__item">
-            <label for="Title" class="mktoLabel">Job title:</label>
-            <input required id="Title" name="Title" maxlength="255" type="text" class="mktoField mktoRequired" />
-          </li>
-        </ul>
-      </fieldset>
-
-      <fieldset>
->>>>>>> d7199905
         <h3>Your comments</h3>
         <ul class="p-list">
           <li class="mktFormReq mktField p-list__item">
@@ -101,11 +58,7 @@
           </li>
           <li class="p-list__item">All information provided will be handled in accordance with the Canonical <a href="https://www.ubuntu.com/legal" target="_blank">privacy policy</a>.</li>
           <li class="mktField p-list__item">
-<<<<<<< HEAD
             <button type="submit" class="mktoButton p-button--brand" onclick="dataLayer.push({'event' : 'GAEvent', 'eventCategory' : 'Form', 'eventAction' : 'iot contact-us', 'eventLabel' : '{{product}}', 'eventValue' : undefined });">Submit</button>
-=======
-            <button type="submit" class="mktoButton p-button--brand" style="margin: 1rem 0;" onclick="dataLayer.push({'event' : 'GAEvent', 'eventCategory' : 'Form', 'eventAction' : 'iot contact-us', 'eventLabel' : '{{product}}', 'eventValue' : undefined });">Submit</button></span>
->>>>>>> d7199905
           </li>
         </ul>
         <input type="hidden" name="formid" class="mktoField" value="{{formid}}" />
