{% set hide_nav = False %}
{% extends "engage/base_engage.html" %}

{% block title %}Ubuntu case studies, whitepapers and webinars{% endblock %}

{% block meta_description %}Resources from across Ubuntu and Canonical combined into a single portal{% endblock %}

{% block meta_copydoc %}https://docs.google.com/spreadsheets/d/1UdExqv3PMnejaCISed340IehIhUmpKL-0AK5kumFk2M/edit#gid=0{% endblock meta_copydoc %}

{% block content %}

<section class="p-strip u-no-padding--bottom">
  <div class="row">
    <h1>Ubuntu case studies, whitepapers and webinars</h1>
  </div>
</section>

<section class="p-strip is-shallow" id="posts-list">
  <div class="row u-equal-height u-clearfix">
    {% with title="ESM for Ubuntu 14.04 LTS Trusty Tahr",
      description="Extended Security Maintenance (ESM) will be available for Ubuntu 14.04 LTS Trusty Tahr for continued security and compliance of the most popular linux operating system.",
      slug="14-04-esm",
      group="desktop",
      type="webinar" %}
      {% include "engage/_article-card.html" %}
    {% endwith %}

    {% with title="With the release of Ubuntu 19.04",
      description="Our most advanced release to date offers developers and innovators the first chance to experience the latest open source software available including the Linux 5.0 Kernel, OpenStack Stein, Kubernetes version 1.14 and Ceph Mimic.",
      slug="19-04-webinar",
      group="desktop",
      type="webinar" %}
      {% include "engage/_article-card.html" %}
    {% endwith %}

    {% with title="Connected cars and autonomous driving",
      description="The automotive industry is expanding its frontiers with the arrival of connected cars and autonomous driving. Find out the challenges brought by this revolution and what is being done to overcome them.",
      slug="451-automotive",
      group="desktop",
      type="webinar" %}
      {% include "engage/_article-card.html" %}
    {% endwith %}
  </div>

  <div class="row u-equal-height u-clearfix">
    {% with title="Busting the myth of private cloud economics",
      description="Canonical took part in 451 Research Cloud Price Index (CPI) in Sept 2017, and compared its pricing and services against the industry using the CPI’s benchmark averages and market distributions.",
      slug="451-cloud-economics",
      group="cloud-and-server",
      type="case-study" %}
      {% include "engage/_article-card.html" %}
    {% endwith %}

    {% with title="How to get started and progress with an AI program",
      description="Whether you are just exploring the opportunities that AI can hold for your business or are preparing to deploy in production at scale join us to learn what you need to achieve your goals.",
      slug="ai-gettingstarted",
      group="desktop",
      type="webinar" %}
      {% include "engage/_article-card.html" %}
    {% endwith %}

    {% with title="Artificial intelligence, machine learning and Ubuntu",
      description="An introduction to AI and ML workloads on Ubuntu workstations, servers and in the cloud on a Kubernetes stack.",
      slug="ai-ml-ubuntu",
      group="desktop",
      type="webinar" %}
      {% include "engage/_article-card.html" %}
    {% endwith %}
  </div>

  <div class="row u-equal-height u-clearfix">
    {% with title="An introduction to AppArmor",
      description="An explanation of AppArmor, its key features and why the principle of least privilege is recommended.",
      slug="apparmor-intro",
      group="internet-of-things",
      type="whitepaper" %}
      {% include "engage/_article-card.html" %}
    {% endwith %}

    {% with title="Azeti uses Ubuntu Core to improve deployment and security",
      description="Ubuntu is an open source software operating system that runs from the desktop, to the cloud, to all your internet connected things.",
      slug="casestudy-azeti",
      group="cloud-and-server",
      type="case study" %}
      {% include "engage/_article-card.html" %}
    {% endwith %}

    {% with title="AZLOGICA utilise Ubuntu Core for customised IoT agricultural solutions",
      description="Learn how Azlogica, a Latin American IoT company, turned to Ubuntu to help their client, Oceanos, to maximise shrimp production and revenues utilising Ubuntu Core and Dell Edge Gateways.",
      slug="casestudy-azlogica",
      group="cloud-and-server",
      type="case study" %}
      {% include "engage/_article-card.html" %}
    {% endwith %}
  </div>

  <div class="row u-equal-height u-clearfix">
    {% with title="BotsAndUs builds a social robot on Ubuntu",
      description="To bring its robot, Bo, to market, BotsAndUs needed an OS that could support the wide variety of hardware and software involved in the product; and the robotics company quickly discovered that Ubuntu offered the ideal combination of versatility and suitability for embedded projects.",
      slug="casestudy-botsandus",
      group="cloud-and-server",
      type="case study" %}
      {% include "engage/_article-card.html" %}
    {% endwith %}

    {% with title="Cinergy makes significant digital signage saving with Screenly Pro and Ubuntu Core",
      description="Find out why Cinergy turned to Screenly Pro and Ubuntu Core to help with their content management needs in such a marketing driven business.",
      slug="casestudy-cinergy",
      group="cloud-and-server",
      type="case study" %}
      {% include "engage/_article-card.html" %}
    {% endwith %}

    {% with title="City Network brings OpenStack cloud hosting to the financial services sector with Canonical",
      description="In the global cloud hosting arena, City Network stands out from the pack thanks to superb service quality and a unique focus on industry-specific regulatory compliance.",
      slug="casestudy-city-network",
      group="cloud-and-server",
      type="case study" %}
      {% include "engage/_article-card.html" %}
    {% endwith %}
  </div>

  <div class="row u-equal-height u-clearfix">
    {% with title="Commercetools uses Ubuntu Server to power its next-generation ecommerce platform",
      description="Commercetools helps enterprises to digitally transform their entire sales operations across all channels.",
      slug="casestudy-commercetools",
      group="cloud-and-server",
      type="case study" %}
      {% include "engage/_article-card.html" %}
    {% endwith %}

    {% with title="IMS Evolve adopts Ubuntu Core to provide IoT-enabled business intelligence in the supply chain",
      description="Find out how IMS Evolve adopted Ubuntu Core running on Dell Edge Gateways to run the cold-chain solutions of some of the recognisable food retailers.",
      slug="casestudy-imsevolve",
      group="cloud-and-server",
      type="case study" %}
      {% include "engage/_article-card.html" %}
    {% endwith %}

    {% with title="How Ubuntu helped InnovaPOS revolutionise the vending machine industry",
      description="The smart vending machines market is on the rise with estimates of 2.7 million to be sold by 2020 with Asia Pacific predicted to be the fastest growing region with a CAGR of 15% over the same period.",
      slug="casestudy-innovapos",
      group="cloud-and-server",
      type="case study" %}
      {% include "engage/_article-card.html" %}
    {% endwith %}
  </div>

  <div class="row u-equal-height u-clearfix">
    {% with title="ITstrategen keeps legacy applications secure with Extended Security Maintenance",
      description="Extended Security Maintenance extends official support for the operating system, guaranteeing the continued security of ITstrategen’s servers and saving its clients from costly application updates.",
      slug="ITstrategen-case-study",
      group="cloud-and-server",
      type="case study" %}
      {% include "engage/_article-card.html" %}
    {% endwith %}

    {% with title="NEXIONA collaborates with Canonical and Dell to create MIIMETIQ EDGE",
      description="IoT is delivering real value for many smart businesses and is capturing people’s imagination because of its immense openness and flexibility.",
      slug="casestudy-nexiona",
      group="cloud-and-server",
      type="case study" %}
      {% include "engage/_article-card.html" %}
    {% endwith %}

    {% with title="Rocket.Chat communication platform enables simplicity through snaps",
      description="As Rocket.Chat has evolved, it has been keen to get its platform into the hands of as many users as possible without the difficulties of installation often associated with bespoke Linux deployments.",
      slug="casestudy-rocketchat",
      group="cloud-and-server",
      type="case study" %}
      {% include "engage/_article-card.html" %}
    {% endwith %}
  </div>

  <div class="row u-equal-height u-clearfix">
    {% with title="Sensape uses Landscape to remotely support revolutionary interactive retail displays",
      description="Sensape is teaching computers to see, understand and interact with people at trade events and in retail locations. Instead of using unchanging, predefined content, the Sensape systems senses its environment and reacts accordingly.",
      slug="casestudy-sensape",
      group="cloud-and-server",
      type="case study" %}
      {% include "engage/_article-card.html" %}
    {% endwith %}

    {% with title="Busting the myth of private cloud economics",
      description="Private cloud costs: the new report from 451 Research found Canonical’s managed private cloud to be cheaper than 25 of the public cloud providers included in the Cloud Price benchmark.",
      slug="cloud-economics",
      group="internet-of-things",
      type="whitepaper" %}
      {% include "engage/_article-card.html" %}
    {% endwith %}

    {% with title="How to face the challenges of becoming a cloud operator",
      description="In a shifting market, the traditional revenues of telcos and service providers are under threat. Voice revenues are at an all-time low, and high wireless data costs are negatively impacting margins.",
      slug="cloud-fray",
      group="",
      type="eBook" %}
      {% include "engage/_article-card.html" %}
    {% endwith %}
  </div>

  <div class="row u-equal-height u-clearfix">
    {% with title="Cloud init",
      description="Private cloud, public cloud, hybrid cloud, multi-cloud… the variety of locations, platforms and physical substrate you can start a cloud instance on is vast.",
      slug="cloud-init-whitepaper",
      group="internet-of-things",
      type="whitepaper" %}
      {% include "engage/_article-card.html" %}
    {% endwith %}

    {% with title="Why Ubuntu Core is the most secure choice for IoT",
      description="Join this webinar hosted by Alex Murray, Technical Lead of the Ubuntu Security Team to find out about the latest security features of Ubuntu Core, the tiny, transactional version of Ubuntu designed specifically for IoT.",
      slug="core18-security",
      group="desktop",
      type="webinar" %}
      {% include "engage/_article-card.html" %}
    {% endwith %}

    {% with title="CTO’s guide to SDN, NFV &amp; VNF",
      description="Networking and communications standards and methodologies are undergoing the greatest transition since the migration from analogue to digital: from function-specific, proprietary devices to software-enabled commodity hardware.",
      slug="cto-guide-sdn-nfv-vnf",
      group="",
      type="eBook" %}
      {% include "engage/_article-card.html" %}
    {% endwith %}
  </div>

  <div class="row u-equal-height u-clearfix">
    {% with title="How to build and deploy your first AI/ML model on Ubuntu",
      description="An introduction to AI and ML workloads on Ubuntu workstations, servers and in the cloud on a Kubernetes stack.",
      slug="deploy-ai-ml-model",
      group="desktop",
      type="webinar" %}
      {% include "engage/_article-card.html" %}
    {% endwith %}

    {% with title="Six reasons why developers choose Ubuntu Desktop",
      description="What's the most popular Linux OS? This whitepaper examines six key reasons why the developer community turn to Ubuntu.",
      slug="developer-desktop",
      group="internet-of-things",
      type="whitepaper" %}
      {% include "engage/_article-card.html" %}
    {% endwith %}

    {% with title="Get started with DevOps best practices: CI/CD",
      description="A webinar to learn how to automate Continuous Integration, Continuous Delivery, and Continuous Deployment with Kubernetes",
      slug="devops-cicd-webinar",
      group="desktop",
      type="webinar" %}
      {% include "engage/_article-card.html" %}
    {% endwith %}
  </div>

  <div class="row u-equal-height u-clearfix">
    {% with title="The transformation of the DevOps journey in IoT",
      description="Traditional development methods do not scale into the IoT sphere",
      slug="devops-iot-webinar",
      group="desktop",
      type="webinar" %}
      {% include "engage/_article-card.html" %}
    {% endwith %}

    {% with title="Server Provisioning: What Network Admins &amp; IT Pros Need to Know",
      description="Server provisioning tools help organisations to take full advantage of existing investments by maximising hardware efficiency.",
      slug="ebook-maas",
      group="",
      type="eBook" %}
      {% include "engage/_article-card.html" %}
    {% endwith %}

    {% with title="A guide to edge computing and the tools you need",
      description="Join Canonical Product Managers for a series of webinars on edge computing to learn what is driving businesses to process their data at the edge and how you can add an edge computing layer to your business infrastructure.",
      slug="edge-month",
      group="desktop",
      type="webinar" %}
      {% include "engage/_article-card.html" %}
    {% endwith %}
  </div>

  <div class="row u-equal-height u-clearfix">
    {% with title="The essential guide for Telecoms and Service Providers adopting big data solutions",
      description="This eBook provides telecom and service provider executives with a basic introduction to big data and analytics processing in the telecom industry.",
      slug="essential-guide-big-data-solutions",
      group="",
      type="eBook" %}
      {% include "engage/_article-card.html" %}
    {% endwith %}

    {% with title="Keep up with evolving software",
      description="Software keeps evolving and management complexity tends to increase with successive stack updates. Learn how using Juju can solve software management complexity and how it provides a familiar approach to managing any type of stack.",
      slug="evolving-software",
      group="internet-of-things",
      type="whitepaper" %}
      {% include "engage/_article-card.html" %}
    {% endwith %}

    {% with title="Canonical presents Financial Services Month",
      description="The fintech infrastructure is moving on. A series of webinars to have an understanding of the emerging technologies: multi-cloud, AI/ML, Blockchain and Containers, and their impact on the financial services industry.",
      slug="financial-services-month",
      group="desktop",
      type="webinar" %}
      {% include "engage/_article-card.html" %}
    {% endwith %}
  </div>

  <div class="row u-equal-height u-clearfix">
    {% with title="Fing serves 30,000 customers with a secure, future-proof IoT device",
      description="Case study: using Ubuntu Core and an IoT appstore enabled Fing to bring a secure IoT device to market very quickly, saving development time and allowing for automated upgrades.",
      slug="fingbox-case-study",
      group="internet-of-things",
      type="whitepaper" %}
      {% include "engage/_article-card.html" %}
    {% endwith %}

    {% with title="Multi-cloud fundamental to financial services transformation",
      description="This whitepaper highlights the need for the finserv industry to evolve its infrastructure and the means to achieve it without friction.",
      slug="finserv-multi-cloud",
      group="internet-of-things",
      type="whitepaper" %}
      {% include "engage/_article-card.html" %}
    {% endwith %}

    {% with title="Future-proofing Fingbox, the IoT home network monitoring device",
      description="In this webinar, you’ll learn how Fingbox was built with Ubuntu Core and how Fingbox’s key features are updated and improved ongoing using Snaps.",
      slug="future-proof-iot",
      group="desktop",
      type="webinar" %}
      {% include "engage/_article-card.html" %}
    {% endwith %}
  </div>

  <div class="row u-equal-height u-clearfix">
    {% with title="Hiri successfully monetises their snap",
      description="Business focused email client demonstrates that proprietary apps can be monetised on the Linux desktop.",
      slug="hiri-case-study",
      group="cloud-and-server",
      type="case study" %}
      {% include "engage/_article-card.html" %}
    {% endwith %}

    {% with title="Apellix engineers safer work environments with Ubuntu powered aerial robotics",
      description="This case study presents how Apellix, an industrial drone company, engineers safer work environments with Ubuntu.",
      slug="industrial-drones-case-study",
      group="cloud-and-server",
      type="case study" %}
      {% include "engage/_article-card.html" %}
    {% endwith %}

    {% with title="Precision drones on Ubuntu: flying at the edge of innovation",
      description="This webinar discusses how Apellix uses Ubuntu to solve industrial IoT challenges with precision drones.",
      slug="industrial-drones",
      group="desktop",
      type="webinar" %}
      {% include "engage/_article-card.html" %}
    {% endwith %}
  </div>

  <div class="row u-equal-height u-clearfix">
    {% with title="Establishing a software defined IoT business model",
      description="Whitepaper: How device manufacturers can go from building single function devices with little to no software strategy to building devices defined by software and software business models, powered by app stores and ecosystems of 3rd party ISVs.",
      slug="iot-business-model",
      group="internet-of-things",
      type="whitepaper" %}
      {% include "engage/_article-card.html" %}
    {% endwith %}

    {% with title="The transformation of the DevOps journey in IoT",
      description="Traditional development methods do not scale into the IoT sphere. Strong inter-dependencies and blurred boundaries among components in the edge device stack result in fragmentation, slow updates, security issues, increased cost, and reduced reliability of platforms",
      slug="iot-devops",
      group="internet-of-things",
      type="whitepaper" %}
      {% include "engage/_article-card.html" %}
    {% endwith %}

    {% with title="Securing IoT device data against physical access",
      description="A technical overview of how Ubuntu Core with full disk encryption and secure boot can be implemented in IoT devices to provide protection in data sensitive scenarios.",
      slug="iot-disk-encryption",
      group="internet-of-things",
      type="whitepaper" %}
      {% include "engage/_article-card.html" %}
    {% endwith %}
  </div>

  <div class="row u-equal-height u-clearfix">
    {% with title="ITstrategen keeps legacy applications secure with Extended Security Maintenance",
      description="ITstrategen keeps legacy applications secure with Extended Security Maintenance (ESM), a feature of the Ubuntu Advantage support subscriptions from Canonical.",
      slug="ITstrategen-case-study",
      group="cloud-and-server",
      type="case study" %}
      {% include "engage/_article-card.html" %}
    {% endwith %}

    {% with title="Allan Gray unlocks unprecedented availability and productivity with Charmed Kubernetes",
      description="Canonical's Charmed Kubernetes cut financial servies company, Allan Gray's, Kubernetes cluster deployment time from two months to two weeks, with enterprise Kubernetes support provided to ensure maximum availability.",
      slug="k8s-allan-gray",
      group="cloud-and-server",
      type="case study" %}
      {% include "engage/_article-card.html" %}
    {% endwith %}

    {% with title="Low latency and real-time kernels for telco and NFV",
      description="Which kernel provides the most balanced operational efficiency? A detailed analysis comparing real-time kernel assumptions against test results designed to reflect telco and NFV workloads.",
      slug="kernel-telco-nfv",
      group="internet-of-things",
      type="whitepaper" %}
      {% include "engage/_article-card.html" %}
    {% endwith %}
  </div>

  <div class="row u-equal-height u-clearfix">
    {% with title="Low latency and real time kernels for telco and NFV",
      description="This special report provides data on dozens of kernel-specific benchmark scenarios, and a complete analysis of their outcomes.",
      slug="low-latency-report",
      group="internet-of-things",
      type="whitepaper" %}
      {% include "engage/_article-card.html" %}
    {% endwith %}

    {% with title="How to build a lightweight system container cluster",
      description="LXD, the system container manager, developed by Canonical and shipped by default with Ubuntu, makes it possible to create many containers of various Linux distributions and manage them in a way similar to virtual machines (VMs) but with lower overhead costs associated with them.",
      slug="lxd-whitepaper",
      group="internet-of-things",
      type="whitepaper" %}
      {% include "engage/_article-card.html" %}
    {% endwith %}

    {% with title="How to integrate Ubuntu Desktop with Active Directory",
      description="Ubiquitous use of Microsoft tools coupled with increasing popularity of open source Linux software for enterprise presents new challenges for non-Microsoft operating systems that require seamless integration with Active Directory for authentication and identity management.",
      slug="microsoft-active-directory",
      group="internet-of-things",
      type="whitepaper" %}
      {% include "engage/_article-card.html" %}
    {% endwith %}
  </div>

  <div class="row u-equal-height u-clearfix">
    {% with title="Modernise your cloud",
      description="This webinar discusses how Trilio and Canonical help organisations transition to new, maintainable cloud architecture in just weeks.",
      slug="modern-cloud",
      group="desktop",
      type="webinar" %}
      {% include "engage/_article-card.html" %}
    {% endwith %}

    {% with title="CIO guide to multi-cloud operations",
      description="What is the right cloud strategy for your business? A whitepaper with objective discussion of the various approaches to cloud computing and a clear definition for each of them: public cloud, private cloud, managed cloud, hybrid cloud and multi-cloud.",
      slug="multi-cloud-guide",
      group="internet-of-things",
      type="whitepaper" %}
      {% include "engage/_article-card.html" %}
    {% endwith %}

    {% with title="NFV and SDN on OpenStack",
      description="Network Functions Virtualisation (NFV) and Software-Defined Networking (SDN) are two of the hottest infrastructure technologies around",
      slug="nfv-sdn-openstack",
      group="",
      type="eBook" %}
      {% include "engage/_article-card.html" %}
    {% endwith %}
  </div>

  <div class="row u-equal-height u-clearfix">
    {% with title="North America‘s first autonomous runway snowplough",
      description="Northstar Robotics, a Canadian tech start-up founded in 2016, wants to address these challenges by developing autonomous vehicles and wanted to find out if an entire network of vehicles can be powered by a single intelligent control system.",
      slug="northstar",
      group="cloud-and-server",
      type="case study" %}
      {% include "engage/_article-card.html" %}
    {% endwith %}

    {% with title="OpenStack made easy",
      description="The change from traditional, monolithic software to multi-host microservices-based big software demands that you approach the challenge from a different perspective.",
      slug="openstack-made-easy",
      group="",
      type="eBook" %}
      {% include "engage/_article-card.html" %}
    {% endwith %}

    {% with title="Private cloud security",
      description="In regulated sectors, private cloud security needs to meet the highest requirements. This webinar explains how to deliver on these with an Openstack cloud.",
      slug="openstack-security-webinar",
      group="webinar",
      type="webinar" %}
      {% include "engage/_article-card.html" %}
    {% endwith %}
  </div>

  <div class="row u-equal-height u-clearfix">
    {% with title="Private cloud security",
      description="In regulated sectors, private cloud security needs to meet the highest requirements. This Whitepaper explains how to deliver on these with an Openstack cloud.",
      slug="openstack-security-whitepaper",
      group="internet-of-things",
      type="whitepaper" %}
      {% include "engage/_article-card.html" %}
    {% endwith %}

    {% with title="Telcos and Service Providers expect near 100% uptime",
      description="Discover why Ubuntu OpenStack enables Telcos to maximise margins, reduce the costs and risks of introducing new value-added services and speed up time-to-revenue.",
      slug="openstack-telco-clouds",
      group="",
      type="eBook" %}
      {% include "engage/_article-card.html" %}
    {% endwith %}

    {% with title="Building a private cloud? Take the leap!",
      description="With Ubuntu OpenStack, you can deploy a cloud infrastructure on your laptop or on a small group of test machines to get your cloud strategy underway.",
      slug="private-cloud",
      group="",
      type="eBook" %}
      {% include "engage/_article-card.html" %}
    {% endwith %}
  </div>

  <div class="row u-equal-height u-clearfix">
    {% with title="Make IT rain: public cloud on Ubuntu OpenStack",
      description="Read this eBook to understand the basics about running Ubuntu OpenStack for public clouds. We’ll also give you some tips and tricks to make the most of your new Ubuntu OpenStack deployment.",
      slug="public-cloud",
      group="",
      type="eBook" %}
      {% include "engage/_article-card.html" %}
    {% endwith %}

    {% with title="Key considerations when choosing a robot’s operating system",
      description="Robots have been the subject of science fiction films for decades, but with technological advances, including the rise of internet connected devices, a real robotic revolution is beginning to emerge.",
      slug="robot-operating-system-choice",
      group="internet-of-things",
      type="whitepaper" %}
      {% include "engage/_article-card.html" %}
    {% endwith %}

    {% with title="Small Robot Company sows the seeds for autonomous and more profitable farming",
      description="In Europe, the cost of running a cereal farm – cultivating wheat, rice, and other grains – has risen by 85% in the last 25 years, yet crop yields and revenues have stagnated. And while farms struggle to remain profitable, it won’t be long before those static yields become insufficient to support growing populations.",
      slug="small-robot-company",
      group="cloud-and-server",
      type="case study" %}
      {% include "engage/_article-card.html" %}
    {% endwith %}
  </div>

  <div class="row u-equal-height u-clearfix">
    {% with title="Optimising IoT bandwidth with delta updates",
      description="Learn how snap deltas' over-the-air updates are efficient and effective.",
      slug="snap-deltas",
      group="internet-of-things",
      type="whitepaper" %}
      {% include "engage/_article-card.html" %}
    {% endwith %}

    {% with title="Getting started with AI",
      description="From the smallest startups to the largest enterprises alike, organizations are using Artificial Intelligence and Machine Learning to make the best, fastest, most informed decisions to overcome their biggest business challenges.",
      slug="starting-with-ai",
      group="internet-of-things",
      type="whitepaper" %}
      {% include "engage/_article-card.html" %}
    {% endwith %}

    {% with title="How to escape StuckStack and profit from your OpenStack investment",
      description="This eBook offers a four-point plan to remobilising the StuckStack infrastructure and regaining organisational agility.",
      slug="stuckstack-ebook",
      group="",
      type="eBook" %}
      {% include "engage/_article-card.html" %}
    {% endwith %}
  </div>

  <div class="row u-equal-height u-clearfix">
    {% with title="Carrier Cloudification: What every telecom executive needs to know",
      description="This eBook is designed to help telecom executives understand industry best practices as they move towards ‘cloudification’ of their network infrastructure.",
      slug="telco-cloudification-ebook",
      group="",
      type="eBook" %}
      {% include "engage/_article-card.html" %}
    {% endwith %}

    {% with title="What's New in Ubuntu 18.10",
      description="An overview of the Ubuntu 18.10 release updates from the Canonical product team. Features of the 18.10 software release focus on multi-cloud deployments, AI software development, a new community desktop theme and richer snap desktop integration.",
      slug="ubuntu-18-10",
      group="webinar",
      type="webinar" %}
      {% include "engage/_article-card.html" %}
    {% endwith %}

    {% with title="Securing the enterprise: how Ubuntu is at the forefront of security and compliance",
      description="This webinar discusses how Ubuntu’s trusted security and
      compliance solutions solve regulatory issues across a range of industries, including government, financial services and healthcare.",
      slug="ubuntu-compliance",
      group="webinar",
      type="webinar" %}
      {% include "engage/_article-card.html" %}
    {% endwith %}
  </div>

  <div class="row u-equal-height u-clearfix">
    {% with title="Ubuntu Core and Kura: A framework for IoT gateways",
      description="A combination of Ubuntu Core, snaps and Kura can solve the limitations that come with Linux distributions for IoT edge gateway devices.",
      slug="ubuntu-core-and-kura",
      group="internet-of-things",
      type="whitepaper" %}
      {% include "engage/_article-card.html" %}
    {% endwith %}

    {% with title="The future of mobile connectivity",
      description="Unlike the introduction of 4G which was dominated by consumer benefits, 5G is expected to be driven by enterprise use. According to IDC, enterprises will generate 60 percent of the world’s data by 2025.",
      slug="ubuntu-lime-telco",
      group="internet-of-things",
      type="whitepaper" %}
      {% include "engage/_article-card.html" %}
    {% endwith %}

    {% with title="From VMWare To Charmed OpenStack",
      description="Ready to make the migration from proprietary virtualisation to OpenStack?",
      slug="vmware-to-charmed-openstack",
      group="webinar",
      type="webinar" %}
      {% include "engage/_article-card.html" %}
    {% endwith %}
  </div>

  <div class="row u-equal-height u-clearfix">
    {% with title="Learn What's New In Ubuntu Server 14.04 LTS",
      description="Released in April 2014, Ubuntu Server 14.04 is the latest LTS release of Ubuntu server. It includes OpenStack Icehouse and many new features and tools for cloud and hyperscale computing.",
      slug="whats-new-ubuntu-14-04-lts",
      group="internet-of-things",
      type="whitepaper" %}
      {% include "engage/_article-card.html" %}
    {% endwith %}

    {% with title="For CTOs: the no-nonsense way to accelerate your business with containers",
      description="This eBook is designed to help telecom executives understand industry best practices as they move towards ‘cloudification’ of their network infrastructure.",
      slug="whitepaper-containers",
      group="internet-of-things",
      type="whitepaper" %}
      {% include "engage/_article-card.html" %}
    {% endwith %}

    {% with title="Taking charge of the IoT's security vulnerabilities",
      description="Canonical&#39;s report examines closely the behaviours and attitudes of UK consumers to IoT security, looks at some of the leading IoT security issues in the industry, and asks how they might be addressed.",
      slug="whitepaper-iot-security",
      group="internet-of-things",
      type="whitepaper" %}
      {% include "engage/_article-card.html" %}
    {% endwith %}
  </div>

  <div class="row u-equal-height u-clearfix">
    {% with title="A shift to the Linux app store experience",
      description="Linux app stores are successfully alleviating historical challenges faced by software developers whilst improving visibility to enterprises and end users.",
      slug="shift-to-app-store-experience",
      group="internet-of-things",
      type="whitepaper" %}
      {% include "engage/_article-card.html" %}
    {% endwith %}

    {% with title="Creating a cloud-like bare metal experience in the data centre",
      description="For organisations looking to turn the management of bare-metal server resources into a cloud-like environment, hardware testing is a must-do.",
      slug="maas-hardware-testing",
      group="internet-of-things",
      type="whitepaper" %}
      {% include "engage/_article-card.html" %}
    {% endwith %}

    {% with title="Creating accurate AI models with data",
      description="Learn how Kubeflow and machine learning help you maximise your data",
      slug="data-pipelines-kubeflow",
      group="webinar",
      type="webinar" %}
      {% include "engage/_article-card.html" %}
    {% endwith %}
  </div>

  <div class="row u-equal-height u-clearfix">
    {% with title="A guide to developing Android apps on Ubuntu",
      description="Android is the most popular mobile operating system and is continuing to grow its market share. IDC expects that Android will have 85.5% of the market by 2022, demonstrating that app development on Android will continue to be an in-demand skill.",
      slug="developing-android-on-ubuntu",
      group="internet-of-things",
      type="whitepaper" %}
      {% include "engage/_article-card.html" %}
    {% endwith %}

    {% with title="How to manage snaps in an enterprise environment",
      description="How the Snap Store Proxy overcomes challenges presented by restricted networks and management policies.",
      slug="enterprise-snap-management",
      group="internet-of-things",
      type="whitepaper" %}
      {% include "engage/_article-card.html" %}
    {% endwith %}

    {% with title="Machine Learning Operations (MLOps)",
      description="This webinar will dive into what success looks like when deploying machine learning models, including training, at scale.",
      slug="get-started-with-ai-part-2",
      group="webinar",
      type="webinar" %}
      {% include "engage/_article-card.html" %}
    {% endwith %}
  </div>

  <div class="row u-equal-height u-clearfix">
    {% with title="Accelerating deep tech with Ubuntu",
      description="How innovators are leveraging open source to create life-changing tech.",
      slug="deeptech",
      group="webinar",
      type="webinar" %}
      {% include "engage/_article-card.html" %}
    {% endwith %}

    {% with title="Canonical presents edge month",
      description="Join us for a month of webinars on edge computing. Learn how edge computing provides enterprises with real-time data processing, cost-effective security and scalability.",
      slug="edge-month",
      group="webinar",
      type="webinar" %}
      {% include "engage/_article-card.html" %}
    {% endwith %}

    {% with title="Yahoo! Japan builds their IaaS environment with Canonical",
      description="Using Ubuntu and a wide range of Canonical’s management tools, Yahoo! Japan has been able to reduce both CAPEX and OPEX costs while successfully building and operating a large scale IaaS environment.",
      slug="yahoo-japan-case-study",
      group="cloud-and-server",
      type="case study" %}
      {% include "engage/_article-card.html" %}
    {% endwith %}
  </div>

  <div class="row u-equal-height u-clearfix">
    {% with title="How Domotz streamlined provisioning of IoT devices",
      description="Domotz eases provisioning and maintenance with snap-based, enterprise remote network monitoring and management device.",
      slug="domotz-case-study",
      group="cloud-and-server",
      type="case study" %}
      {% include "engage/_article-card.html" %}
    {% endwith %}

    {% with title="What’s new in Ubuntu 19.10",
      description="Ubuntu 19.10 includes enhanced K8s capabilities for edge and AI/ML, OpenStack Train live-migration extensions for easier infrastructure deployments and more.",
      slug="19-10-webinar",
      group="webinar",
      type="webinar" %}
      {% include "engage/_article-card.html" %}
    {% endwith %}

    {% with title="TIM ensures system security and client confidence with ESM",
      description="TIM turned to Canonical’s Extended Security Maintenance - part of Ubuntu Advantage for Infrastructure - to benefit from ongoing support against critical vulnerabilities and exploits.",
      slug="case-study-acuris",
      group="case-study",
      type="case study" %}
      {% include "engage/_article-card.html" %}
    {% endwith %}
  </div>

  <div class="row u-equal-height u-clearfix">
    {% with title="Ensuring security and isolation in Kubernetes with Kata Containers",
      description="Learn the benefits of using Kata Containers in a Charmed Kubernetes environment to provide better security and isolation.",
      slug="kata-containers-webinar",
      group="webinar",
      type="webinar" %}
      {% include "engage/_article-card.html" %}
    {% endwith %}

    {% with title="The Wellcome Sanger Institute turns to Canonical for high level Ceph support",
      description="The Wellcome Sanger Institute, a global centre of excellence for genomic research, leads the scientific advancement of areas such as cancer, infectious diseases and cellular genetics.",
      slug="wellcome-sanger-case-study",
      group="case-study",
      type="case study" %}
      {% include "engage/_article-card.html" %}
    {% endwith %}

    {% with title="Lessons learned from 100+ Private cloud builds",
      description="Reducing the complexities of building a private cloud on OpenStack",
      slug="private-cloud-build-webinar",
      group="webinar",
      type="webinar" %}
      {% include "engage/_article-card.html" %}
    {% endwith %}
  </div>

  <div class="row u-equal-height u-clearfix">
    {% with title="Linux security with Ubuntu",
      description="Ubuntu is built with security in mind from the outset, which is one of the reasons it’s such a popular Linux distribution used by developers.",
      slug="linux_security_webinar",
      group="webinar",
      type="webinar" %}
      {% include "engage/_article-card.html" %}
    {% endwith %}

    {% with title="Build smart display devices with Mir: fast to production, secure, open-source",
      description="Industrial robots, home appliances, advertising screens, office information boards&hellip; devices of every type around us are getting connected. As they do, their screens turn from single purpose displays to reconfigurable, multi-purpose smart display.",
      slug="build-smart-devices-with-mir-whitepaper",
      group="internet-of-things",
      type="whitepaper" %}
      {% include "engage/_article-card.html" %}
    {% endwith %}

    {% with title="SBI Group unlocks infrastructure automation with secure, on-premises OpenStack cloud",
      description="SBI BITS provides IT services and infrastructure to the SBI Group &mdash; Japan&rsquo;s market leading financial services company group &mdash; which is made up of over 250 companies, and 6,000 employees.",
      slug="sbi-casestudy",
      group="case-study",
      type="case study" %}
      {% include "engage/_article-card.html" %}
    {% endwith %}
  </div>

  <div class="row u-equal-height u-clearfix">
    {% with title="Register for WSLConf",
      description="WSLConf is a community-organized event on all things Windows Subsystem for Linux and WSL-related. The event will include two days of workshops, presentations, and networking events for developers, sysadmins, and power users on WSL.",
      slug="wslconf",
      group="webinar",
      type="event" %}
      {% include "engage/_article-card.html" %}
    {% endwith %}

    {% with title="Cyberdyne keeps cleaning robots up-to-date in the field with snaps",
      description="As Japan&rsquo;s workforce ages, certain roles are being fulfilled by advanced robots to help bridge the gap. Cyberdyne, a Japanese robotics company, are building such robots and have rolled them out into shopping centres and Tokyo’s two main airports.",
      slug="cyberdyne",
      group="case-study",
      type="case study" %}
      {% include "engage/_article-card.html" %}
    {% endwith %}

    {% with title="An intro to MicroK8s",
      description="Learn why developers choose to work with MicroK8s as a reliable, fast, small and upstream version of Kubernetes and how you can get started.",
      slug="intro-to-microk8s-webinar",
      group="webinar",
      type="webinar" %}
      {% include "engage/_article-card.html" %}
    {% endwith %}
  </div>

  <div class="row u-equal-height u-clearfix">
    {% with title="Ubuntu Desktop for the enterprise",
      description="Linux is increasingly emerging in enterprises as a desktop operating system (OS) alternative to Windows and Mac.",
      slug="linux-enterprise-whitepaper",
      group="desktop",
      type="whitepaper" %}
      {% include "engage/_article-card.html" %}
    {% endwith %}

    {% with title="Kubernetes: a secure, flexible and automated edge for IoT developers",
      description="The factors for implementing Kubernetes successfully at the edge.",
      slug="microk8s-451research",
      group="internet-of-things",
      type="whitepaper" %}
      {% include "engage/_article-card.html" %}
    {% endwith %}

    {% with title="Migration von VMware zu OpenStack",
      description="Wie ein Umstieg auf Charmed OpenStack die Gesamtkosten spürbar senken kann.",
      slug="de/migration-von-vmware-zu-openstack",
      group="webinar",
      type="webinar" %}
      {% include "engage/_article-card.html" %}
    {% endwith %}
  </div>

  <div class="row u-equal-height u-clearfix">
    {% with title="De VMware a Charmed OpenStack",
      description="Migra de VMware a Charmed OpenStack para reducir costes e incrementar la eficiencia de la infraestructura.",
      slug="es/vmware-a-charmed-openstack",
      group="webinar",
      type="webinar" %}
      {% include "engage/_article-card.html" %}
    {% endwith %}

<<<<<<< HEAD
    {% with title="Deploy Kubernetes in your data centre",
      description="Learn what sets Kubernetes apart from other options and how you can get started.",
      slug="dell-kubernetes-webinar",
=======
    {% with title="Artificial Intelligence at the edge in a 5G world",
      description="Deploying AI/ML solutions in latency-sensitive environments requires a new solution architecture approach",
      slug="ai-edge-webinar",
>>>>>>> b58aee0c
      group="webinar",
      type="webinar" %}
      {% include "engage/_article-card.html" %}
    {% endwith %}
  </div>
</section>
{% endblock content %}<|MERGE_RESOLUTION|>--- conflicted
+++ resolved
@@ -857,16 +857,18 @@
       type="webinar" %}
       {% include "engage/_article-card.html" %}
     {% endwith %}
-
-<<<<<<< HEAD
+    
+    {% with title="Artificial Intelligence at the edge in a 5G world",
+      description="Deploying AI/ML solutions in latency-sensitive environments requires a new solution architecture approach",
+      slug="ai-edge-webinar",
+      group="webinar",
+      type="webinar" %}
+      {% include "engage/_article-card.html" %}
+    {% endwith %}
+    
     {% with title="Deploy Kubernetes in your data centre",
       description="Learn what sets Kubernetes apart from other options and how you can get started.",
       slug="dell-kubernetes-webinar",
-=======
-    {% with title="Artificial Intelligence at the edge in a 5G world",
-      description="Deploying AI/ML solutions in latency-sensitive environments requires a new solution architecture approach",
-      slug="ai-edge-webinar",
->>>>>>> b58aee0c
       group="webinar",
       type="webinar" %}
       {% include "engage/_article-card.html" %}
