{% extends "engage/base_engage.html" %}

{% block meta_description %}Extended Security Maintenance (ESM) will be available for Ubuntu 14.04 LTS Trusty Tahr for continued security and compliance of the most popular linux operating system.{% endblock %}

{% block title %}ESM for Ubuntu 14.04 LTS Trusty Tahr{% endblock %}

{% block meta_copydoc %}https://docs.google.com/document/d/1zAv3ouUrzQcQDw2DSefaePXcMu35BAumIMpzqmIkycs/edit{% endblock meta_copydoc %}

{% block content %}

<section class="p-strip--image is-deep js-takeover is-dark p-takeover--compliance">
  <div class="row u-vertically-center">
    <div class="col-7">
      <h1>Still running Ubuntu 14.04?</h1>
      <p class="u-no-padding--top p-heading--four">Learn how to maintain ongoing security compliance for your 14.04 systems.</p>
      <p>
        <a href="#register-section" class="p-button--positive">
          Watch the webinar
        </a>
      </p>
    </div>
    <div class="col-4 u-hide--small prefix-1">
      <img src="{{ ASSET_SERVER_URL }}2217d1c8-Security.svg" alt="Compliance Webinar" class="p-compliance-icon">
    </div>
  </div>
  <style>
    .p-takeover--compliance {
      background-image: linear-gradient(44deg, #171717 0%, #181818 9%, #262626 34%, #2D2D2D 67%, #383838 88%, #2E2E2E 100%, #393939 100%);
    }
    .p-compliance-icon {
      height: 154px;
      width: 154px;
    }
  </style>
</section>

<section class="p-strip is-shallow is-bordered">
  <div class="row">
    <div class="col-8">
      <p>As Ubuntu 14.04 LTS Trusty Tahr transitions from Standard Security Maintenance, it is encouraged for users and organisations to upgrade to the latest LTS release to ensure systems remain patched against security vulnerabilities.</p>
      <p>For organisations operating systems with longer production lifespans or development cycles, and for those requiring GDPR compliance across legacy deployments, <a href="/esm" class="p-link">Extended Security Maintenance (ESM)</a> provides ongoing critical and important security patches for 14.04.</p>
      <p>To learn more about your Ubuntu upgrade options and how to ensure ongoing security and compliance of your 14.04 LTS systems, <a href="#register-section" class="p-link">watch</a> our webinar with Ubuntu Security Manager, Joe McManus, and <a href="/support/contact-us?product=server-esm">talk with our team to start planning.</a></p>
    </div>
  </div>
</section>

<section class="p-strip--light is-deep is-bordered">
  <div class="row">
    <div class="col-10">
      <h2>ESM for Ubuntu 14.04 LTS</h2>
    </div>
  </div>
  <div class="row p-divider u-equal-height u-vertically-spaced">
    <div class="col-4 p-divider__block">
      <h4>FAQs</h4>
      <p>Get answers to your questions about Ubuntu LTS release support, Extended Security Maintenance and getting started.</p>
      <p><a href="https://www.ubuntu.com/esm/faq" class="p-link">Ubuntu ESM FAQs&nbsp;&rsaquo;</a></p>
    </div>
    <div class="col-4 p-divider__block">
      <h4>Customer story</h4>
      <p>Learn how Ubuntu ESM enables Canonical customer, Tstrategen, to keep legacy applications secure for their customers.</p>
      <p><a href="https://www.ubuntu.com/engage/ITstrategen-case-study" class="p-link">See the story&nbsp;&rsaquo;</a></p>
    </div>
    <div class="col-4 p-divider__block">
      <h4>Talk to our team</h4>
      <p>We can work with your team to start planning for the 14.04 transition to ESM and recommend a support package that best suits your needs. </p>
      <p><a href="/support/contact-us?product=server-esm" class="p-button--neutral js-invoke-modal">Get in touch</a></p>
    </div>
  </div>
</section>

<section class="p-strip is-shallow" id="register-section">
  <div class="row">
    <div class="jsBrightTALKEmbedWrapper col-12" style="width:100%; height:100%; position:relative">
      <script class="jsBrightTALKEmbedConfig" type="application/json">{ "channelId" : 6793, "language": "en-US", "commId" : 349275, "displayMode" : "standalone", "height" : "auto" }</script><script src="https://www.brighttalk.com/clients/js/player-embed/player-embed.js" class="jsBrightTALKEmbed"></script>
    </div>
  </div>
</section>

<div class="p-strip p-contextual-footer">
  <div class="row">
    <div class="p-divider">
      <div class="col-4 p-divider__block">
        <h3 class="p-heading--four">Further reading</h3>
        <ul class="p-list">
<<<<<<< HEAD
          <li class="p-list__item"><a href="/blog/ubuntu-14-04-trusty-tahr/">Ubuntu 14.04 Trusty Tahr ESM&nbsp;›</a></li>
          <li class="p-list__item"><a href="/blog/ubuntu-security-compliance/">Ubuntu, security & compliance&nbsp;›</a></li>
          <li class="p-list__item"><a href="/blog/legacy-applications-secure-extended-security-maintenance">Keep legacy applications secure with Extended Security Maintenance&nbsp;›</a></li>
          <li class="p-list__item"><a href="/blog/extended-security-maintenance-ubuntu-14-04-trusty-tahr">Announcing Extended Security Maintenance for Ubuntu 14.04 LTS – “Trusty Tahr”&nbsp;›</a></li>
=======
          <li class="p-list__item"><a href="https://blog.ubuntu.com/2019/02/05/ubuntu-14-04-trusty-tahr/">Ubuntu 14.04 Trusty Tahr ESM&nbsp;&rsaquo;</a></li>
          <li class="p-list__item"><a href="https://blog.ubuntu.com/2018/11/21/ubuntu-security-compliance/">Ubuntu, security & compliance&nbsp;&rsaquo;</a></li>
          <li class="p-list__item"><a href="https://blog.ubuntu.com/2018/11/08/legacy-applications-secure-extended-security-maintenance">Keep legacy applications secure with Extended Security Maintenance&nbsp;&rsaquo;</a></li>
          <li class="p-list__item"><a href="https://blog.ubuntu.com/2018/09/19/extended-security-maintenance-ubuntu-14-04-trusty-tahr">Announcing Extended Security Maintenance for Ubuntu 14.04 LTS – “Trusty Tahr”&nbsp;&rsaquo;</a></li>
>>>>>>> 2cc531bd
        </ul>
      </div>
      <div class="col-4 p-divider__block">
        <form class="mktoForm mktoNoJS" action="https://pages.canonical.com/index.php/leadCapture/save" method="post">
          <h3 class="p-heading--four">Sign up for our monthly Cloud&nbsp;Newsletter</h3>
          <ul class="p-list mktoFormRow u-clearfix">
            <li class="mktoFormCol p-list__item">
              <label class="u-off-screen mktoLabel" for="Email">Your email</label>
              <input type="email" placeholder="Your email" class="mktoField mktoTextField" name="Email" id="Email" required="">
            </li>
            <li class="mktField mktLblRight p-list__item">
              <span class="mktInput mktLblRight">
                <input class="mktFormCheckbox" name="canonicalUpdatesOptIn" id="canonicalUpdatesOptIn" value="yes" type="checkbox">
                <label class="contextual-footer__text--label" for="canonicalUpdatesOptIn">I agree to receive information about Canonical’s products and services.</label>&nbsp;<span class="mktFormMsg"></span>
              </span>
            </li>
            <li class="p-list__item u-no-margin--top">
              <p>In submitting this form, I confirm that I have read and agree to <a href="/legal/data-privacy/newsletter">Canonical’s Privacy Notice</a> and <a href="/legal/data-privacy">Privacy Policy</a>.</p>
            </li>
            <li class="p-list__item">
              <span class="u-off-screen"><input type="text" name="_marketo_comments" value=""></span>
              <span class="mktoButtonWrap"><button type="submit" class="mktoButton p-button--neutral" onclick="dataLayer.push({'event' : 'GAEvent', 'eventCategory' : 'Contextual footer link', 'eventAction' : 'Cloud newsletter', 'eventLabel' : 'Sign-up for news updates', 'eventValue' : undefined });">Subscribe now</button></span>
              <input type="hidden" aria-label="" name="Consent_to_Processing__c" value="yes">
              <input value="1959" aria-label="" class="mktoField mktoFieldDescriptor" name="lpId" type="hidden">
              <input value="30" aria-label="" class="mktoField mktoFieldDescriptor" name="subId" type="hidden">
              <input type="hidden" aria-label="" name="lpurl" value="https://pages.canonical.com/Insights-Subscription_Insights-Subscription-test.html?cr={creative}&amp;kw={keyword}">
              <input value="1212" aria-label="" class="mktoField mktoFieldDescriptor" name="formid" type="hidden">
              <input type="hidden" aria-label="" name="ret" value="http://ubuntu.com/openstack/newsletter-thank-you">
              <input value="066-EOV-335" aria-label="" class="mktoField mktoFieldDescriptor" name="munchkinId" type="hidden">
              <input type="hidden" aria-label="" name="kw" value="">
              <input type="hidden" aria-label="" name="cr" value="">
              <input type="hidden" aria-label="" name="searchstr" value="">
              <input type="hidden" aria-label="" name="_mkt_disp" value="return">
              <input type="hidden" aria-label="" name="_mkt_trk" value="">
            </li>
          </ul>
        </form>
      </div>
      <div class="col-4 p-divider__block">
        <h3 class="p-heading--four">Canonical is offering Extended Security Maintenance</h3>
        <p>Canonical is offering Extended Security Maintenance (ESM) to provide ongoing security fixes and essential packages for Ubuntu LTS releases.</p>
        <p><a href="/esm" onclick="dataLayer.push({'event' : 'GAEvent', 'eventCategory' : 'Contextual footer link', 'eventAction' : 'Support - ESM', 'eventLabel' : 'Find out more about ESM', 'eventValue' : undefined });">Find out more about ESM</a></p>
      </div>
    </div>
  </div>
</div>
{% endblock content %}<|MERGE_RESOLUTION|>--- conflicted
+++ resolved
@@ -83,17 +83,10 @@
       <div class="col-4 p-divider__block">
         <h3 class="p-heading--four">Further reading</h3>
         <ul class="p-list">
-<<<<<<< HEAD
-          <li class="p-list__item"><a href="/blog/ubuntu-14-04-trusty-tahr/">Ubuntu 14.04 Trusty Tahr ESM&nbsp;›</a></li>
-          <li class="p-list__item"><a href="/blog/ubuntu-security-compliance/">Ubuntu, security & compliance&nbsp;›</a></li>
-          <li class="p-list__item"><a href="/blog/legacy-applications-secure-extended-security-maintenance">Keep legacy applications secure with Extended Security Maintenance&nbsp;›</a></li>
-          <li class="p-list__item"><a href="/blog/extended-security-maintenance-ubuntu-14-04-trusty-tahr">Announcing Extended Security Maintenance for Ubuntu 14.04 LTS – “Trusty Tahr”&nbsp;›</a></li>
-=======
-          <li class="p-list__item"><a href="https://blog.ubuntu.com/2019/02/05/ubuntu-14-04-trusty-tahr/">Ubuntu 14.04 Trusty Tahr ESM&nbsp;&rsaquo;</a></li>
-          <li class="p-list__item"><a href="https://blog.ubuntu.com/2018/11/21/ubuntu-security-compliance/">Ubuntu, security & compliance&nbsp;&rsaquo;</a></li>
-          <li class="p-list__item"><a href="https://blog.ubuntu.com/2018/11/08/legacy-applications-secure-extended-security-maintenance">Keep legacy applications secure with Extended Security Maintenance&nbsp;&rsaquo;</a></li>
-          <li class="p-list__item"><a href="https://blog.ubuntu.com/2018/09/19/extended-security-maintenance-ubuntu-14-04-trusty-tahr">Announcing Extended Security Maintenance for Ubuntu 14.04 LTS – “Trusty Tahr”&nbsp;&rsaquo;</a></li>
->>>>>>> 2cc531bd
+          <li class="p-list__item"><a href="/blog/ubuntu-14-04-trusty-tahr/">Ubuntu 14.04 Trusty Tahr ESM&nbsp;&rsaquo;</a></li>
+          <li class="p-list__item"><a href="/blog/ubuntu-security-compliance/">Ubuntu, security & compliance&nbsp;&rsaquo;</a></li>
+          <li class="p-list__item"><a href="/blog/legacy-applications-secure-extended-security-maintenance">Keep legacy applications secure with Extended Security Maintenance&nbsp;&rsaquo;</a></li>
+          <li class="p-list__item"><a href="/blog/extended-security-maintenance-ubuntu-14-04-trusty-tahr">Announcing Extended Security Maintenance for Ubuntu 14.04 LTS – “Trusty Tahr”&nbsp;&rsaquo;</a></li>
         </ul>
       </div>
       <div class="col-4 p-divider__block">
