--- conflicted
+++ resolved
@@ -10,21 +10,12 @@
 <section class="p-strip--suru-bottomed">
   <div class="u-fixed-width">
     <h1>OpenStack support</h1>
-<<<<<<< HEAD
-
-    <p class="p-heading--4">Use OpenStack with confidence with Ubuntu Advantage for Infrastructure</p>
-
-    <p>One package, multiple benefits. The most comprehensive Linux enterprise subscription, covering all aspects of open infrastructure.</p>
-
-    <p>Subscribe to Ubuntu Advantage for Infrastructure and benefit from extended security, certified compliance and 24x7 support.</p>
-=======
     
     <p class="p-heading--4">Use OpenStack with confidence with Ubuntu Pro + support</p>
     
     <p>One package, multiple benefits. The most comprehensive Linux enterprise subscription, covering all aspects of open infrastructure.</p>
     
     <p>Subscribe to Ubuntu Pro for Infrastructure and benefit from extended security, certified compliance and 24x7 support.</p>
->>>>>>> 1b136b18
 
     <p><a href="/openstack/support#get-in-touch" class="p-button--positive js-invoke-modal">Get OpenStack support</a></p>
 
