--- conflicted
+++ resolved
@@ -37,12 +37,7 @@
       <p>Focus on your business while Canonical takes care of your first OpenStack.</p>
       <p>
         <a href="{{ ASSET_SERVER_URL }}3465457b-Bootstack_datasheet.pdf" onclick="dataLayer.push({'event' : 'GAEvent', 'eventCategory' : 'External Link', 'eventAction' : 'Read the datasheet', 'eventLabel' : 'Bootstack datasheet - Top CTA', 'eventValue' : undefined });" class="p-button--positive">Read the BootStack datasheet</a>
-<<<<<<< HEAD
         <a href="/openstack/contact-us?product=cloud-managed-cloud" onclick="dataLayer.push({'event' : 'GAEvent', 'eventCategory' : 'Internal Link', 'eventAction' : 'Talk to us', 'eventLabel' : 'Bootstack - Top CTA', 'eventValue' : undefined });" class="p-button--neutral">Talk to us</a>
-=======
-        &#8195;
-        <a href="/openstack/contact-us?product=openstack-managed-cloud" onclick="dataLayer.push({'event' : 'GAEvent', 'eventCategory' : 'Internal Link', 'eventAction' : 'Talk to us', 'eventLabel' : 'Bootstack - Top CTA', 'eventValue' : undefined });" class="p-button--neutral">Talk to us</a>
->>>>>>> d12d5b60
       </p>
     </div>
   </div>
