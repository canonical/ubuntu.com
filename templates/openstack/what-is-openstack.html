--- conflicted
+++ resolved
@@ -10,18 +10,13 @@
   <div class="row">
     <div class="col-7">
       <h1>What is OpenStack?</h1>
-<<<<<<< HEAD
       <p>
         Imagine a data centre. Hundreds of physical machines, racked, powered
         and connected to each other. One tool turns this data centre into a
         cloud and enables on-demand resource provisioning through a self-service
         portal. That’s OpenStack!
       </p>
-      <p class="">
-=======
-      <p>Imagine a data centre. Hundreds of physical machines, racked, powered and connected to each other. One tool turns this data centre into a cloud and enables on-demand resource provisioning through a self-service portal. That’s OpenStack!</p>
-      <p>
->>>>>>> 8555d766
+      <p>
         <a class="p-button--positive" href="/openstack">Learn more</a>
       </p>
       <p>
@@ -915,13 +910,9 @@
   </div>
 </section>
 
-<<<<<<< HEAD
 {% with first_item="_cloud_costs_increasing", second_item="_cloud_newsletter",
 third_item="_openstack_further_reading", no_shadow="true" %}{% include
 "shared/contextual_footers/_contextual_footer.html" %}{% endwith %}
-=======
-{% with first_item="_cloud_costs_increasing", second_item="_openstack_documentation", third_item="_openstack_further_reading", no_shadow="true" %}{% include "shared/contextual_footers/_contextual_footer.html" %}{% endwith %}
->>>>>>> 8555d766
 
 <!-- Set default Marketo information for contact form below-->
 <div
