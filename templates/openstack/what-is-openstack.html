{% extends "openstack/_base_openstack.html" %}


{% block title %}What is OpenStack{% endblock %}
{% block meta_description %}OpenStack is an open source cloud computing platform that allows businesses to control large pools of compute, storage and networking in a data centre.{% endblock meta_description %}
{% block meta_copydoc %}https://docs.google.com/document/d/15xrgIq_KUwHaCyFoI7-yS_JmBbsoyXJ4GpRMFAa7_is/edit{% endblock meta_copydoc %}

{% block content %}
<section class="p-strip--suru-image is-bordered">
  <div class="row">
    <div class="col-7">
      <h1>What is OpenStack?</h1>
      <p>OpenStack is an open source cloud computing platform that allows businesses to control large pools of compute, storage and networking in a data centre.</p>
      <p>The fact that OpenStack is open source means that anyone that chooses to use it, can access the source code, make changes, and share these with the community. One of the key benefits of this model is that the source code can then be checked by a much larger set of people than proprietary code, which is restricted to its owners.</p>
      <p>Governed by the OpenStack Foundation, there are more than 34,000 individual contributors and over 550 companies that participate in the project.</p>
      <p class="u-no-margin--bottom">
        <a class="p-button--positive" href="/openstack/managed">Get fully managed OpenStack</a>
      </p>
      <p>
        <a class="p-link--external" href="https://www.brighttalk.com/webcast/6793/404267/open-source-infrastructure-from-bare-metal-to-microservices">
          Watch the webinar - "Open source infrastructure: from bare metal to microservices"
        </a>
      </p>
    </div>
  </div>
</section>

<section class="p-strip is-bordered">
  <div class="u-fixed-width">
    {{
      image(
        url="https://assets.ubuntu.com/v1/2d2a0b2a-what+is+open+stack+diagram.svg",
        alt="What is OpenStack?",
        height="250",
        width="850",
        hi_def=True,
        loading="auto",
      ) | safe
    }}
  </div>
</section>

<section class="p-strip--light is-bordered">
  <div class="row">
    <div class="col-8">
      <h2>
        Software-defined networks and storage
      </h2>
      <p>
        OpenStack includes the ability to provide on-demand networks, IP addresses, firewalls and routers. Basic capabilities for these are built-in and OpenStack can also be integrated with telco-oriented SDN offerings from network equipment providers such as Juniper, Cisco and Nokia. For a business, the ability to define networks through an API enables fast-paced infrastructure automation and cloud-style operations.
      </p>
      <p>
        Similarly, OpenStack includes a framework for software-defined storage, including both block ('disk') and object storage mechanisms. There are pure software implementations of these that are built in to OpenStack, but it is also possible to integrate with third-party offerings from EMC, NetApp, PureStorage and others.
      </p>
    </div>
  </div>
</section>

<section class="p-strip">
  <div class="row">
    <div class="col-8">
      <h2>Companies involved in OpenStack</h2>
      <p>OpenStack was originally launched in July 2010 by Rackspace and NASA as an open source initiative that combined NASA's Nebula platform and Rackspace's Cloud Files platform.</p>
      <p>Today, hundreds of companies contribute to OpenStack code, with many more playing a part in the broader community.</p>
    </div>
  </div>
  <div class="row u-equal-height">
    <div class="col-6">
      <table class="js-commit-table">
        <thead>
          <tr>
            <th>#</th>
            <th>Company</th>
            <th>Commits</th>
          </tr>
        </thead>
        <tbody>
          <tr><td colspan="3" class="u-align--center">
            <i class="p-icon--spinner u-animation--spin"></i>
          </td></tr>
        </tbody>
      </table>
    </div>
<<<<<<< HEAD
    <div class="col-6" id="pie-chart">
=======
    <div class="col-6">
>>>>>>> 2fe4183d
      <svg class="js-commit-chart" width="100%" height="100%"></svg>
    </div>
  </div>
  <script src="https://d3js.org/d3.v4.min.js"></script>
  <script>
    fetch('/static/js/data/openstack-commit-stats.json')
      .then(response => response.json())
      .then(data => {
        var data = data.stats.slice(0, 10);
        var tableData = '';
        var tableBody = document.querySelector('.js-commit-table tbody');
        for (var i = 0; i < data.length; i++) {
          tableData += `<tr>
<<<<<<< HEAD
            <td>${i + 1}</td>
=======
            <td>${data[i].index}</td>
>>>>>>> 2fe4183d
            <td>${data[i].name}</td>
            <td>${data[i].metric}</td>
          </tr>`;
        }
        tableBody.innerHTML = tableData;

        drawChart(data);
      });

      function drawChart(data) {
<<<<<<< HEAD

        var svg = d3.select("svg.js-commit-chart"),
                    width = svg.attr("width"),
                    height = svg.attr("height"),
                    radius = 200;

        var tots = d3.sum(data, function(d) {
                return d.metric;
            });

        data.forEach(function(d) {
            d.percentage = Math.round((100 * (d.metric / tots)) * 10) / 10;
        });

        var div = d3.select("body").append("div")
                    .attr("class", "tooltip")
                    .style("opacity", "0")
                    .style("z-index", "10")
                    .style("position", "absolute")
                    .style("background-color", "white")
                    .style("border", "solid")
                    .style("border-width", "1px")
                    .style("border-radius", "3px")
                    .style("padding", "3px")
                    .style("pointer-events", "none");

        var g = svg.append("g")
                   .attr("style", "transform: translate(50%, 50%)")
                   .attr("text-anchor", "middle");
=======
        var svg = d3.select("svg.js-commit-chart"),
            width = svg.attr("width"),
            height = svg.attr("height"),
            radius = 200;

        var g = svg.append("g")
                   .attr("style", "transform: translate(50%, 50%)");
>>>>>>> 2fe4183d

        var ordScale = d3.scaleOrdinal()
                        	.domain(data)
                        	.range(['#ffd384','#94ebcd','#fbaccc','#d3e0ea','#fa7f72']);

        var pie = d3.pie().value(function(d) {
                return d.metric;
            });

        var arc = g.selectAll("arc")
                   .data(pie(data))
                   .enter();

        var path = d3.arc()
                     .outerRadius(radius)
                     .innerRadius(0);

        arc.append("path")
           .attr("d", path)
<<<<<<< HEAD
           .attr("fill", function(d) { return ordScale(d.data.name); })
           .on("mouseover", function (d, i) {
             d3.select(this).transition()
              .duration("0")
              .attr("opacity", ".80")
             div.transition()
              .duration("0")
              .style("opacity", "1")
             div.html(d.data.name)
              .style("left", (d3.event.pageX) + "px")
              .style("top", (d3.event.pageY - 40) + "px")
           })
           .on("mouseout", function (d, i) {
             d3.select(this).transition()
              .duration("50")
              .attr("opacity", "1");
              div.transition()
              .duration("50")
              .style("opacity", "0")
           })
           .on("mousemove", function (d, i) {
            div.html(d.data.name)
              .style("left", (d3.event.pageX) + "px")
              .style("top", (d3.event.pageY - 40) + "px")
           })

        var label = d3.arc()
                      .outerRadius(radius)
                      .innerRadius(120);
=======
           .attr("fill", function(d) { return ordScale(d.data.name); });

        var label = d3.arc()
                      .outerRadius(radius)
                      .innerRadius(0);
>>>>>>> 2fe4183d

        arc.append("text")
           .attr("transform", function(d) {
                    return "translate(" + label.centroid(d) + ")";
            })
<<<<<<< HEAD
           .text(function(d) {
              if (d.data.percentage < 4) return "";
              return d.data.percentage + "%";
            })
           .style("pointer-events", "none")
           .style("font-family", "Ubuntu")
           .style("font-size", 15)
           .style("color", "#fff");
=======
           .text(function(d) { return d.data.name; })
           .style("font-family", "Ubuntu")
           .style("font-size", 15);
>>>>>>> 2fe4183d
      }
  </script>

</section>

<section class="p-strip u-no-padding--top u-no-padding--bottom">
  <div class="u-fixed-width">
    <h3 class="p-muted-heading">Influential contributors to openStack</h3>
  </div>
  <ul class="row">
    <li class="col-2 col-small-2 col-medium-2">
      {{
        image(
          url="https://assets.ubuntu.com/v1/403148e0-2018-logo-canonical.svg",
          alt="Canonical",
          height="144",
          width="144",
          hi_def=True,
          loading="lazy",
        ) | safe
      }}
    </li>
    <li class="col-2 col-small-2 col-medium-2">
      {{
        image(
          url="https://assets.ubuntu.com/v1/9b1fe97b-2018-logo-IBM.svg",
          alt="IBM",
          height="144",
          width="144",
          hi_def=True,
          loading="lazy",
        ) | safe
      }}
    </li>
    <li class="col-2 col-small-2 col-medium-2">
      {{
        image(
          url="https://assets.ubuntu.com/v1/64277a51-2018-logo-redhat.svg",
          alt="RedHat",
          height="144",
          width="144",
          hi_def=True,
          loading="lazy",
        ) | safe
      }}
    </li>
    <li class="col-2 col-small-2 col-medium-2">
      {{
        image(
          url="https://assets.ubuntu.com/v1/7dd7bfaf-2018-logo-huawei.svg",
          alt="Huawei",
          height="144",
          width="144",
          hi_def=True,
          loading="lazy",
        ) | safe
      }}
    </li>
    <li class="col-2 col-small-2 col-medium-2">
      {{
        image(
          url="https://assets.ubuntu.com/v1/c4c720c6-suse.png",
          alt="SUSE",
          height="144",
          width="144",
          hi_def=True,
          loading="lazy",
        ) | safe
      }}
    </li>
    <li class="col-2 col-small-2 col-medium-2">
      {{
        image(
          url="https://assets.ubuntu.com/v1/a1e6f331-2018-logo-rackspace.svg",
          alt="Rackspace",
          height="144",
          width="144",
          hi_def=True,
          loading="lazy",
        ) | safe
      }}
    </li>
  </ul>
</section>

<section class ="p-strip--light is-bordered">
  <div class="row">
    <div class="col-8">
      <h2>What makes up OpenStack?</h2>
      <p>At its most basic, OpenStack is comprised of storage, compute, and networking projects, such as the following core examples...</p>
    </div>
  </div>
  <div class="row u-equal-height">
    <article class="col-6 p-card">
      <h3 class="p-card__image p-heading--four">Nova</h3>
      <hr class="u-sv1" />
      <p>Nova is the primary compute engine of OpenStack, used for deploying and managing virtual machine and instances for computing tasks. Nova supports a wide range of hypervisors; KVM, XenServer®, VMware ESXi, and Microsoft Hyper-V. Linux Containers such as LXC are also supported.</p>
    </article>
    <article class="col-6 p-card">
      <h3 class="p-card__image p-heading--four">Neutron</h3>
      <hr class="u-sv1" />
      <p>Neutron is the networking element of OpenStack that provides 'networking as a service' capabilities. The software defined networking (SDN) replaced the original networking technology of choice called Quantum.</p>
      <p>Support for multiple network models such as: Flat, VLAN, VXLAN, static IPs, and DHCP is included in Neutron, whilst it can also take advantage of SDN platforms such as OpenFlow to use advanced networking capabilities.</p>
    </article>
  </div>
  <div class="row u-equal-height">
    <article class="col-6 p-card">
      <h3 class="p-card__image p-heading--four">Cinder</h3>
      <hr class="u-sv1" />
      <p>Cinder is a block storage component that provisions and manages block devices (Cinder volumes). Users are able to request and consume storage resources through a self-service application programming interface (API).</p>
      <p>Fully integrated with Nova, Cinder supports integration with a wide range of storage platforms.</p>
    </article>
    <article class="col-6 p-card">
      <h3 class="p-card__image p-heading--four">Swift</h3>
      <hr class="u-sv1" />
      <p>Swift is a storage system for objects and files. Swift works in a different way to the traditional method of referring to files by their disc drive location, instead it is possible for developers to refer to a unique identifier that refers to the file of piece of information, letting OpenStack decide where this information is stored.</p>
      <p>One of the main benefits of this is the ease of use it creates for scaling. By removing the need for developers to worry about the capacity on a single system behind the software. Another added advantage is that the system takes care of ensuring that the data is backed up, rather than relying upon the developer to do so.</p>
    </article>
  </div>
</section>

<section class="p-strip is-bordered">
  <div class="row">
    <div class="col-8">
      <h2>Who uses OpenStack?</h2>
      <p>There are thousands of users of OpenStack across a broad range of industries. Particularly favoured for its security, scalability, resilience.</p>
      <p>In addition to CERN, the UK Civil Service, and numerous universities around the world, OpenStack has become a popular choice for telecommunication companies such as ATT, Verizon, and China Mobile.</p>
      <p>Use cases are also growing in the media area with SkyTV and DirecTV having already adopted.</p>
      <p>Financial services have been a keen adopter, with BBVA, Banco Santander, Commonwealth Bank, and China UnionPay just some that have adopted.</p>
      <p>Further adoption has been seen in healthcare, manufacturing, and retail.</p>
    </div>
  </div>
</section>

<section class="p-strip--light">
  <div class="row u-equal-height">
    <div class="col-7">
      <h2>How to install OpenStack</h2>
      <p>The OpenStack system consists of several key services that are separately installed. These services work together depending on your cloud needs and include the Compute, Identity, Networking, Image, Block Storage, Object Storage, Telemetry, Orchestration, and Database services. You can install any of these projects separately and configure them stand-alone or as connected entities</p>
      <p><a class="p-button--positive" href="/openstack/install">Install OpenStack and its main services</a></p>
      <p>Or browse the <a class="p-link--external" href="https://www.openstack.org/software/project-navigator/openstack-components#openstack-services">list of Openstack Services</a></p>
    </div>
    <div class="col-5 u-vertically-center u-hide--small">
      {{
        image(
          url="https://assets.ubuntu.com/v1/2b03a6b4-Install+Openstack.svg",
          alt="",
          height="200",
          width="290",
          hi_def=True,
        ) | safe
      }}
    </div>
  </div>
</section>

{% with first_item="_cloud_ubuntu_advantage", second_item="_cloud_contact_us", third_item="_cloud_further_reading" %}{% include "shared/contextual_footers/_contextual_footer.html" %}{% endwith %}

<!-- Set default Marketo information for contact form below-->
<div class="u-hide" id="contact-form-container" data-form-location="/shared/forms/interactive/openstack" data-form-id="1251" data-lp-id="2086" data-return-url="https://www.ubuntu.com/openstack/thank-you" data-lp-url="https://pages.ubuntu.com/things-contact-us.html">
</div>



{% endblock content %}<|MERGE_RESOLUTION|>--- conflicted
+++ resolved
@@ -81,11 +81,7 @@
         </tbody>
       </table>
     </div>
-<<<<<<< HEAD
     <div class="col-6" id="pie-chart">
-=======
-    <div class="col-6">
->>>>>>> 2fe4183d
       <svg class="js-commit-chart" width="100%" height="100%"></svg>
     </div>
   </div>
@@ -99,22 +95,16 @@
         var tableBody = document.querySelector('.js-commit-table tbody');
         for (var i = 0; i < data.length; i++) {
           tableData += `<tr>
-<<<<<<< HEAD
-            <td>${i + 1}</td>
-=======
             <td>${data[i].index}</td>
->>>>>>> 2fe4183d
             <td>${data[i].name}</td>
             <td>${data[i].metric}</td>
           </tr>`;
         }
         tableBody.innerHTML = tableData;
-
         drawChart(data);
       });
 
       function drawChart(data) {
-<<<<<<< HEAD
 
         var svg = d3.select("svg.js-commit-chart"),
                     width = svg.attr("width"),
@@ -144,15 +134,6 @@
         var g = svg.append("g")
                    .attr("style", "transform: translate(50%, 50%)")
                    .attr("text-anchor", "middle");
-=======
-        var svg = d3.select("svg.js-commit-chart"),
-            width = svg.attr("width"),
-            height = svg.attr("height"),
-            radius = 200;
-
-        var g = svg.append("g")
-                   .attr("style", "transform: translate(50%, 50%)");
->>>>>>> 2fe4183d
 
         var ordScale = d3.scaleOrdinal()
                         	.domain(data)
@@ -172,7 +153,6 @@
 
         arc.append("path")
            .attr("d", path)
-<<<<<<< HEAD
            .attr("fill", function(d) { return ordScale(d.data.name); })
            .on("mouseover", function (d, i) {
              d3.select(this).transition()
@@ -202,19 +182,11 @@
         var label = d3.arc()
                       .outerRadius(radius)
                       .innerRadius(120);
-=======
-           .attr("fill", function(d) { return ordScale(d.data.name); });
-
-        var label = d3.arc()
-                      .outerRadius(radius)
-                      .innerRadius(0);
->>>>>>> 2fe4183d
 
         arc.append("text")
            .attr("transform", function(d) {
                     return "translate(" + label.centroid(d) + ")";
             })
-<<<<<<< HEAD
            .text(function(d) {
               if (d.data.percentage < 4) return "";
               return d.data.percentage + "%";
@@ -223,11 +195,6 @@
            .style("font-family", "Ubuntu")
            .style("font-size", 15)
            .style("color", "#fff");
-=======
-           .text(function(d) { return d.data.name; })
-           .style("font-family", "Ubuntu")
-           .style("font-size", 15);
->>>>>>> 2fe4183d
       }
   </script>
 
