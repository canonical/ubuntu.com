{% extends "pricing/base_pricing.html" %}


{% block title %}Ubuntu Pro | plans and pricing{% endblock %}

{% block meta_description %}Ubuntu Pro, the expanded security maintenance and compliance subscription is now available for data centres and workstations. Ubuntu Pro expands security coverage for critical, high and medium Common Vulnerabilities and Exposures (CVEs) to thousands of applications and toolchains including Ansible, Apache Tomcat, Apache Zookeeper, Docker, Drupal, Nagios, Node.js, phpMyAdmin, Puppet, PowerDNS, Python 2, Redis, Rust, WordPress, and more.{% endblock %}

{% block meta_copydoc %}https://docs.google.com/document/d/1Ynk0iLa9hjrdich6ATTsybtPbDwW_k4vRI0nk_HNhcI/edit{% endblock meta_copydoc %}

{% block content %}

<section id="ua-infra" class="p-strip--suru-shape-light is-deep">
  <div class="u-fixed-width">
    <h1 class="p-heading--2 u-no-margin--bottom">Ubuntu Pro: security, compliance, and support</h1>
    <p>Ubuntu Pro covers all aspects of open infrastructure and applications.</p>
    <ul class="p-inline-list">
      <li class="p-inline-list__item">
        <a href="/support/contact-us" class="p-button--positive js-invoke-modal" data-testid="interactive-form-link">Get in touch</a>
      </li>
      <li class="p-inline-list__item">
        <a href="/pro/subscribe" class="p-button">Purchase a subscription</a>
      </li>
    </ul>
  </div>
</section>

<section class="p-strip is-deep">
  <hr class="is-fixed-width u-no-margin--bottom">
  <div class="row">
<<<<<<< HEAD
    <div class="col-6">
      <h3 class="p-heading--2">Ubuntu Pro (Infra-only)</h3>
    </div>
    <div class="col-6">
      <div class="u-overflow-pricing-pro-table">
        <table class="p-table is-not-indented">
          <thead>
            <tr>
              <th colspan="2">Self Support</th>
              <th colspan="2">24/7 Infra support</th>
              <th colspan="2">24/7 Full support</th>
            </tr>
          </thead>
          <tbody>
            <tr>
              <td class="u-truncate">Desktop</td>
              <td class="u-truncate">Server</td>
              <td class="u-truncate">Desktop</td>
              <td class="u-truncate">Server</td>
              <td class="u-truncate">Desktop</td>
              <td class="u-truncate">Server</td>
            </tr>
            <tr>
              <td>&dash;</td>
              <td>&dollar;225</td>
              <td>&dash;</td>
              <td>&dollar;1,500</td>
              <td>&dash;</td>
              <td>&dash;</td>
            </tr>
          </tbody>
        </table>
      </div>
=======
    <div class="p-strip is-shallow u-no-padding--top">
      <h2 class="u-no-margin--bottom">Ubuntu Pro pricing</h2>
      <p>(including security coverage for Main + Universe)</p>
>>>>>>> c3a5313e
    </div>
  </div>
  <div class="row">
<<<<<<< HEAD
    <hr class="is-fixed-width u-no-margin--bottom">
    <div class="col-6">
      <h3 class="p-heading--2 u-no-margin--bottom">Ubuntu Pro</h3>
    </div>
    <div class="col-6">
      <div class="u-overflow-pricing-pro-table">
        <table class="p-table is-not-indented">
          <thead>
            <tr>
              <th colspan="2">Self Support</th>
              <th colspan="2">24/7 Infra support</th>
              <th colspan="2">24/7 Full support</th>
            </tr>
          </thead>
          <tbody>
            <tr>
              <td class="u-truncate">Desktop</td>
              <td class="u-truncate">Server</td>
              <td class="u-truncate">Desktop</td>
              <td class="u-truncate">Server</td>
              <td class="u-truncate">Desktop</td>
              <td class="u-truncate">Server</td>
            </tr>
            <tr>
              <td>&dollar;25</td>
              <td>&dollar;500</td>
              <td>&dash;</td>
              <td>&dollar;1,775</td>
              <td>&dollar;300</td>
              <td>&dollar;3,400</td>
            </tr>
          </tbody>
        </table>
      </div>
      <div class="u-fixed-width">
        <div>
          <table class="p-table">
            <thead>
              <th style="width: 3.1rem">&nbsp;</th>
              <th>&nbsp;</th>
            </thead>
            <tbody>
              <tr>
                <td class="u-align-left">N.B.:</td>
                <td class="u-align-left">Price is per machine per year</td>
              </tr>
              <tr>
                <td style="border-top: 0;">&nbsp;</td>
                <td class="u-table-border-top u-align--left">Weekday support is half the price of 24/7 support</td>
              </tr>
              <tr>
                <td colspan="2" class="u-align-left">Please refer to the list of <a href="/support">supported infrastructure and applications</a>.</td>
              </tr>
            </tbody>
          </table>
        </div>
      </div>
=======
    <div class="col-10 col-medium-6 col-start-large-3">
      <table aria-label="Ubuntu Pro Pricing">
        <thead>
          <tr>
            <th style="width: 40%;"></th>
            <th>No support<br><span class="u-text--muted">(software only)</span></th>
            <th>With Infra support<br><span class="u-text--muted">(24/7)</span></th>
            <th>With full support <br><span class="u-text--muted">(24/7)</span></th>
          </tr>
        </thead>
        <tbody>
          <tr>
            <td>Desktop<br><span class="u-text--muted">(workstation/year)</span></td>
            <td>$25</td>
            <td>&ndash;</td>
            <td>$300</td>
          </tr>
          <tr>
            <td>Server with unlimited VMs*<br><span class="u-text--muted">(machine/year)</span></td>
            <td>$500</td>
            <td>$1,775</td>
            <td>$3,400</td>
          </tr>
        </tbody>
      </table>
>>>>>>> c3a5313e
    </div>
  </div>
  <hr class="is-fixed-width">
  <div class="row">
    <div class="col-2 col-medium-6">
      <h5>Security and compliance</h5>
    </div>
    <div class="col-10 col-medium-6">
      <table aria-label="Ubuntu Pro security and compliance">
        <thead>
          <tr>
            <th style="width: 40%;"></th>
            <th>No support<br><span class="u-text--muted">(software only)</span></th>
            <th>With Infra support<br><span class="u-text--muted">(24/7)</span></th>
            <th>With full support <br><span class="u-text--muted">(24/7)</span></th>
          </tr>
        </thead>
        <tbody>
          <tr>
            <td>Security patching for Ubuntu Main repository for 10 years (esm-infra)</td>
            <td>yes</td>
            <td>yes</td>
            <td>yes</td>
          </tr>
          <tr>
            <td>Security patching for Ubuntu Universe repository for 10 years (esm-apps)<br><span class="u-text--muted">(Ubuntu 16.04 LTS onwards)</span></td>
            <td>yes</td>
            <td>yes</td>
            <td>yes</td>
          </tr>
          <tr>
            <td>Kernel Livepatch to avoid unscheduled reboots</td>
            <td>yes</td>
            <td>yes</td>
            <td>yes</td>
          </tr>
          <tr>
            <td>Systems management at scale with Landscape</td>
            <td>yes</td>
            <td>yes</td>
            <td>yes</td>
          </tr>
          <tr>
            <td>Real-time kernel<br><span class="u-text--muted">(Ubuntu 22.04 LTS onwards)</span></td>
            <td>yes</td>
            <td>yes</td>
            <td>yes</td>
          </tr>
          <tr>
            <td>NIST-certified FIPS crypto-modules<br><span class="u-text--muted">(pending for Ubuntu 22.04 LTS)</span></td>
            <td>yes</td>
            <td>yes</td>
            <td>yes</td>
          </tr>
          <tr>
            <td>USG harderning with CIS and DISA-STIG profiles(DISA-STIG tooling & automation for Ubuntu 20.04 LTS only)
              <br>
              <span class="u-text--muted">(CIS and DISA-STIG pending for Ubuntu 22.04 LTS)</span></td>
            <td>yes</td>
            <td>yes</td>
            <td>yes</td>
          </tr>
          <tr>
            <td>Common Criteria EAL2
              <br>
              <span class="u-text--muted">
                (Ubuntu LTS 14.04 LTS and 16.04 LTS only)</span></td>
            <td>yes</td>
            <td>yes</td>
            <td>yes</td>
          </tr>
          <tr>
            <td>Advanced Active Directory policies for Ubuntu Desktop</td>
            <td>yes</td>
            <td>yes</td>
            <td>yes</td>
          </tr>
          <tr>
            <td>Certified Windows drivers for KVM guests</td>
            <td>yes</td>
            <td>yes</td>
            <td>yes</td>
          </tr>

          <tr>
            <td>Knowledge base access</td>
            <td>no</td>
            <td>yes</td>
            <td>yes</td>
          </tr>

          <tr>
            <td>Ubuntu Assurance Program</td>
            <td>no</td>
            <td>yes</td>
            <td>yes</td>
          </tr>
          
        </tbody>
      </table>
    </div>
  </div>
  <hr class="is-fixed-width">
  <div class="row">
    <div class="col-2 col-medium-6">
      <h5>Phone and ticket support</h5>
    </div>
    <div class="col-10 col-medium-6">
      <table aria-label="Phone and ticket support">
        <thead>
          <tr>
            <th style="width: 40%;"></th>
            <th>No support<br><span class="u-text--muted">(software only)</span></th>
            <th>With Infra support<br><span class="u-text--muted">(24/7)</span></th>
            <th>With full support <br><span class="u-text--muted">(24/7)</span></th>
          </tr>
        </thead>
        <tbody>
          <tr>
            <td>Support for over 2,300 packages in Ubuntu Main repository, incl. the Ubuntu operating system</td>
            <td>no</td>
            <td>yes</td>
            <td>yes</td>
          </tr>
          <tr>
            <td>Support for over 23,000 packages in the Ubuntu Universe repository<span class="u-text--muted">(Ubuntu 18.04 LTS onwards)</span></td>
            <td>no</td>
            <td>no</td>
            <td>yes</td>
          </tr>
          <tr>
            <td>Support for Kubernetes, LXD</td>
            <td>no</td>
            <td>yes</td>
            <td>yes</td>
          </tr>
          <tr>
            <td>Support for MAAS</td>
            <td>no</td>
            <td>yes</td>
            <td>yes</td>
          </tr>
          <tr>
            <td>Support for Openstack</td>
            <td>no</td>
            <td>yes</td>
            <td>yes</td>
          </tr>
          <tr>
            <td>Support for Ceph Storage</td>
            <td>no</td>
            <td>yes</td>
            <td>yes</td>
          </tr>
        </tbody>
      </table>
    </div>
  </div>
  <hr class="is-fixed-width">
  <div class="row">
    <div class="col-2 col-medium-6">
      <h5>Notes</h5>
    </div>
    <div class="col-10 col-medium-6">
      <p>* Any of: KVM | Qemu | Boch, VMWare ESXi, LXD | LXC, Xen, Hyper-V (WSL, Multipass), VirtualBox, z/VM, Docker. All Nodes in the cluster have to be subscribed to the service in order to benefit from the unlimited VM support</p>
      <hr class="u-no-margin--bottom">
      <p>N.B.: Weekday support is half the price of 24/7 support</p>
      <hr class="u-no-margin--bottom">
      <p>N.B.: If you need security patching for the Main repository only - <a href="/contact-us/form?product=pro">contact us</a> and ask for Ubuntu Pro (Infra-only) subscriptions or go to <a href="/pro/subscribe">the store</a></p>    
    </div>
  </div>
</section>
<section class="p-strip is-deep u-no-padding--top">
  <div class="u-fixed-width">
    <p class="p-text--small-caps">Coverage options</p>
  </div>
  <div class="row">
    <hr class="is-fixed-width u-no-margin--bottom">
    <div class="col-6">
      <h3 class="p-heading--2">Infra-only coverage</h3>
    </div>

    <div class="col-6">
      <p>Over 2,300 open source deb packages in Ubuntu Main repository for 10 years, including</p>
        <div class="u-pro-support">
          <div class="u-pro-support__logos">
          {{
            image (
            url="https://assets.ubuntu.com/v1/3ad7e0a9-systemd-logo.png",
            alt="",
            width="67",
            height="64",
            hi_def=False,
            loading="lazy",
            attrs={"class": "p-logo-section__logo"}
            ) | safe
          }}
          </div>
          <div class="u-pro-support__logos">
            {{
              image (
              url="https://assets.ubuntu.com/v1/a3e33ca1-RabbitMQ.png",
              alt="",
              width="144",
              height="144",
              hi_def=False,
              loading="lazy",
              attrs={"class": "p-logo-section__logo"}
              ) | safe
            }}
          </div>
          <div class="u-pro-support__logos">
            {{
              image (
              url="https://assets.ubuntu.com/v1/ff1530cc-OpenSSL.png",
              alt="",
              width="144",
              height="144",
              hi_def=False,
              loading="lazy",
              attrs={"class": "p-logo-section__logo"}
              ) | safe
            }}
          </div>
          <div class="u-pro-support__logos">
            {{ image (
              url="https://assets.ubuntu.com/v1/bc7ceb58-ruby-rails+logo.png",
              alt="Ruby on Rails",
              attrs={"class":"p-logo-section__logo"},
              width="280",
              height="280",
              hi_def=False,
              loading="lazy",
              ) | safe
            }}
          </div>
          <div class="u-pro-support__logos">
            {{
              image (
              url="https://assets.ubuntu.com/v1/247a8141-php+logo.png",
              alt="",
              width="63",
              height="64",
              hi_def=False,
              loading="lazy",
              attrs={"class": "p-logo-section__logo"}
              ) | safe
            }}
          </div>
          <div class="u-pro-support__logos">
            {{
              image (
              url="https://assets.ubuntu.com/v1/55e1eab0-Nginx.png",
              alt="",
              width="144",
              height="144",
              hi_def=False,
              loading="lazy",
              attrs={"class": "p-logo-section__logo"}
              ) | safe
            }}
          </div>
          <div class="u-pro-support__logos">
            {{
              image (
              url="https://assets.ubuntu.com/v1/343dc96b-MySQL.png",
              alt="",
              width="144",
              height="144",
              hi_def=False,
              loading="lazy",
              attrs={"class": "p-logo-section__logo"}
              ) | safe
            }}
          </div>
        </div>
    </div>
  </div>
</section>
<section class="p-strip is-deep u-no-padding--top">
  <hr class="is-fixed-width u-no-margin--bottom">
  <div class="row">
    <div class="col-6">
      <h3 class="p-heading--2">
        Full stack coverage
      </h3>
    </div>
    <div class="col-6">
      <p>Also includes over 23,000 open source deb packages in Ubuntu Universe repository for 10 years, including:</p>
      <div class="u-pro-support">
        <div class="u-pro-support__logos">
          {{ image (
            url="https://assets.ubuntu.com/v1/df2c8fa0-apache+tomcat+logo.png",
            alt="Apache Tomcat",
            attrs={"class":"p-logo-section__logo"},
            width="280",
            height="280",
            hi_def=False,
            loading="lazy",
            ) | safe
          }}
        </div>
        <div class="u-pro-support__logos">
          {{ image (
            url="https://assets.ubuntu.com/v1/d00a6ac1-nagios+logo.png",
            alt="Nagios",
            attrs={"class":"p-logo-section__logo"},
            width="280",
            height="280",
            hi_def=False,
            loading="lazy",
            ) | safe
          }}
        </div>
        <div class="u-pro-support__logos">
          {{ image (
            url="https://assets.ubuntu.com/v1/2303838b-node-logo.png",
            alt="Node J S",
            attrs={"class":"p-logo-section__logo"},
            width="280",
            height="280",
            hi_def=False,
            loading="lazy",
            ) | safe
          }}
        </div>
        <div class="u-pro-support__logos">
          {{ image (
            url="https://assets.ubuntu.com/v1/fbaf6348-puppet+logo.png",
            alt="Puppet",
            attrs={"class":"p-logo-section__logo"},
            width="280",
            height="280",
            hi_def=False,
            loading="lazy",
            ) | safe
          }}
        </div>
        <div class="u-pro-support__logos">
          {{ image (
            url="https://assets.ubuntu.com/v1/7b5c7032-redis+logo.png",
            alt="Redis",
            attrs={"class":"p-logo-section__logo"},
            width="280",
            height="280",
            hi_def=False,
            loading="lazy",
            ) | safe
          }}
        </div>
        <div class="u-pro-support__logos">
          {{ image (
            url="https://assets.ubuntu.com/v1/fd0e15fd-rust+logo.png",
            alt="Rust",
            attrs={"class":"p-logo-section__logo"},
            width="280",
            height="280",
            hi_def=False,
            loading="lazy",
            ) | safe
          }}
        </div>
        <div class="u-pro-support__logos">
          {{ image (
            url="https://assets.ubuntu.com/v1/12295113-wordpress+logo.png",
            alt="Wordpress",
            attrs={"class":"p-logo-section__logo"},
            width="280",
            height="280",
            hi_def=False,
            loading="lazy",
            ) | safe
          }}
        </div>
      </div>
    </div>
  </div>
</section>


<section class="p-strip is-deep u-no-padding--top">
  <div class="row">
    <h2 class="p-text--small-caps">Software-defined storage</h2>
  </div>

  <div class="row">
    <hr class="is-fixed-width u-no-margin--bottom">
    <div class="col-6">
      <h3 class="p-heading--2">Ceph and Swift</h3>
      <p>Only applies if attaching more than 192TB of raw Ceph/Swift capacity per node in the cluster.  Additional capacity is priced per node exceeding 192TB included in Ubuntu Pro.</p>
    </div>

    <div class="col-6">
      <table class="p-table p-table--advanced-storage is-not-indented">
        <thead>
          <tr>
            <th width="40%">Additional Cluster Capacity</th>
            <th width="20%">Tier Price</th>
            <th width="30%" class="u-align--right">Additional Per TB</th>
          </tr>
        </thead>
        <tbody>
          <tr>
            <td>Up to 150 TB</td>
            <td class="u-align--right">0</td>
            <td class="u-align--right">&dollar;33.33</td>
          </tr>
          <tr>
            <td>150 - 1,500 TB</td>
            <td class="u-align--right">&dollar;5,000</td>
            <td class="u-align--right">&dollar;25.00</td>
          </tr>
          <tr>
            <td>1500 - 3,000 TB</td>
            <td class="u-align--right">&dollar;38,750</td>
            <td class="u-align--right">&dollar;13.33</td>
          </tr>
          <tr>
            <td>3,000 to 15,000 TB</td>
            <td class="u-align--right">&dollar;58,750</td>
            <td class="u-align--right">&dollar;6.67</td>
          </tr>
          <tr>
            <td>15,000 to 30,000 TB </td>
            <td class="u-align--right">&dollar;138,750</td>
            <td class="u-align--right">&dollar;3.33</td>
          </tr>
          <tr>
            <td>Beyond 30,000 TB</td>
            <td class="u-align--right">&dollar;188,750</td>
            <td class="u-align--right">&dollar;0</td>
          </tr>
        </tbody>
      </table>
    </div>
  </div>
  <div class="row">
    <div class="col-6">&nbsp;</div>
    <div class="col-6">
      <p>Prices are for Ubuntu Pro + 24/7 support contracts.<br class="u-hide--small">Weekday support is discounted by 50%.</p>
      <p><a href="/support/contact-us" class="p-button--positive js-invoke-modal">Get in touch</a></p>
    </div>
  </div>
</section>

  <section class="p-strip is-deep u-no-padding--top">
    <hr class="is-fixed-width u-no-margin--bottom">
    <div class="row">
      <div class="col-6">
        <h3 class="p-heading--2">Fully managed OpenStack, Kubernetes and LMA</h3>
        <p>We manage infrastructure at both the host and the guest level. Infrastructure includes Ceph and Swift storage, Kubernetes, OpenStack and the recommended logging, monitoring and alerting stack.</p>
      </div>
  
      <div class="col-6">
        <table class="p-table is-not-indented p-table--openstack-k9s-lma">
          <thead>
            <tr>
              <th width="35%">Feature</th>
              <th class="u-align--right">Per VM</th>
              <th class="u-align--right">Per host</th>
            </tr>
          </thead>
          <tbody>
            <tr>
              <td><a href="/kubernetes/managed">Managed Kubernetes</a> on public cloud, VMware or OpenStack</td>
              <td class="u-align--right">&dollar;1,305</td>
              <td class="u-align--right">&dollar;2,925*</td>
            </tr>
            <tr>
              <td><a href="/openstack/managed">Managed OpenStack</a> on bare metal</td>
              <td class="u-align--right">&nbsp;</td>
              <td class="u-align--right">&dollar;5,475</td>
            </tr>
            <tr>
              <td><a href="/kubernetes/managed">Managed Kubernetes</a> on bare metal</td>
              <td class="u-align--right">&nbsp;</td>
              <td class="u-align--right">&dollar;3,985</td>
            </tr>
            <tr>
              <td><a href="/ceph">Managed Ceph</a> on bare metal</td>
              <td class="u-align--right">&nbsp;</td>
              <td class="u-align--right">&dollar;3,485</td>
            </tr>
            <tr>
              <td>Combined offering - managed on-demand K8s on fully managed OpenStack</td>
              <td class="u-align--right">&nbsp;</td>
              <td class="u-align--right">&dollar;6,351</td>
            </tr>
          </tbody>
        </table>
      </div>
    </div>

  <div class="row">
    <div class="col-6">&nbsp;</div>
    <div class="col-6">
      <p>* On a VMware or OpenStack cluster, managed guests can be priced per host in the cluster.</p>
      <p><a href="/support/contact-us" class="p-button--positive js-invoke-modal">Get in touch</a></p>
    </div>
  </div>
</section>
<section class="p-strip is-deep u-no-padding--top">
  <hr class="is-fixed-width u-no-margin--bottom">
  <div class="row">
    <div class="col-6">
      <h3 class="p-heading--2">MAAS</h3>
      <p>Support and commercial capabilities for MAAS are included with Ubuntu Pro and Ubuntu Pro (Infra-only). These additional charges apply for machines managed by MAAS and <em>not</em> covered by an Ubuntu Pro contract.</p>
    </div>
    <div class="col-6">
        <table class="p-table is-not-indented p-table--pro-maas">
          <thead>
            <tr>
              <th>Feature</th>
              <th class="u-align--right">Self Support</th>
              <th class="u-align--right">Weekday support</th>
              <th class="u-align--right">24/7 support</th>
            </tr>
          </thead>
          <tbody>
            <tr>
              <td>Per managed machine - annual</td>
              <td class="u-align--right">&dollar;30</td>
              <td class="u-align--right">&dollar;50</td>
              <td class="u-align--right">&dollar;100</td>
            </tr>
            <tr>
              <td>Phone and ticket support</td>
              <td class="u-align--right">None</td>
              <td class="u-align--right">Office hours</td>
              <td class="u-align--right">24/7</td>
            </tr>
            <tr>
              <td>Response time - SLA Sev 1</td>
              <td class="u-align--right">&dash;</td>
              <td class="u-align--right">4 hours</td>
              <td class="u-align--right">1 hour</td>
            </tr>
            <tr>
              <td>Knowledge base access</td>
              <td class="u-align--right">Included</td>
              <td class="u-align--right">Included</td>
              <td class="u-align--right">Included</td>
            </tr>
            <tr>
              <td>Role based access controls (RBAC)</td>
              <td class="u-align--right">Included</td>
              <td class="u-align--right">Included</td>
              <td class="u-align--right">Included</td>
            </tr>
            <tr>
              <td>High availability</td>
              <td class="u-align--right">Included</td>
              <td class="u-align--right">Included</td>
              <td class="u-align--right">Included</td>
            </tr>
          </tbody>
        </table>
        <p>
          <a href="/support/contact-us" class="p-button--positive js-invoke-modal">Get in touch</a>
        </p>
    </div>
  </div>
</section>

<section class="p-strip is-deep u-no-padding--top">
  <hr class="is-fixed-width u-no-margin--bottom">
  <div class="row">
    <div class="col-6">
      <h3 class="p-heading--2">Any questions? Call us:</h3>
    </div>
    <div class="col-6">
      <h3><tel href="+17372040291">+1&nbsp;737&nbsp;204&nbsp;0291</tel>&nbsp;(Americas)<br /><tel href="+442036565291">+44&nbsp;203&nbsp;656&nbsp;5291</tel>&nbsp;(Rest of the World)</h3>
      <p>or <a href="/support/contact-us" class="js-invoke-modal">contact us online</a></p>
    </div>
  </div>
</section>

<!-- Set default Marketo information for contact form below-->
<div class="u-hide" id="contact-form-container" data-form-location="/shared/forms/interactive/pricing-infra" data-form-id="1240" data-lp-id="2065" data-return-url="/pricing/thank-you" data-lp-url="https://pages.ubuntu.com/things-contact-us.html">
</div>



{% endblock content %}
{% block footer_extra %}{% endblock footer_extra %}<|MERGE_RESOLUTION|>--- conflicted
+++ resolved
@@ -27,113 +27,18 @@
 <section class="p-strip is-deep">
   <hr class="is-fixed-width u-no-margin--bottom">
   <div class="row">
-<<<<<<< HEAD
-    <div class="col-6">
-      <h3 class="p-heading--2">Ubuntu Pro (Infra-only)</h3>
-    </div>
-    <div class="col-6">
-      <div class="u-overflow-pricing-pro-table">
-        <table class="p-table is-not-indented">
-          <thead>
-            <tr>
-              <th colspan="2">Self Support</th>
-              <th colspan="2">24/7 Infra support</th>
-              <th colspan="2">24/7 Full support</th>
-            </tr>
-          </thead>
-          <tbody>
-            <tr>
-              <td class="u-truncate">Desktop</td>
-              <td class="u-truncate">Server</td>
-              <td class="u-truncate">Desktop</td>
-              <td class="u-truncate">Server</td>
-              <td class="u-truncate">Desktop</td>
-              <td class="u-truncate">Server</td>
-            </tr>
-            <tr>
-              <td>&dash;</td>
-              <td>&dollar;225</td>
-              <td>&dash;</td>
-              <td>&dollar;1,500</td>
-              <td>&dash;</td>
-              <td>&dash;</td>
-            </tr>
-          </tbody>
-        </table>
-      </div>
-=======
     <div class="p-strip is-shallow u-no-padding--top">
       <h2 class="u-no-margin--bottom">Ubuntu Pro pricing</h2>
       <p>(including security coverage for Main + Universe)</p>
->>>>>>> c3a5313e
-    </div>
-  </div>
-  <div class="row">
-<<<<<<< HEAD
-    <hr class="is-fixed-width u-no-margin--bottom">
-    <div class="col-6">
-      <h3 class="p-heading--2 u-no-margin--bottom">Ubuntu Pro</h3>
-    </div>
-    <div class="col-6">
-      <div class="u-overflow-pricing-pro-table">
-        <table class="p-table is-not-indented">
-          <thead>
-            <tr>
-              <th colspan="2">Self Support</th>
-              <th colspan="2">24/7 Infra support</th>
-              <th colspan="2">24/7 Full support</th>
-            </tr>
-          </thead>
-          <tbody>
-            <tr>
-              <td class="u-truncate">Desktop</td>
-              <td class="u-truncate">Server</td>
-              <td class="u-truncate">Desktop</td>
-              <td class="u-truncate">Server</td>
-              <td class="u-truncate">Desktop</td>
-              <td class="u-truncate">Server</td>
-            </tr>
-            <tr>
-              <td>&dollar;25</td>
-              <td>&dollar;500</td>
-              <td>&dash;</td>
-              <td>&dollar;1,775</td>
-              <td>&dollar;300</td>
-              <td>&dollar;3,400</td>
-            </tr>
-          </tbody>
-        </table>
-      </div>
-      <div class="u-fixed-width">
-        <div>
-          <table class="p-table">
-            <thead>
-              <th style="width: 3.1rem">&nbsp;</th>
-              <th>&nbsp;</th>
-            </thead>
-            <tbody>
-              <tr>
-                <td class="u-align-left">N.B.:</td>
-                <td class="u-align-left">Price is per machine per year</td>
-              </tr>
-              <tr>
-                <td style="border-top: 0;">&nbsp;</td>
-                <td class="u-table-border-top u-align--left">Weekday support is half the price of 24/7 support</td>
-              </tr>
-              <tr>
-                <td colspan="2" class="u-align-left">Please refer to the list of <a href="/support">supported infrastructure and applications</a>.</td>
-              </tr>
-            </tbody>
-          </table>
-        </div>
-      </div>
-=======
+    </div>
+  </div>
+  <div class="row">
     <div class="col-10 col-medium-6 col-start-large-3">
       <table aria-label="Ubuntu Pro Pricing">
         <thead>
           <tr>
             <th style="width: 40%;"></th>
-            <th>No support<br><span class="u-text--muted">(software only)</span></th>
+            <th>Self support<br><span class="u-text--muted">(software only)</span></th>
             <th>With Infra support<br><span class="u-text--muted">(24/7)</span></th>
             <th>With full support <br><span class="u-text--muted">(24/7)</span></th>
           </tr>
@@ -153,7 +58,6 @@
           </tr>
         </tbody>
       </table>
->>>>>>> c3a5313e
     </div>
   </div>
   <hr class="is-fixed-width">
@@ -166,7 +70,7 @@
         <thead>
           <tr>
             <th style="width: 40%;"></th>
-            <th>No support<br><span class="u-text--muted">(software only)</span></th>
+            <th>Self support<br><span class="u-text--muted">(software only)</span></th>
             <th>With Infra support<br><span class="u-text--muted">(24/7)</span></th>
             <th>With full support <br><span class="u-text--muted">(24/7)</span></th>
           </tr>
@@ -266,7 +170,7 @@
         <thead>
           <tr>
             <th style="width: 40%;"></th>
-            <th>No support<br><span class="u-text--muted">(software only)</span></th>
+            <th>Self support<br><span class="u-text--muted">(software only)</span></th>
             <th>With Infra support<br><span class="u-text--muted">(24/7)</span></th>
             <th>With full support <br><span class="u-text--muted">(24/7)</span></th>
           </tr>
