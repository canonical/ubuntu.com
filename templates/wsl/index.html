--- conflicted
+++ resolved
@@ -268,11 +268,7 @@
           <h4 class="p-heading-icon__title">Tutorial</h4>
         </div>
       </div>
-<<<<<<< HEAD
       <h3 class="p-heading--4"><a href="{{ item.link }}">{{ item.title }}</a></h3>
-=======
-      <h3 class="p-heading--4"><a href="https://wiki.ubuntu.com/WSL?action=subscribe#Installing_Packages_on_Ubuntu">Installing packages on Ubuntu on WSL</a></h3>
->>>>>>> a866b394
     </div>
     {% endfor %}
     <div class="col-4 {% if total_results % 3 != 0 %}p-divider__block{% endif %}" id="ubuntu-com_core_left">
@@ -288,37 +284,10 @@
             attrs={"class": "p-heading-icon__img p-heading-icon__img--small"}
             ) | safe
           }}
-<<<<<<< HEAD
           <h4 class="p-heading-icon__title">Docs</h4>
         </div>
       </div>
       <h3 class="p-heading--4"><a href="https://wiki.ubuntu.com/WSL">Check out the Ubuntu docs for more information</a></h3>
-=======
-          <h4 class="p-heading-icon__title">Tutorial</h4>
-        </div>
-      </div>
-      <h3 class="p-heading--4"><a href="https://wiki.ubuntu.com/WSL#Running_Graphical_Applications">Running graphical applications with X on WSL</a></h3>
-    </div>
-
-    <div class="col-4 p-divider__block">
-      <div class="p-heading-icon--muted">
-        <div class="p-heading-icon__header">
-          {{
-            image(
-            url="https://assets.ubuntu.com/v1/e2315503-tutorial.svg",
-            alt="",
-            height="32",
-            width="38",
-            hi_def=True,
-            loading="lazy",
-            attrs={"class": "p-heading-icon__img p-heading-icon__img--small"}
-            ) | safe
-          }}
-          <h4 class="p-heading-icon__title">Tutorial</h4>
-        </div>
-      </div>
-      <h3 class="p-heading--4"><a href="https://wiki.ubuntu.com/WSL#Hello_World">Hello World on WSL</a></h3>
->>>>>>> a866b394
     </div>
   </div>
 </section>
