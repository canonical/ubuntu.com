--- conflicted
+++ resolved
@@ -1,13 +1,6 @@
 	<ul{% if list_class %} class="{{ list_class }}"{% endif %} class="second-level-nav">
-<<<<<<< HEAD
-		<li{% if level_1 == 'internet-of-things' and not level_2 %} class="active"{% endif %}><a href="/internet-of-things">Overview</a></li>
-		<li{% if level_2 == 'features' %} class="active"{% endif %}><a href="/internet-of-things/features">Features</a></li>
-		<li{% if level_2 == 'partners' %} class="active"{% endif %}><a href="/internet-of-things/partners">For partners</a></li>
-		<li{% if level_2 == 'developers' %} class="active"{% endif %}><a href="/internet-of-things/developers">For developers</a></li>
-=======
 		<li><a{% if level_1 == 'internet-of-things' and not level_2 %} class="active"{% endif %} href="/internet-of-things">Overview</a></li>
 		<li><a{% if level_2 == 'features' %} class="active"{% endif %} href="/internet-of-things/features">Features</a></li>
 		<li><a{% if level_2 == 'partners' %} class="active"{% endif %} href="/internet-of-things/partners">For partners</a></li>
 		<li><a{% if level_2 == 'developers' %} class="active"{% endif %} href="/internet-of-things/developers">For developers</a></li>
->>>>>>> 2da38103
 	</ul>