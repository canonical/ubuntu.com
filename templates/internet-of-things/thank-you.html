{% extends "internet-of-things/base_things.html" %}

{% block title %}Thank you } Ubuntu for the Internet of Things{% endblock %}

{% block second_level_nav_items %}
    {% include "templates/_nav_breadcrumb.html" with section_title="Things" subsection_title="Contact us" page_title="Thank you"  %}
{% endblock second_level_nav_items %}

{% block content %}
<div class="row no-border equal-height">
    <div class="thank-you eight-col">
        <h1>Thank you for enquiring about Ubuntu for the Internet of Things</h1>
        <p class="intro">A member of our team will be in touch within one working day</p>
    </div>
<<<<<<< HEAD
    <div class="four-col last-col equal-height__align-vertically">
        <img src="{{ ASSET_SERVER_URL }}52d53696-picto-thankyou-midaubergine.svg" alt="smile" width="200" height="200" />
    </div>
=======
    <span>
        <img src="{{ ASSET_SERVER_URL }}52d53696-picto-thankyou-midaubergine.svg" alt="smile" width="200" height="200" />
    </span>
>>>>>>> 2da38103
</div>

{% include "shared/_thank_you_footer.html" %}


{% endblock content %}
{% block footer_extra %}
<!-- Google Code for Services Canonical &mdash; contact us Conversion Page -->
<script>
/* <![CDATA[ */
var google_conversion_id = 1012391776;
var google_conversion_language = "en";
var google_conversion_format = "3";
var google_conversion_color = "ffffff";
var google_conversion_label = "-mBBCIC5vwMQ4L7f4gM";
var google_conversion_value = 0;
/* ]]> */
</script>
<script type="text/javascript" src="http://www.googleadservices.com/pagead/conversion.js">
</script>
<noscript>
<div style="display:inline;">
<img height="1" width="1" style="border-style:none;" alt="" src="http://www.googleadservices.com/pagead/conversion/1012391776/?value=0&amp;label=-mBBCIC5vwMQ4L7f4gM&amp;guid=ON&amp;script=0"/>
</div>
</noscript>
{{ marketo }}
{% endblock footer_extra %}<|MERGE_RESOLUTION|>--- conflicted
+++ resolved
@@ -12,15 +12,9 @@
         <h1>Thank you for enquiring about Ubuntu for the Internet of Things</h1>
         <p class="intro">A member of our team will be in touch within one working day</p>
     </div>
-<<<<<<< HEAD
     <div class="four-col last-col equal-height__align-vertically">
         <img src="{{ ASSET_SERVER_URL }}52d53696-picto-thankyou-midaubergine.svg" alt="smile" width="200" height="200" />
     </div>
-=======
-    <span>
-        <img src="{{ ASSET_SERVER_URL }}52d53696-picto-thankyou-midaubergine.svg" alt="smile" width="200" height="200" />
-    </span>
->>>>>>> 2da38103
 </div>
 
 {% include "shared/_thank_you_footer.html" %}
@@ -46,5 +40,4 @@
 <img height="1" width="1" style="border-style:none;" alt="" src="http://www.googleadservices.com/pagead/conversion/1012391776/?value=0&amp;label=-mBBCIC5vwMQ4L7f4gM&amp;guid=ON&amp;script=0"/>
 </div>
 </noscript>
-{{ marketo }}
 {% endblock footer_extra %}