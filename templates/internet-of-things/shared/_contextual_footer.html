--- conflicted
+++ resolved
@@ -1,18 +1,9 @@
-<<<<<<< HEAD
 <div id="context-footer" class="context-footer {{ level_1 }}-context-footer clearfix no-border">
 <hr />
 	<div class="twelve-col equal-height--vertical-divider no-margin-bottom">
 
     {% if feature_1 == none %}
     <div class="equal-height--vertical-divider__item four-col feature-two">
-=======
-<div id="context-footer" class="{{ level_1 }}-context-footer no-border">
-<hr />
-	<div class="twelve-col vertical-divider">
-
-    {% if feature_1 == none %}
-    <div class="four-col feature-two">
->>>>>>> 2da38103
       <h3>Want to learn more about developing with Ubuntu core?</h3>
       <p>Learn how to build or port apps for the next generation of Ubuntu.</p>
       <p><a href="https://developer.ubuntu.com/en/snappy/" class="external">Visit our developer site</a></p>
@@ -20,11 +11,7 @@
     {% endif %}
 
     {% if feature_1 == "event" %}
-<<<<<<< HEAD
     <div class="equal-height--vertical-divider__item event four-col feature-two" itemscope itemtype="http://data-vocabulary.org/Event">
-=======
-    <div class="event four-col feature-two" itemscope itemtype="http://data-vocabulary.org/Event">
->>>>>>> 2da38103
       <h3><a href="https://insights.ubuntu.com/event/ces/" class="external">Consumer Electronics Show 2016 (CES)</a></h3>
       <div class="event-map">
         <a href="https://insights.ubuntu.com/event/ces/">
@@ -45,19 +32,11 @@
     </div>
     {% endif %}
 
-<<<<<<< HEAD
     <div class="equal-height--vertical-divider__item feature-three four-col">
         {% include "shared/_newsletter_signup.html" %}
     </div>
 
     <div class="equal-height--vertical-divider__item feature-four four-col last-col">
-=======
-    <div class="feature-three four-col">
-        {% include "shared/_newsletter_signup.html" %}
-    </div>
-
-    <div class="feature-four four-col last-col">
->>>>>>> 2da38103
         <h3>Further reading</h3>
         {% include "templates/_further_reading_links.html" with feed="https://insights.ubuntu.com/group/cloud-and-server/feed" articles=3 %}
     </div>
