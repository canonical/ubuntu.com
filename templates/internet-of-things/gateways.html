{% extends "internet-of-things/base_things.html" %}
{% block title %}Gateways | Ubuntu for the Internet of Things {% endblock %}
{% block meta_description %}Ubuntu Core is the perfect robust, reliable and secure OS host for the edge gateways and it&rsquo;s deployment.{% endblock meta_description %}


{% block content %}

<section class="p-strip is-deep is-bordered">
  <div class="row">
    <div class="u-equal-height">
      <div class="col-7 suffix-1">
        <h1>IoT gateways on Ubuntu</h1>
        <div class="col-7 u-hide--medium u-hide--large u-align--center" style="padding-top: 1em;">
          <img class="row-hero__image" src="{{ ASSET_SERVER_URL }}b181a602-iot_edge_gateways_infographic.svg" width="300" alt="" />
        </div>
        <p>From industrial automation and building control to transportation and healthcare, gateways connect sensors and actuators to clouds while providing edge analytics and intelligence. Offload decision making to the gateway to ensure continuity and low-latency, and reduce the cost of backhaul for low-value data.</p>
        <p>Ubuntu Core offers a secure, reliable and remotely upgradeable platform for intelligent edge devices.</p>
      </div>
      <div class="u-vertically-center col-5 u-align--center u-hide--small">
        <img class="row-hero__image" src="{{ ASSET_SERVER_URL }}b181a602-iot_edge_gateways_infographic.svg" alt="" />
      </div>
    </div>
  </div>
</section>

<section class="p-strip is-deep is-bordered">
  <div class="row">
    <div class="col-12">
      <h2>Webinars and case studies</h2>
    </div>
  </div>
  <div class="row p-divider">
    <div class="col-4 p-divider__block" id="ubuntu-com_iot-gateways_left">
      <!-- rtp section start -->
      <div class='p-heading-icon u-no-margin--bottom'>
        <div class='p-heading-icon__header u-no-margin--bottom'>
          <img class='p-heading-icon__img' src='{{ ASSET_SERVER_URL }}5cf7bd32-news-feed-strip-case-study.svg' alt='' style='max-width: 30px;' />
          <h4 class='p-heading-icon__title p-heading-icon__title--muted p-muted-heading'>Case study</h4>
        </div>
      </div>
      <h3 class='p-heading--four u-no-margin--top'><a class='p-link--external' href='https://insights.ubuntu.com/2017/07/12/technosec-and-ubuntu-core-help-de-ol-transition-to-a-smart-factory' onclick='dataLayer.push({'event' : 'GAEvent', 'eventCategory' : 'product page', 'eventAction' : 'gateways - left', 'eventLabel' : 'Case study - TechnoSec and Ubuntu Core help DE.OL transition to a smart factory', 'eventValue' : '1' });'><span hidden>Read the case study </span>TechnoSec and Ubuntu Core help DE.OL transition to a smart factory</a></h3>
      <!-- rtp section end -->
    </div>
    <div class="col-4 p-divider__block" id="ubuntu-com_iot-gateways_center">
      <!-- rtp section start -->
      <div class='p-heading-icon u-no-margin--bottom'>
        <div class='p-heading-icon__header u-no-margin--bottom'>
          <img class='p-heading-icon__img' src='{{ ASSET_SERVER_URL }}5cf7bd32-news-feed-strip-case-study.svg' alt='' style='max-width: 30px;' />
          <h4 class='p-heading-icon__title p-heading-icon__title--muted p-muted-heading'>Case study</h4>
        </div>
      </div>
      <h3 class='p-heading--four u-no-margin--top'><a class='p-link--external' href='https://pages.ubuntu.com/CS_IMS_Evolve.html' onclick='dataLayer.push({'event' : 'GAEvent', 'eventCategory' : 'product page', 'eventAction' : 'gateways - center', 'eventLabel' : 'Case study - IMS Evolve adopts Ubuntu Core to provide IIoT-enabled business intelligence in the supply chain', 'eventValue' : '1' });'><span hidden>Read the case study </span>IMS Evolve adopts Ubuntu Core to provide IIoT-enabled business intelligence</a></h3>
      <!-- rtp section end -->
    </div>
    <div class="col-4 p-divider__block" id="ubuntu-com_iot-gateways_right">
      <!-- rtp section start -->
      <div class='p-heading-icon u-no-margin--bottom'>
        <div class='p-heading-icon__header u-no-margin--bottom'>
          <img class='p-heading-icon__img' src='{{ ASSET_SERVER_URL }}26797d10-newsfeed-stripvideo-icon.svg' alt='' style='max-width: 30px;' />
          <h4 class='p-heading-icon__title p-heading-icon__title--muted p-muted-heading'>Webinar</h4>
        </div>
      </div>
      <h3 class='p-heading--four u-no-margin--top'><a class='p-link--external' href='https://www.brighttalk.com/webcast/6793/264287' onclick='dataLayer.push({'event' : 'GAEvent', 'eventCategory' : 'product page', 'eventAction' : 'gateways - right', 'eventLabel' : 'Webinar - IoT going beyond the proof of concept', 'eventValue' : '1' });'><span hidden>Watch the webinar </span>IoT going beyond the proof of concept</a></h3>
      <!-- rtp section end -->
    </div>
  </div>
</section>

<section class="p-strip--light is-bordered">
  <div class="row">
<<<<<<< HEAD
    <div class="col-10">
      <blockquote class="p-pull-quote">
        <p>As companies continue to embrace Internet of Things (IoT) solutions, security and quick, easy system updates are critical</p>
        <cite class="p-pull-quote__citation">Jason Shepherd, Director of Strategy and Partnerships, IoT, Dell.
        </cite>
      </blockquote>
    </div>
  </div>
</section>

<section class="p-strip--light is-bordered">
  <div class="row">
=======
>>>>>>> 7a6ea892
    <div class="col-12">
      <blockquote class="p-pull-quote">
        <p>As companies continue to embrace Internet of Things (IoT) solutions, security and quick, easy system updates are critical</p>
        <cite class="p-pull-quote__citation">Jason Shepherd, Director of Strategy and Partnerships, IoT, Dell.</cite>
      </blockquote>
    </div>
  </div>
</section>

<section class="p-strip is-bordered">
  <div class="row">
    <div class="col-12">
      {% include "shared/_partner-logos.html" with title="IoT gateway partners on Ubuntu Core" json_feed_url="http://partners.ubuntu.com/partners.json?technology__name=Edge%20Gateway" feed_item_limit=10 %}
      <p class="u-align--center"><a href="http://partners.ubuntu.com/find-a-partner?technology=edge-gateway" class="p-link--external">See all of our gateway partners</a></p>
    </div>
  </div>
</section>

<section class="p-strip--light is-deep is-bordered">
  <div class="row">
    <div class="col-12">
      <ul class="p-matrix is-trisected">
        <li class="p-matrix__item">
          <div>
            <h3 class="p-matrix__title">Cost effective</h3>
            <p class="p-matrix__desc">Multiple applications can run on the same hardware, with strict app confinement. Replace three devices controlling light, AC and power with a single more flexible device.</p>
          </div>
        </li>
        <li class="p-matrix__item">
          <div>
            <h3 class="p-matrix__title">Secure and reliable</h3>
            <p class="p-matrix__desc">Transactional updates guarantee failsafe upgrades making sure your equipment stays secure. Regular and reliable updates ensure healthy ecosystems and regulatory compliance.</p>
          </div>
        </li>
        <li class="p-matrix__item">
          <div>
            <h3 class="p-matrix__title">Multi-protocol support</h3>
            <p class="p-matrix__desc">Use any of the libraries and code available for Ubuntu. Build the apps you need for your edge gateways, with Modbus, CAN, Zigbee, COAP or in the cloud MQTT, AMQP.</p>
          </div>
        </li>
        <li class="p-matrix__item">
          <div>
            <h3 class="p-matrix__title">Edge intelligence</h3>
            <p class="p-matrix__desc">From video surveillance to neural networks, Ubuntu Core enables complex operations at the edge of the network. Use apps on gateways for lower latency, saving you the cost of network and cloud storage.</p>
          </div>
        </li>
        <li class="p-matrix__item">
          <div>
            <h3 class="p-matrix__title">Diverse hardware</h3>
            <p class="p-matrix__desc">From ARM to Intel, there is a board that suits your next device. Prototype quickly, then go straight to production with standard reference modules and a standard Linux platform.</p>
          </div>
        </li>
        <li class="p-matrix__item">
          <div>
            <h3 class="p-matrix__title">Easy integration</h3>
            <p class="p-matrix__desc">It&rsquo;s easy and fast to create and distribute applications for edge gateways. Ubuntu Core devices come with an app store and update mechanism included.</p>
          </div>
        </li>
      </ul>
    </div>
  </div>
</section>

<section class="p-strip is-deep">
  <div class="row">
    <div class="prepend-two col-12">
      <h2 class="p-muted-heading u-align--center">Software innovation for every industry</h2>
      <ul class="p-inline-images no-margin">
        <li class="p-inline-images__item">
          <img class="p-inline-images__logo" src="{{ ASSET_SERVER_URL }}25517997-cloud_plugs_logo.png" alt="CloudPlugs">
        </li>
        <li class="p-inline-images__item">
          <img class="p-inline-images__logo" src="{{ ASSET_SERVER_URL }}eab2ecff-azeti_logo.png" alt="Azeti">
        </li>
        <li class="p-inline-images__item">
          <img class="p-inline-images__logo" src="{{ ASSET_SERVER_URL }}3c803253-Eclipse-logo-2014.svg" alt="Eclipse">
        </li>
        <li class="p-inline-images__item">
          <img class="p-inline-images__logo" src="{{ ASSET_SERVER_URL }}518c2d91-partner-logo-evrythng.png" alt="Evrything">
        </li>
        <li class="p-inline-images__item">
          <img class="p-inline-images__logo" src="{{ ASSET_SERVER_URL }}e8b58fdd-partner-logo-device-hive.png" alt="Device Hive">
        </li>
        <li class="p-inline-images__item">
          <img class="p-inline-images__logo" src="{{ ASSET_SERVER_URL }}4b614123-nexiona_logo.png" alt="Nexiona">
        </li>
        <li class="p-inline-images__item">
          <img class="p-inline-images__logo" src="{{ ASSET_SERVER_URL }}c43b0c65-KNX_logo.svg" alt="KNX">
        </li>
        <li class="p-inline-images__item">
          <img class="p-inline-images__logo" src="{{ ASSET_SERVER_URL }}33c9b8cb-partner-logo-emutex.png" alt="Emutex">
        </li>
      </ul>
    </div>
  </div>
</section>

<section class="p-strip--accent is-deep">
  <div class="row p-divider">
    <div class="col-6 p-divider__block">
      <h2>Enterprise peace of mind</h2>
      <p>Canonical works with OEMs to deliver Ubuntu certified Edge Gateways. You can be sure Ubuntu Core will run out of the box with all the tools you require to manage and deploy software across all your devices.</p>
      <p><a href="/internet-of-things/contact-us?product=gateways" class="p-button--positive">Contact us to find out&nbsp;more&nbsp;&rsaquo;</a></p>
    </div>
    <div class="col-6 p-divider__block">
      <h2>Simple development and distribution for ISVs and SIs</h2>
      <p>Independent software vendors and system integrators develop with the familiar environment and use the wealth of libraries available in Ubuntu. With Ubuntu Core you can easily manage the software you distribute. Use the Ubuntu Store to reach new customers.</p>
      <p><a class="p-link--external p-link--inverted" href="http://snapcraft.io/">Find out more about&nbsp;snaps</a></p>
    </div>
  </div>
</section>

{% include "shared/contextual_footers/_contextual_footer.html" with first_item="_iot_developers" second_item="_iot_newsletter_signup" third_item="_iot_further_reading" %} {% endblock content %}<|MERGE_RESOLUTION|>--- conflicted
+++ resolved
@@ -68,21 +68,6 @@
 
 <section class="p-strip--light is-bordered">
   <div class="row">
-<<<<<<< HEAD
-    <div class="col-10">
-      <blockquote class="p-pull-quote">
-        <p>As companies continue to embrace Internet of Things (IoT) solutions, security and quick, easy system updates are critical</p>
-        <cite class="p-pull-quote__citation">Jason Shepherd, Director of Strategy and Partnerships, IoT, Dell.
-        </cite>
-      </blockquote>
-    </div>
-  </div>
-</section>
-
-<section class="p-strip--light is-bordered">
-  <div class="row">
-=======
->>>>>>> 7a6ea892
     <div class="col-12">
       <blockquote class="p-pull-quote">
         <p>As companies continue to embrace Internet of Things (IoT) solutions, security and quick, easy system updates are critical</p>
