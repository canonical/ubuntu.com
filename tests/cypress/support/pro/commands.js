import "@testing-library/cypress/add-commands";

Cypress.Commands.add(
  "fillCountryVAT",
  (country = "AU", vat = "", state = "") => {
    cy.findByLabelText("Country/Region:")
      .then(($select) => {
        $select.val(country);
      })
      .parent()
      .trigger("change");
    if (state) {
      cy.findByLabelText("State:").select(state);
    }
    cy.wait(1000);

    cy.get(".checkout-container").then(($form) => {
      if ($form.find("#VATNumber").length > 0) {
        if (vat) {
          cy.findByLabelText("VAT number:").clear().type(vat);
        } else {
          cy.findByLabelText("VAT number:").clear();
        }
      }
    });

    // Click save
    cy.get(".p-stepped-list--detailed > :nth-child(1) button")
      .contains("Save")
      .click();
    cy.wait(2000);
  }
);

Cypress.on("uncaught:exception", (err, runnable) => {
  // returning false here prevents Cypress from failing the test
<<<<<<< HEAD
  return false;
=======
  if (err.message.includes("window.lintrk is not a function")) {
    return false;
  }
>>>>>>> e5a43ebf
});

Cypress.Commands.add(
  "fillInEmail",
  (email = Cypress.env("UBUNTU_USERNAME")) => {
    cy.findByLabelText("Your email address:").type(email, { force: true });
  }
);

Cypress.Commands.add("fillInCardDetails", (cardNumber = "4242424242424242") => {
  cy.get("#card-element").within(() => {
    return cy
      .getWithinIframe(`[placeholder="Card number"]`)
      .clear({ force: true })
      .type(cardNumber);
  });

  cy.get("#card-element").within(() => {
    return cy.getWithinIframe(`[placeholder="MM / YY"]`).clear().type("1230");
  });

  cy.get("#card-element").within(() => {
    return cy.getWithinIframe(`[placeholder="CVC"]`).clear().type("123");
  });

  cy.get("#card-element").within(() => {
    return cy.getWithinIframe(`[placeholder="ZIP"]`).clear().type("12345");
  });
});

Cypress.Commands.add("fillInCustomerInfo", () => {
  cy.findByLabelText("Name:").type("Joe Doe", { force: true });
  cy.findByLabelText("Organisation:").type("AB Studios");
  cy.findByLabelText("Address:").type("Address Road");
  cy.findByLabelText("Postal code:").type("AB0 0AB");
  cy.findByLabelText("City:").type("Citty");
});

Cypress.Commands.add("acceptTerms", () => {
  cy.findByLabelText(/I agree to the Ubuntu Pro service terms/).click({
    // Need to use { force: true } because the actual input element (radio button)
    // that the label is for is invisible (we use our own styles)
    // and cypress complains (it would usually indicate an issue, in our case it's intentional).
    force: true,
  });
  cy.findByLabelText(/I agree to the Ubuntu Pro description/).click({
    force: true,
  });
});

Cypress.Commands.add(
  "selectProducts",
  (
    quantity = 1,
    machineType = "physical",
    coverage = "uaia",
    supportType = "",
    supportInterval = "Weekday"
  ) => {
    cy.get(`[value='${machineType}']`).check({ force: true });
    cy.get("#quantity-input").clear().type(quantity);
    cy.get(`[value='${coverage}']`).check({ force: true });
    if (supportType) {
      cy.get(`[value='${supportType}']`).check({ force: true });

      if (supportInterval) {
        if (supportInterval == "24/7") {
          supportInterval = "\\32 4\\/7";
        }

        cy.get(`#${supportInterval}`).click();
      }
    }
  }
);<|MERGE_RESOLUTION|>--- conflicted
+++ resolved
@@ -34,13 +34,9 @@
 
 Cypress.on("uncaught:exception", (err, runnable) => {
   // returning false here prevents Cypress from failing the test
-<<<<<<< HEAD
-  return false;
-=======
   if (err.message.includes("window.lintrk is not a function")) {
     return false;
   }
->>>>>>> e5a43ebf
 });
 
 Cypress.Commands.add(
