--- conflicted
+++ resolved
@@ -61,282 +61,6 @@
 
 @advantage_decorator(permission="user", response="html")
 def advantage_view(**kwargs):
-<<<<<<< HEAD
-=======
-    open_subscription = kwargs.get("subscription", None)
-
-    personal_account = None
-    new_subscription_id = None
-    new_subscription_start_date = None
-    pending_purchase_id = None
-
-    enterprise_contracts = {}
-    previous_purchase_ids = {"monthly": "", "yearly": ""}
-    total_enterprise_contracts = 0
-
-    monthly_info = {
-        "total_subscriptions": 0,
-        "has_monthly": False,
-        "next_payment": {},
-    }
-
-    # Support admin "view as" functionality.
-    email = kwargs.get("email", "").strip()
-    accounts = g.api.get_accounts(email=email)
-
-    for account in accounts:
-        monthly_purchased_products = {}
-        yearly_purchased_products = {}
-        account["contracts"] = g.api.get_account_contracts(account["id"])
-
-        all_subscriptions = g.api.get_account_subscriptions(
-            account_id=account["id"],
-            marketplace="canonical-ua",
-        )
-
-        monthly_subscriptions = []
-        yearly_subscriptions = []
-        for subscription in all_subscriptions:
-            period = subscription["subscription"]["period"]
-            status = subscription["subscription"]["status"]
-
-            if status not in ["active", "locked"]:
-                continue
-
-            if subscription.get("pendingPurchases"):
-                pending_purchase_id = subscription.get("pendingPurchases")[0]
-
-            previous_purchase_ids[period] = subscription.get("lastPurchaseID")
-
-            if subscription["subscription"]["period"] == "yearly":
-                yearly_subscriptions.append(subscription)
-                continue
-
-            monthly_subscriptions.append(subscription)
-
-        for subscription in monthly_subscriptions:
-            purchased_products = subscription.get("purchasedProductListings")
-            if purchased_products is None:
-                continue
-
-            for purchased_product_listing in purchased_products:
-                product_listing = purchased_product_listing["productListing"]
-                product_id = product_listing["productID"]
-                quantity = purchased_product_listing["value"]
-                monthly_purchased_products[product_id] = {
-                    "quantity": quantity,
-                    "price": product_listing["price"],
-                    "product_listing_id": product_listing["id"],
-                }
-
-            _prepare_monthly_info(monthly_info, subscription)
-
-        for subscription in yearly_subscriptions:
-            purchased_products = subscription.get("purchasedProductListings")
-            if purchased_products is None:
-                continue
-
-            for purchased_product_listing in purchased_products:
-                product_listing = purchased_product_listing["productListing"]
-                product_id = product_listing["productID"]
-                quantity = purchased_product_listing["value"]
-                yearly_purchased_products[product_id] = {
-                    "quantity": quantity,
-                    "price": product_listing["price"],
-                    "product_listing_id": product_listing["id"],
-                }
-
-        for contract in account["contracts"]:
-            contract_info = contract["contractInfo"]
-            items = contract_info.get("items")
-            if not items:
-                # TODO(frankban): clean up existing contracts with no items in
-                # production.
-                continue
-
-            contract_id = contract_info["id"]
-            contract["token"] = g.api.get_contract_token(contract_id)
-
-            if contract_info.get("origin", "") == "free":
-                personal_account = account
-                personal_account["free_token"] = contract["token"]
-
-                continue
-
-            entitlements = {}
-            for entitlement in contract_info["resourceEntitlements"]:
-                contract["supportLevel"] = "-"
-                if entitlement["type"] == "support":
-                    affordance = entitlement["affordances"]
-                    contract["supportLevel"] = affordance["supportLevel"]
-
-                    continue
-
-                entitlement_type = entitlement["type"]
-                entitlements[entitlement_type] = True
-            contract["entitlements"] = entitlements
-
-            created_at = parse(contract_info["createdAt"])
-            format_create = created_at.strftime("%d %B %Y")
-            contract["contractInfo"]["createdAtFormatted"] = format_create
-            contract["contractInfo"]["status"] = "active"
-
-            time_now = datetime.utcnow().replace(tzinfo=pytz.utc)
-
-            if (
-                not new_subscription_start_date
-                or created_at > new_subscription_start_date
-            ):
-                new_subscription_start_date = created_at
-                new_subscription_id = contract["contractInfo"]["id"]
-
-            effective_to = parse(contract_info["effectiveTo"])
-            format_effective = effective_to.strftime("%d %B %Y")
-            contract["contractInfo"]["effectiveToFormatted"] = format_effective
-
-            if effective_to < time_now:
-                contract["contractInfo"]["status"] = "expired"
-                restart_date = time_now - timedelta(days=1)
-                contract["contractInfo"]["expired_restart_date"] = restart_date
-
-            date_difference = effective_to - time_now
-            contract["expiring"] = date_difference.days <= 30
-            contract["contractInfo"]["daysTillExpiry"] = date_difference.days
-
-            try:
-                contract["renewal"] = _make_renewal(contract["contractInfo"])
-            except KeyError:
-                flask.current_app.extensions["sentry"].captureException()
-                contract["renewal"] = None
-
-            enterprise_contract = enterprise_contracts.setdefault(
-                contract["accountInfo"]["name"], []
-            )
-
-            product_name = contract["contractInfo"]["products"][0]
-
-            contract["productID"] = product_name
-            contract["is_detached"] = False
-            contract["machineCount"] = 0
-            contract["rowMachineCount"] = 0
-
-            has_trial = False
-            trial_contract_item = None
-            for item in items:
-                reason = item.get("reason")
-                if reason == "trial_started":
-                    has_trial = True
-                    trial_contract_item = item
-
-                    break
-
-            is_trialled = has_trial and date_difference.days > 0
-            if is_trialled:
-                trial_contract = contract.copy()
-                trial_contract["is_detached"] = True
-                trial_contract["is_trialled"] = True
-                active_trial = [
-                    subscription
-                    for subscription in all_subscriptions
-                    if subscription["subscription"]["startedWithTrial"]
-                    and subscription["subscription"]["inTrial"]
-                    and subscription["subscription"]["status"] == "active"
-                ]
-
-                trial_contract["is_trialled_but_cancelled"] = (
-                    False if active_trial else True
-                )
-                trial_contract["machineCount"] = trial_contract_item["value"]
-                trial_contract["rowMachineCount"] = trial_contract_item[
-                    "value"
-                ]
-
-                if trial_contract["contractInfo"]["id"] == open_subscription:
-                    enterprise_contract.insert(0, trial_contract)
-                elif (
-                    trial_contract["contractInfo"]["id"] == new_subscription_id
-                ):
-                    enterprise_contract.insert(0, trial_contract)
-                else:
-                    enterprise_contract.append(trial_contract)
-
-                total_enterprise_contracts += 1
-
-            if is_trialled and len(items) == 1:
-                continue
-
-            contract["is_trialled"] = False
-
-            allowances = contract_info.get("allowances")
-            if (
-                allowances
-                and len(allowances) > 0
-                and allowances[0]["metric"] == "units"
-            ):
-                contract["rowMachineCount"] = allowances[0]["value"]
-                if trial_contract_item:
-                    contract["rowMachineCount"] = (
-                        contract["rowMachineCount"]
-                        - trial_contract_item["value"]
-                    )
-
-            if product_name in yearly_purchased_products:
-                purchased_product = yearly_purchased_products[product_name]
-                contract["price_per_unit"] = purchased_product["price"]
-                contract["machineCount"] = purchased_product["quantity"]
-                contract["product_listing_id"] = purchased_product[
-                    "product_listing_id"
-                ]
-                contract["period"] = "yearly"
-
-                if contract["contractInfo"]["id"] == open_subscription:
-                    enterprise_contract.insert(0, contract)
-                elif contract["contractInfo"]["id"] == new_subscription_id:
-                    enterprise_contract.insert(0, contract)
-                else:
-                    enterprise_contract.append(contract)
-
-                if contract["contractInfo"]["status"] != "expired":
-                    total_enterprise_contracts += 1
-
-            if product_name in monthly_purchased_products:
-                contract = contract.copy()
-                purchased_product = monthly_purchased_products[product_name]
-                contract["price_per_unit"] = purchased_product["price"]
-                contract["machineCount"] = purchased_product["quantity"]
-                contract["is_cancelable"] = True
-                contract["product_listing_id"] = purchased_product[
-                    "product_listing_id"
-                ]
-                contract["period"] = "monthly"
-
-                if contract["contractInfo"]["id"] == open_subscription:
-                    enterprise_contract.insert(0, contract)
-                elif contract["contractInfo"]["id"] == new_subscription_id:
-                    enterprise_contract.insert(0, contract)
-                else:
-                    enterprise_contract.append(contract)
-
-                if contract["contractInfo"]["status"] != "expired":
-                    total_enterprise_contracts += 1
-
-            if (
-                product_name not in yearly_purchased_products
-                and product_name not in monthly_purchased_products
-            ):
-                contract["is_detached"] = True
-
-                if contract["contractInfo"]["id"] == open_subscription:
-                    enterprise_contract.insert(0, contract)
-                elif contract["contractInfo"]["id"] == new_subscription_id:
-                    enterprise_contract.insert(0, contract)
-                else:
-                    enterprise_contract.append(contract)
-
-                if contract["contractInfo"]["status"] != "expired":
-                    total_enterprise_contracts += 1
-
->>>>>>> e46dd3c4
     return flask.render_template(
         "advantage/index.html",
     )
@@ -1008,104 +732,7 @@
     purchase = g.api.get_purchase(purchase_id)
     download_link = purchase["invoice"]["url"]
 
-<<<<<<< HEAD
     return flask.redirect(download_link)
-=======
-    return flask.redirect(download_link)
-
-
-def _prepare_monthly_info(monthly_info, subscription):
-    purchased_products = subscription.get("purchasedProductListings")
-    subscription_info = subscription.get("subscription")
-    subscription_id = subscription_info.get("id")
-    is_renewing = subscription_info.get("autoRenew", False)
-
-    monthly_info["total_subscriptions"] += len(purchased_products)
-    monthly_info["has_monthly"] = True
-    monthly_info["id"] = subscription_id
-    monthly_info["is_auto_renewal_enabled"] = is_renewing
-
-    if is_renewing:
-        renewal_info = g.api.get_subscription_auto_renewal(subscription_id)
-        last_renewal = parse(renewal_info["subscriptionStartOfCycle"])
-        next_renewal = parse(renewal_info["subscriptionEndOfCycle"])
-        total = renewal_info["total"] / 100
-        currency = renewal_info["currency"]
-
-        monthly_info["last_payment_date"] = last_renewal.strftime("%d %B %Y")
-        monthly_info["next_payment"] = {
-            "date": next_renewal.strftime("%d %B %Y"),
-            "amount": f"{total} {currency}",
-        }
-
-
-def _make_renewal(contract_info):
-    """Return the renewal as present in the given info, or None."""
-    renewals = contract_info.get("renewals")
-    if not renewals:
-        return None
-
-    sorted_renewals = sorted(
-        (r for r in renewals if r["status"] not in ["lost", "closed"]),
-        key=lambda renewal: parse(renewal["start"]),
-    )
-
-    if len(sorted_renewals) == 0:
-        return None
-
-    renewal = sorted_renewals[0]
-
-    # If the renewal is processing, we need to find out
-    # whether payment failed and requires user action,
-    # which is information only available in the fuller
-    # renewal object get_renewal gives us.
-    if renewal["status"] == "processing":
-        renewal = g.api.get_renewal(renewal["id"])
-
-    renewal["renewable"] = False
-
-    if renewal["status"] == "done":
-        try:
-            renewal_modified_date = parse(renewal["lastModified"])
-            one_hour_ago = datetime.now(timezone.utc) - timedelta(hours=1)
-
-            renewal["recently_renewed"] = one_hour_ago < renewal_modified_date
-        except KeyError:
-            renewal["recently_renewed"] = False
-
-    # Only actionable renewals are renewable.
-    # If "actionable" isn't set, it's not actionable
-    # If "actionable" IS set, but not true, it's not actionable
-    if "actionable" not in renewal:
-        renewal["actionable"] = False
-        return renewal
-    elif not renewal["actionable"]:
-        return renewal
-
-    # The renewal is renewable only during its time window.
-    start = parse(renewal["start"])
-    end = parse(renewal["end"])
-    if not (start <= datetime.now(timezone.utc) <= end):
-        return renewal
-
-    # Pending renewals are renewable.
-    if renewal["status"] == "pending":
-        renewal["renewable"] = True
-        return renewal
-
-    # Renewals not pending or processing are never renewable.
-    if renewal["status"] != "processing":
-        return renewal
-
-    invoices = renewal.get("stripeInvoices")
-    if invoices:
-        invoice = invoices[-1]
-        renewal["renewable"] = (
-            invoice["pi_status"] == "requires_payment_method"
-            or invoice["pi_status"] == "requires_action"
-        ) and invoice["subscription_status"] == "incomplete"
-
-    return renewal
 
 
 @advantage_decorator(response="html")
@@ -1114,5 +741,4 @@
     return flask.render_template(
         "advantage/blender/thank-you.html",
         email=kwargs.get("email"),
-    )
->>>>>>> e46dd3c4
+    )