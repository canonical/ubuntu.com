import os

import flask
from canonicalwebteam import image_template

from webapp.context import (
    current_year,
    date_has_passed,
    descending_years,
    format_date,
    get_json_feed,
    get_navigation,
    modify_query,
    month_name,
    months_list,
    releases,
    schedule_banner,
<<<<<<< HEAD
    get_meganav,
    split_list,
    format_to_id,
=======
    sort_by_key_and_ordered_list,
>>>>>>> 04a43215
)
from webapp.login import empty_session, user_info
from webapp.security.api import SecurityAPIError
from webapp.shop.api.ua_contracts.api import (
    UAContractsAPIError,
    UAContractsAPIErrorView,
    UnauthorizedError,
    UnauthorizedErrorView,
)
from webapp.shop.flaskparser import UAContractsValidationError


def init_handlers(app, sentry):
    @app.after_request
    def cache_headers(response):
        """
        Set cache expiry to 60 seconds for homepage and blog page
        """

        disable_cache_on = (
            "/account",
            "/advantage",
            "/pro",
            "/credentials",
            "/core/build",
            "/account.json",
        )

        if flask.request.path.startswith(disable_cache_on):
            response.cache_control.no_store = True

        return response

    # Error pages
    @app.errorhandler(400)
    def bad_request_error(error):
        return (
            flask.render_template("400.html", message=error.description),
            400,
        )

    @app.errorhandler(403)
    def forbidden_error(error):
        return (
            flask.render_template("403.html", message=error.description),
            403,
        )

    @app.errorhandler(410)
    def deleted_error(error):
        return (
            flask.render_template("410.html", message=error.description),
            410,
        )

    @app.errorhandler(429)
    def too_many_requests(error):
        """
        Endpoint abuse error
        """
        custom_error = f"{error.description}. Please try again tomorrow."
        return flask.render_template("429.html", message=custom_error), 429

    @app.errorhandler(SecurityAPIError)
    def security_api_error(error):
        return (
            flask.render_template(
                "security-error-500.html",
                message=error.response.json().get("message"),
            ),
            500,
        )

    @app.errorhandler(UAContractsValidationError)
    def ua_contracts_validation_error(error):
        sentry.captureException(
            extra={
                "user_info": user_info(flask.session),
                "request_url": error.request.url,
                "request_body": error.request.json,
                "response_body": error.response.messages,
            }
        )

        return flask.jsonify({"errors": error.response.messages}), 422

    @app.errorhandler(UAContractsAPIError)
    @app.errorhandler(UnauthorizedError)
    def ua_contracts_api_error(error):
        sentry.captureException(
            extra={
                "user_info": user_info(flask.session),
                "request_url": error.request.url,
                "request_headers": error.request.headers,
                "response_headers": error.response.headers,
                "response_body": error.response.json(),
            }
        )

        if error.response.status_code == 401:
            empty_session(flask.session)

        return (
            flask.jsonify({"errors": error.response.json()["message"]}),
            error.response.status_code or 500,
        )

    @app.errorhandler(UAContractsAPIErrorView)
    @app.errorhandler(UnauthorizedErrorView)
    def ua_contracts_api_error_view(error):
        sentry.captureException(
            extra={
                "user_info": user_info(flask.session),
                "request_url": error.request.url,
                "request_headers": error.request.headers,
                "response_headers": error.response.headers,
                "response_body": error.response.json(),
            }
        )

        if error.response.status_code == 401:
            empty_session(flask.session)

            return flask.redirect(flask.request.url)

        return flask.render_template("500.html"), 500

    # Template context
    @app.context_processor
    def context():
        return {
            "current_year": current_year,
            "descending_years": descending_years,
            "format_date": format_date,
            "get_json_feed": get_json_feed,
            "modify_query": modify_query,
            "month_name": month_name,
            "months_list": months_list,
            "get_navigation": get_navigation,
            "get_stripe_publishable_key": os.getenv(
                "STRIPE_PUBLISHABLE_KEY",
                "pk_live_68aXqowUeX574aGsVck8eiIE",
            ),
            "product": flask.request.args.get("product", ""),
            "request": flask.request,
            "releases": releases(),
            "user_info": user_info(flask.session),
            "utm_campaign": flask.request.args.get("utm_campaign", ""),
            "utm_content": flask.request.args.get("utm_content", ""),
            "utm_medium": flask.request.args.get("utm_medium", ""),
            "utm_source": flask.request.args.get("utm_source", ""),
            "CAPTCHA_TESTING_API_KEY": os.getenv(
                "CAPTCHA_TESTING_API_KEY",
                "6LfYBloUAAAAAINm0KzbEv6TP0boLsTEzpdrB8if",
            ),
            "http_host": flask.request.host,
            "schedule_banner": schedule_banner,
            "get_meganav": get_meganav,
            "split_list": split_list,
            "format_to_id": format_to_id,
        }

    @app.context_processor
    def utility_processor():
        return {"image": image_template}

    app.add_template_filter(date_has_passed)

    app.add_template_filter(sort_by_key_and_ordered_list)<|MERGE_RESOLUTION|>--- conflicted
+++ resolved
@@ -15,13 +15,10 @@
     months_list,
     releases,
     schedule_banner,
-<<<<<<< HEAD
     get_meganav,
     split_list,
     format_to_id,
-=======
     sort_by_key_and_ordered_list,
->>>>>>> 04a43215
 )
 from webapp.login import empty_session, user_info
 from webapp.security.api import SecurityAPIError
