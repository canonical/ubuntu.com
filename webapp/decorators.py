# Core packages
import os
import functools
from distutils.util import strtobool

# Third party packages
import flask
from webapp.login import user_info


def login_required(func):
    """
    Decorator that checks if a user is logged in, and redirects
    to login page if not.
    """

    @functools.wraps(func)
    def is_user_logged_in(*args, **kwargs):
        if not user_info(flask.session):
            return flask.redirect("/login?next=" + flask.request.path)

        return func(*args, **kwargs)

    return is_user_logged_in


def advantage_checks(check_list=None):
    if check_list is None:
        check_list = []

<<<<<<< HEAD
    def advantage_checks_decorator(func):
        @functools.wraps(func)
        def check_advantage(*args, **kwargs):
            if "is_maintenance":
                if strtobool(os.getenv("STORE_MAINTENANCE")):
                    return flask.render_template("advantage/maintenance.html")
=======
    @functools.wraps(func)
    def is_store_in_maintenance(*args, **kwargs):
        if strtobool(os.getenv("STORE_MAINTENANCE", "false")):
            return flask.render_template("advantage/maintenance.html")
>>>>>>> f57ec23a

            is_test_backend = flask.request.args.get("test_backend", False)

            stripe_publishable_key = os.getenv(
                "STRIPE_LIVE_PUBLISHABLE_KEY",
                "pk_live_68aXqowUeX574aGsVck8eiIE",
            )

            api_url = flask.current_app.config["CONTRACTS_LIVE_API_URL"]

            if is_test_backend:
                stripe_publishable_key = os.getenv(
                    "STRIPE_TEST_PUBLISHABLE_KEY",
                    "pk_test_yndN9H0GcJffPe0W58Nm64cM00riYG4N46",
                )
                api_url = flask.current_app.config["CONTRACTS_TEST_API_URL"]

            user_token = flask.session.get("authentication_token")
            guest_token = flask.session.get("guest_authentication_token")

            kwargs["test_backend"] = is_test_backend
            kwargs["api_url"] = api_url
            kwargs["stripe_publishable_key"] = stripe_publishable_key
            kwargs["token"] = user_token or guest_token
            kwargs["token_type"] = "Macaroon" if user_token else "Bearer"

            if "view_need_user" in check_list and not user_info(flask.session):
                if flask.request.path != "/advantage":
                    return flask.redirect("/advantage")

                return flask.render_template(
                    "advantage/index-no-login.html",
                    is_test_backend=is_test_backend,
                )

            if "need_user" in check_list:
                if not user_info(flask.session):
                    return (
                        flask.jsonify({"error": "authentication required"}),
                        401,
                    )

            if "need_user_or_guest" in check_list:
                if not user_info(flask.session) and not guest_token:
                    return (
                        flask.jsonify({"error": "authentication required"}),
                        401,
                    )

            return func(*args, **kwargs)

        return check_advantage

    return advantage_checks_decorator<|MERGE_RESOLUTION|>--- conflicted
+++ resolved
@@ -28,19 +28,12 @@
     if check_list is None:
         check_list = []
 
-<<<<<<< HEAD
     def advantage_checks_decorator(func):
         @functools.wraps(func)
         def check_advantage(*args, **kwargs):
             if "is_maintenance":
-                if strtobool(os.getenv("STORE_MAINTENANCE")):
+              if strtobool(os.getenv("STORE_MAINTENANCE", "false")):
                     return flask.render_template("advantage/maintenance.html")
-=======
-    @functools.wraps(func)
-    def is_store_in_maintenance(*args, **kwargs):
-        if strtobool(os.getenv("STORE_MAINTENANCE", "false")):
-            return flask.render_template("advantage/maintenance.html")
->>>>>>> f57ec23a
 
             is_test_backend = flask.request.args.get("test_backend", False)
 
