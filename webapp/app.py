"""
A Flask application for ubuntu.com
"""

# Packages
import os
import talisker.requests
import flask
from canonicalwebteam.flask_base.app import FlaskBase
from canonicalwebteam.templatefinder import TemplateFinder
from canonicalwebteam.search import build_search_view
from canonicalwebteam import image_template
from canonicalwebteam.blog import build_blueprint, BlogViews, BlogAPI
from canonicalwebteam.discourse import (
    DiscourseAPI,
    Docs,
    DocParser,
    EngageParser,
    EngagePages,
    Tutorials,
    TutorialParser,
)

# Local
from webapp.advantage.api import (
    UAContractsAPIAuthError,
    UAContractsAPIError,
    UAContractsAPIErrorView,
    UAContractsAPIAuthErrorView,
)
from webapp.context import (
    current_year,
    descending_years,
    format_date,
    get_json_feed,
    modify_query,
    month_name,
    months_list,
    get_navigation,
    releases,
)

from webapp.advantage.parser import UAContractsValidationError
from webapp.cube.views import cube_home, cube_microcerts

from webapp.views import (
<<<<<<< HEAD
=======
    accept_renewal,
    account_query,
    advantage_view,
    advantage_shop_view,
    advantage_thanks_view,
>>>>>>> 30dc2771
    BlogCustomGroup,
    BlogCustomTopic,
    BlogPressCentre,
    BlogSitemapIndex,
    BlogSitemapPage,
    build,
    build_tutorials_index,
    download_server_steps,
    download_thank_you,
    appliance_install,
    appliance_portfolio,
    post_build,
    releasenotes_redirect,
    search_snaps,
    show_template,
    notify_build,
    build_engage_index,
    engage_thank_you,
    sitemap_index,
)

from webapp.advantage.views import (
    accept_renewal,
    advantage_view,
    advantage_shop_view,
    advantage_payment_methods_view,
    advantage_thanks_view,
    ensure_purchase_account,
    get_customer_info,
    get_purchase,
    get_renewal,
    post_advantage_subscriptions,
    post_anonymised_customer_info,
    post_payment_method,
    post_auto_renewal_settings,
    post_customer_info,
    post_stripe_invoice_id,
    cancel_advantage_subscriptions,
)

from webapp.login import login_handler, logout, user_info, empty_session
from webapp.security.database import db_session
from webapp.security.views import (
    create_notice,
    delete_notice,
    create_release,
    delete_release,
    notice,
    read_notice,
    read_notices,
    notices,
    notices_feed,
    update_notice,
    cve_index,
    cve,
    delete_cve,
    bulk_upsert_cve,
    single_notices_sitemap,
    notices_sitemap,
    single_cves_sitemap,
    cves_sitemap,
)


CAPTCHA_TESTING_API_KEY = os.getenv(
    "CAPTCHA_TESTING_API_KEY", "6LfYBloUAAAAAINm0KzbEv6TP0boLsTEzpdrB8if"
)

# Set up application
# ===

app = FlaskBase(
    __name__,
    "ubuntu.com",
    template_folder="../templates",
    template_404="404.html",
    template_500="500.html",
    static_folder="../static",
)

# Settings
app.config["CONTRACTS_LIVE_API_URL"] = os.getenv(
    "CONTRACTS_LIVE_API_URL", "https://contracts.canonical.com"
).rstrip("/")
app.config["CONTRACTS_TEST_API_URL"] = os.getenv(
    "CONTRACTS_TEST_API_URL", "https://contracts.staging.canonical.com"
).rstrip("/")
app.config["CANONICAL_LOGIN_URL"] = os.getenv(
    "CANONICAL_LOGIN_URL", "https://login.ubuntu.com"
)
session = talisker.requests.get_session()
discourse_api = DiscourseAPI(
    base_url="https://discourse.ubuntu.com/", session=session
)


# Error pages
@app.errorhandler(400)
def bad_request_error(error):
    return flask.render_template("400.html"), 400


@app.errorhandler(UAContractsValidationError)
def ua_contracts_validation_error(error):
    return flask.jsonify({"errors": str(error)}), 422


@app.errorhandler(UAContractsAPIError)
def ua_contracts_api_error(error):
    flask.current_app.extensions["sentry"].captureException(
        extra={
            "session_keys": flask.session.keys(),
            "request_url": error.request.url,
            "request_headers": error.request.headers,
            "response_headers": error.response.headers,
            "response_body": error.response.json(),
            "response_code": error.response.json()["code"],
            "response_message": error.response.json()["message"],
        }
    )

    return (
        flask.jsonify({"errors": error.response.json()["message"]}),
        error.response.json()["code"],
    )


@app.errorhandler(UAContractsAPIErrorView)
def ua_contracts_api_error_view(error):
    flask.current_app.extensions["sentry"].captureException(
        extra={
            "session_keys": flask.session.keys(),
            "request_url": error.request.url,
            "request_headers": error.request.headers,
            "response_headers": error.response.headers,
            "response_body": error.response.json(),
            "response_code": error.response.json()["code"],
            "response_message": error.response.json()["message"],
        }
    )

    return flask.render_template("500.html"), 500


@app.errorhandler(UAContractsAPIAuthError)
def ua_contracts_api_authentication_error(error):
    flask.current_app.extensions["sentry"].captureException(
        extra={
            "session_keys": flask.session.keys(),
            "request_url": error.request.url,
            "request_headers": error.request.headers,
            "response_headers": error.response.headers,
            "response_body": error.response.json(),
            "response_code": error.response.json()["code"],
            "response_message": error.response.json()["message"],
        }
    )

    empty_session(flask.session)

    return flask.jsonify({"errors": error.response.json()["message"]}), 401


@app.errorhandler(UAContractsAPIAuthErrorView)
def ua_contracts_api_authentication_error_view(error):
    flask.current_app.extensions["sentry"].captureException(
        extra={
            "session_keys": flask.session.keys(),
            "request_url": error.request.url,
            "request_headers": error.request.headers,
            "response_headers": error.response.headers,
            "response_body": error.response.json(),
            "response_code": error.response.json()["code"],
            "response_message": error.response.json()["message"],
        }
    )

    empty_session(flask.session)

    return flask.redirect(flask.request.url)


@app.errorhandler(410)
def deleted_error(error):
    return flask.render_template("410.html"), 410


# Template context
@app.context_processor
def context():
    return {
        "current_year": current_year,
        "descending_years": descending_years,
        "format_date": format_date,
        "get_json_feed": get_json_feed,
        "modify_query": modify_query,
        "month_name": month_name,
        "months_list": months_list,
        "get_navigation": get_navigation,
        "product": flask.request.args.get("product", ""),
        "request": flask.request,
        "releases": releases(),
        "user_info": user_info(flask.session),
        "utm_campaign": flask.request.args.get("utm_campaign", ""),
        "utm_medium": flask.request.args.get("utm_medium", ""),
        "utm_source": flask.request.args.get("utm_source", ""),
        "CAPTCHA_TESTING_API_KEY": CAPTCHA_TESTING_API_KEY,
        "http_host": flask.request.host,
    }


@app.context_processor
def utility_processor():
    return {"image": image_template}


# Routes
# ===

# Simple routes
app.add_url_rule("/sitemap.xml", view_func=sitemap_index)
app.add_url_rule("/account.json", view_func=account_query)
app.add_url_rule("/advantage", view_func=advantage_view)
app.add_url_rule("/advantage/subscribe", view_func=advantage_shop_view)
app.add_url_rule(
    "/advantage/payment-methods", view_func=advantage_payment_methods_view
)
app.add_url_rule(
    "/advantage/subscribe/thank-you", view_func=advantage_thanks_view
)
app.add_url_rule(
    "/advantage/subscribe",
    view_func=post_advantage_subscriptions,
    methods=["POST"],
    defaults={"preview": False},
)
app.add_url_rule(
    "/advantage/subscribe",
    view_func=cancel_advantage_subscriptions,
    methods=["DELETE"],
)
app.add_url_rule(
    "/advantage/subscribe/preview",
    view_func=post_advantage_subscriptions,
    methods=["POST"],
    defaults={"preview": True},
)
app.add_url_rule(
    "/advantage/customer-info", view_func=post_customer_info, methods=["POST"]
)
app.add_url_rule(
    "/advantage/customer-info-anon",
    view_func=post_anonymised_customer_info,
    methods=["POST"],
)
app.add_url_rule(
    "/advantage/payment-method",
    view_func=post_payment_method,
    methods=["POST"],
)
app.add_url_rule(
    "/advantage/set-auto-renewal",
    view_func=post_auto_renewal_settings,
    methods=["POST"],
)
app.add_url_rule(
    "/advantage/<tx_type>/<tx_id>/invoices/<invoice_id>",
    view_func=post_stripe_invoice_id,
    methods=["POST"],
)
app.add_url_rule(
    "/advantage/purchases/<purchase_id>",
    view_func=get_purchase,
    methods=["GET"],
)
app.add_url_rule(
    "/advantage/purchase-account",
    view_func=ensure_purchase_account,
    methods=["POST"],
)
app.add_url_rule(
    "/advantage/renewals/<renewal_id>", view_func=get_renewal, methods=["GET"]
)

app.add_url_rule(
    "/advantage/customer-info/<account_id>",
    view_func=get_customer_info,
    methods=["GET"],
)

app.add_url_rule(
    "/advantage/renewals/<renewal_id>/process-payment",
    view_func=accept_renewal,
    methods=["POST"],
)

app.add_url_rule(
    (
        "/download"
        "/<regex('server|desktop|cloud|raspberry-pi'):category>"
        "/thank-you"
    ),
    view_func=download_thank_you,
)

app.add_url_rule(
    "/download/server",
    methods=["GET", "POST"],
    view_func=download_server_steps,
)

app.add_url_rule("/getubuntu/releasenotes", view_func=releasenotes_redirect)
app.add_url_rule(
    "/search",
    "search",
    build_search_view(session=session, template_path="search.html"),
)
app.add_url_rule(
    (
        "/appliance/<regex('[a-z-]+'):appliance>/"
        "<regex('(raspberry-pi2?|intel-nuc|vm)'):device>"
    ),
    view_func=appliance_install,
)
app.add_url_rule(
    "/appliance/portfolio",
    view_func=appliance_portfolio,
)

# blog section

blog_views = BlogViews(
    api=BlogAPI(session=session),
    excluded_tags=[3184, 3265, 3408, 3960],
    per_page=11,
)
app.add_url_rule(
    "/blog/topics/<regex('maas|design|juju|robotics|snapcraft'):slug>",
    view_func=BlogCustomTopic.as_view("blog_topic", blog_views=blog_views),
)
app.add_url_rule(
    "/blog/<regex('cloud-and-server|desktop|internet-of-things'):slug>",
    view_func=BlogCustomGroup.as_view("blog_group", blog_views=blog_views),
)
app.add_url_rule(
    "/blog/press-centre",
    view_func=BlogPressCentre.as_view("press_centre", blog_views=blog_views),
)
app.add_url_rule(
    "/blog/sitemap.xml",
    view_func=BlogSitemapIndex.as_view("sitemap", blog_views=blog_views),
)
app.add_url_rule(
    "/blog/sitemap/<regex('.+'):slug>.xml",
    view_func=BlogSitemapPage.as_view("sitemap_page", blog_views=blog_views),
)
app.register_blueprint(build_blueprint(blog_views), url_prefix="/blog")

# usn section
app.add_url_rule(
    "/security/api/notices/<notice_id>",
    view_func=read_notice,
)
app.add_url_rule(
    "/security/api/notices",
    view_func=read_notices,
)
app.add_url_rule("/security/notices", view_func=notices)
app.add_url_rule(
    "/security/notices", view_func=create_notice, methods=["POST"]
)

app.add_url_rule("/security/notices/<notice_id>", view_func=notice)
app.add_url_rule(
    "/security/notices/<notice_id>", view_func=update_notice, methods=["PUT"]
)
app.add_url_rule(
    "/security/notices/<notice_id>",
    view_func=delete_notice,
    methods=["DELETE"],
)

app.add_url_rule("/security/notices/<feed_type>.xml", view_func=notices_feed)

app.add_url_rule(
    "/security/notices/sitemap-<regex('[0-9]*'):offset>.xml",
    view_func=single_notices_sitemap,
)

app.add_url_rule("/security/notices/sitemap.xml", view_func=notices_sitemap)

app.add_url_rule(
    "/security/cve/sitemap-<regex('[0-9]*'):offset>.xml",
    view_func=single_cves_sitemap,
)

app.add_url_rule("/security/cve/sitemap.xml", view_func=cves_sitemap)

app.add_url_rule(
    "/security/releases", view_func=create_release, methods=["POST"]
)
app.add_url_rule(
    "/security/releases/<codename>",
    view_func=delete_release,
    methods=["DELETE"],
)

# cve section
app.add_url_rule("/security/cve", view_func=cve_index)
app.add_url_rule("/security/cve", view_func=bulk_upsert_cve, methods=["PUT"])

app.add_url_rule(
    r"/security/<regex('(cve-|CVE-)\d{4}-\d{4,7}'):cve_id>", view_func=cve
)
app.add_url_rule(
    r"/security/<regex('(cve-|CVE-)\d{4}-\d{4,7}'):cve_id>",
    view_func=delete_cve,
    methods=["DELETE"],
)

# Login
app.add_url_rule("/login", methods=["GET", "POST"], view_func=login_handler)
app.add_url_rule("/logout", view_func=logout)

# Engage pages and takeovers from Discourse
# This section needs to provide takeover data for /

engage_path = "/engage"
engage_pages = EngagePages(
    parser=EngageParser(
        api=DiscourseAPI(
            base_url="https://discourse.ubuntu.com/",
            session=session,
        ),
        index_topic_id=17229,
        url_prefix=engage_path,
    ),
    document_template="/engage/base.html",
    url_prefix=engage_path,
    blueprint_name="engage-pages",
)

app.add_url_rule(engage_path, view_func=build_engage_index(engage_pages))


def get_takeovers():
    takeovers = {}

    engage_pages.parser.parse()
    takeovers["sorted"] = sorted(
        engage_pages.parser.takeovers,
        key=lambda takeover: takeover["publish_date"],
        reverse=True,
    )
    takeovers["active"] = [
        takeover
        for takeover in engage_pages.parser.takeovers
        if takeover["active"] == "true"
    ]

    return takeovers


def takeovers_json():
    takeovers = get_takeovers()
    response = flask.jsonify(takeovers["active"])
    response.cache_control.max_age = "300"

    return response


def takeovers_index():
    takeovers = get_takeovers()

    return flask.render_template(
        "takeovers/index.html",
        takeovers=takeovers,
    )


app.add_url_rule("/takeovers.json", view_func=takeovers_json)
app.add_url_rule("/takeovers", view_func=takeovers_index)
engage_pages.init_app(app)

# All other routes
template_finder_view = TemplateFinder.as_view("template_finder")
template_finder_view._exclude_xframe_options_header = True
app.add_url_rule("/", view_func=template_finder_view)
app.add_url_rule("/snaps", view_func=search_snaps)
app.add_url_rule("/core/build", view_func=build)
app.add_url_rule("/core/build", view_func=post_build, methods=["POST"])
app.add_url_rule(
    "/core/build/notify", view_func=notify_build, methods=["POST"]
)
app.add_url_rule("/<path:subpath>", view_func=template_finder_view)

url_prefix = "/server/docs"
server_docs = Docs(
    parser=DocParser(
        api=discourse_api,
        index_topic_id=11322,
        url_prefix=url_prefix,
    ),
    document_template="/server/docs/document.html",
    url_prefix=url_prefix,
)

# Server docs search
app.add_url_rule(
    "/server/docs/search",
    "server-docs-search",
    build_search_view(
        session=session,
        site="ubuntu.com/server/docs",
        template_path="/server/docs/search-results.html",
    ),
)

server_docs.init_app(app)

# Allow templates to be queried from discourse.ubuntu.com
app.add_url_rule(
    "/templates/<filename>",
    "templates",
    view_func=show_template,
)

tutorials_path = "/tutorials"
tutorials_docs = Tutorials(
    parser=TutorialParser(
        api=discourse_api,
        category_id=34,
        index_topic_id=13611,
        url_prefix=tutorials_path,
    ),
    document_template="/tutorials/tutorial.html",
    url_prefix=tutorials_path,
    blueprint_name="tutorials",
)
app.add_url_rule(
    tutorials_path, view_func=build_tutorials_index(session, tutorials_docs)
)
tutorials_docs.init_app(app)

# Ceph docs
ceph_docs = Docs(
    parser=DocParser(
        api=discourse_api, index_topic_id=17250, url_prefix="/ceph/docs"
    ),
    document_template="/ceph/docs/document.html",
    url_prefix="/ceph/docs",
    blueprint_name="ceph",
)
ceph_docs.init_app(app)

# Ceph docs search
app.add_url_rule(
    "/ceph/docs/search",
    "ceph-docs-search",
    build_search_view(
        session=session,
        site="ubuntu.com/ceph/docs",
        template_path="ceph/docs/search-results.html",
    ),
)

app.add_url_rule(
    "/engage/<page>/thank-you",
    defaults={"language": None},
    view_func=engage_thank_you(engage_pages),
)
app.add_url_rule(
    "/engage/<language>/<page>/thank-you",
    endpoint="alternative_thank-you",
    view_func=engage_thank_you(engage_pages),
)

# Core docs
core_docs = Docs(
    parser=DocParser(
        api=discourse_api, index_topic_id=19764, url_prefix="/core/docs"
    ),
    document_template="/core/docs/document.html",
    url_prefix="/core/docs",
    blueprint_name="core",
)
# Core docs search
app.add_url_rule(
    "/core/docs/search",
    "core-docs-search",
    build_search_view(
        session=session,
        site="ubuntu.com/core/docs",
        template_path="/core/docs/search-results.html",
    ),
)
core_docs.init_app(app)

# Core docs - Modem Manager
core_modem_manager_docs = Docs(
    parser=DocParser(
        api=discourse_api,
        index_topic_id=19901,
        url_prefix="/core/docs/modem-manager",
    ),
    document_template="/core/docs/document.html",
    url_prefix="/core/docs/modem-manager",
    blueprint_name="modem-manager",
)
core_modem_manager_docs.init_app(app)

# Core docs - Bluetooth (bluez) docs
core_bluetooth_docs = Docs(
    parser=DocParser(
        api=discourse_api, index_topic_id=19971, url_prefix="/core/docs/bluez"
    ),
    document_template="/core/docs/document.html",
    url_prefix="/core/docs/bluez",
    blueprint_name="bluez",
)
core_bluetooth_docs.init_app(app)

# Core docs - NetworkManager
core_network_manager_docs = Docs(
    parser=DocParser(
        api=discourse_api,
        index_topic_id=19917,
        url_prefix="/core/docs/networkmanager",
    ),
    document_template="/core/docs/document.html",
    url_prefix="/core/docs/networkmanager",
    blueprint_name="networkmanager",
)
core_network_manager_docs.init_app(app)

# Core docs - wp-supplicant
core_wpa_supplicant_docs = Docs(
    parser=DocParser(
        api=discourse_api,
        index_topic_id=19943,
        url_prefix="/core/docs/wpa-supplicant",
    ),
    document_template="/core/docs/document.html",
    url_prefix="/core/docs/wpa-supplicant",
    blueprint_name="wpa-supplicant",
)
core_wpa_supplicant_docs.init_app(app)

# Core docs - easy-openvpn
core_easy_openvpn_docs = Docs(
    parser=DocParser(
        api=discourse_api,
        index_topic_id=19950,
        url_prefix="/core/docs/easy-openvpn",
    ),
    document_template="/core/docs/document.html",
    url_prefix="/core/docs/easy-openvpn",
    blueprint_name="easy-openvpn",
)
core_easy_openvpn_docs.init_app(app)

# Core docs - wifi-ap
core_wifi_ap_docs = Docs(
    parser=DocParser(
        api=discourse_api,
        index_topic_id=19959,
        url_prefix="/core/docs/wifi-ap",
    ),
    document_template="/core/docs/document.html",
    url_prefix="/core/docs/wifi-ap",
    blueprint_name="wifi-ap",
)
core_wifi_ap_docs.init_app(app)

# Core docs - alsa-utils
core_als_autils_docs = Docs(
    parser=DocParser(
        api=discourse_api,
        index_topic_id=19995,
        url_prefix="/core/docs/alsa-utils",
    ),
    document_template="/core/docs/document.html",
    url_prefix="/core/docs/alsa-utils",
    blueprint_name="alsa-utils",
)
core_als_autils_docs.init_app(app)

# Cube docs
app.add_url_rule("/cube", view_func=cube_home)
app.add_url_rule("/cube/microcerts", view_func=cube_microcerts)

# Charmed OpenStack docs
openstack_docs = Docs(
    parser=DocParser(
        api=discourse_api,
        index_topic_id=20990,
        url_prefix="/openstack/docs",
    ),
    document_template="openstack/docs/document.html",
    url_prefix="/openstack/docs",
    blueprint_name="openstack-docs",
)

# Charmed OpenStack docs search
app.add_url_rule(
    "/openstack/docs/search",
    "openstack-docs-search",
    build_search_view(
        session=session,
        site="ubuntu.com/openstack/docs",
        template_path="openstack/docs/search-results.html",
    ),
)

openstack_docs.init_app(app)


@app.after_request
def cache_headers(response):
    """
    Set cache expiry to 60 seconds for homepage and blog page
    """

    disable_cache_on = ("/advantage", "/cube", "/core/build", "/account.json")

    if flask.request.path.startswith(disable_cache_on):
        response.cache_control.no_store = True

    return response


@app.teardown_appcontext
def remove_db_session(response):
    db_session.remove()
    return response<|MERGE_RESOLUTION|>--- conflicted
+++ resolved
@@ -44,14 +44,6 @@
 from webapp.cube.views import cube_home, cube_microcerts
 
 from webapp.views import (
-<<<<<<< HEAD
-=======
-    accept_renewal,
-    account_query,
-    advantage_view,
-    advantage_shop_view,
-    advantage_thanks_view,
->>>>>>> 30dc2771
     BlogCustomGroup,
     BlogCustomTopic,
     BlogPressCentre,
@@ -71,6 +63,7 @@
     build_engage_index,
     engage_thank_you,
     sitemap_index,
+    account_query,
 )
 
 from webapp.advantage.views import (
