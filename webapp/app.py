"""
A Flask application for ubuntu.com
"""

# Packages
import os
import talisker.requests
import flask
from canonicalwebteam.flask_base.app import FlaskBase
from canonicalwebteam.templatefinder import TemplateFinder
from canonicalwebteam.search import build_search_view
from canonicalwebteam import image_template
from canonicalwebteam.blog import build_blueprint, BlogViews, BlogAPI
from canonicalwebteam.discourse import (
    DiscourseAPI,
    Docs,
    DocParser,
    EngageParser,
    EngagePages,
    Tutorials,
    TutorialParser,
)

# Local
from webapp.advantage.api import (
    UAContractsAPIAuthError,
    UAContractsAPIError,
    UAContractsAPIErrorView,
    UAContractsAPIAuthErrorView,
)
from webapp.context import (
    current_year,
    descending_years,
    format_date,
    get_json_feed,
    modify_query,
    month_name,
    months_list,
    get_navigation,
    releases,
)

from webapp.advantage.parser import UAContractsValidationError
from webapp.cube.views import cube_home, cube_microcerts

from webapp.views import (
    BlogCustomGroup,
    BlogCustomTopic,
    BlogPressCentre,
    BlogSitemapIndex,
    BlogSitemapPage,
    build,
    build_tutorials_index,
    download_server_steps,
    download_thank_you,
    appliance_install,
    appliance_portfolio,
    post_build,
    releasenotes_redirect,
    search_snaps,
    show_template,
    notify_build,
    build_engage_index,
    engage_thank_you,
    sitemap_index,
<<<<<<< HEAD
    account_query,
=======
    sixteen_zero_four,
>>>>>>> df94fabd
)

from webapp.advantage.views import (
    accept_renewal,
    advantage_view,
    advantage_shop_view,
    advantage_payment_methods_view,
    advantage_thanks_view,
    ensure_purchase_account,
    get_customer_info,
    get_purchase,
    get_renewal,
    post_advantage_subscriptions,
    post_anonymised_customer_info,
    post_payment_method,
    post_auto_renewal_settings,
    post_customer_info,
    post_stripe_invoice_id,
    cancel_advantage_subscriptions,
)

from webapp.login import login_handler, logout, user_info, empty_session
from webapp.security.database import db_session
from webapp.security.views import (
    create_notice,
    delete_notice,
    create_release,
    delete_release,
    notice,
    read_notice,
    read_notices,
    notices,
    notices_feed,
    update_notice,
    cve_index,
    cve,
    delete_cve,
    bulk_upsert_cve,
    single_notices_sitemap,
    notices_sitemap,
    single_cves_sitemap,
    cves_sitemap,
)


CAPTCHA_TESTING_API_KEY = os.getenv(
    "CAPTCHA_TESTING_API_KEY", "6LfYBloUAAAAAINm0KzbEv6TP0boLsTEzpdrB8if"
)

# Set up application
# ===

app = FlaskBase(
    __name__,
    "ubuntu.com",
    template_folder="../templates",
    template_404="404.html",
    template_500="500.html",
    static_folder="../static",
)

# Settings
app.config["CONTRACTS_LIVE_API_URL"] = os.getenv(
    "CONTRACTS_LIVE_API_URL", "https://contracts.canonical.com"
).rstrip("/")
app.config["CONTRACTS_TEST_API_URL"] = os.getenv(
    "CONTRACTS_TEST_API_URL", "https://contracts.staging.canonical.com"
).rstrip("/")
app.config["CANONICAL_LOGIN_URL"] = os.getenv(
    "CANONICAL_LOGIN_URL", "https://login.ubuntu.com"
)
session = talisker.requests.get_session()
discourse_api = DiscourseAPI(
    base_url="https://discourse.ubuntu.com/", session=session
)


# Error pages
@app.errorhandler(400)
def bad_request_error(error):
    return flask.render_template("400.html"), 400


@app.errorhandler(UAContractsValidationError)
def ua_contracts_validation_error(error):
    return flask.jsonify({"errors": str(error)}), 422


@app.errorhandler(UAContractsAPIError)
def ua_contracts_api_error(error):
    flask.current_app.extensions["sentry"].captureException(
        extra={
            "session_keys": flask.session.keys(),
            "request_url": error.request.url,
            "request_headers": error.request.headers,
            "response_headers": error.response.headers,
            "response_body": error.response.json(),
            "response_code": error.response.json()["code"],
            "response_message": error.response.json()["message"],
        }
    )

    return (
        flask.jsonify({"errors": error.response.json()["message"]}),
        error.response.json()["code"],
    )


@app.errorhandler(UAContractsAPIErrorView)
def ua_contracts_api_error_view(error):
    flask.current_app.extensions["sentry"].captureException(
        extra={
            "session_keys": flask.session.keys(),
            "request_url": error.request.url,
            "request_headers": error.request.headers,
            "response_headers": error.response.headers,
            "response_body": error.response.json(),
            "response_code": error.response.json()["code"],
            "response_message": error.response.json()["message"],
        }
    )

    return flask.render_template("500.html"), 500


@app.errorhandler(UAContractsAPIAuthError)
def ua_contracts_api_authentication_error(error):
    flask.current_app.extensions["sentry"].captureException(
        extra={
            "session_keys": flask.session.keys(),
            "request_url": error.request.url,
            "request_headers": error.request.headers,
            "response_headers": error.response.headers,
            "response_body": error.response.json(),
            "response_code": error.response.json()["code"],
            "response_message": error.response.json()["message"],
        }
    )

    empty_session(flask.session)

    return flask.jsonify({"errors": error.response.json()["message"]}), 401


@app.errorhandler(UAContractsAPIAuthErrorView)
def ua_contracts_api_authentication_error_view(error):
    flask.current_app.extensions["sentry"].captureException(
        extra={
            "session_keys": flask.session.keys(),
            "request_url": error.request.url,
            "request_headers": error.request.headers,
            "response_headers": error.response.headers,
            "response_body": error.response.json(),
            "response_code": error.response.json()["code"],
            "response_message": error.response.json()["message"],
        }
    )

    empty_session(flask.session)

    return flask.redirect(flask.request.url)


@app.errorhandler(410)
def deleted_error(error):
    return flask.render_template("410.html"), 410


# Template context
@app.context_processor
def context():
    return {
        "current_year": current_year,
        "descending_years": descending_years,
        "format_date": format_date,
        "get_json_feed": get_json_feed,
        "modify_query": modify_query,
        "month_name": month_name,
        "months_list": months_list,
        "get_navigation": get_navigation,
        "product": flask.request.args.get("product", ""),
        "request": flask.request,
        "releases": releases(),
        "user_info": user_info(flask.session),
        "utm_campaign": flask.request.args.get("utm_campaign", ""),
        "utm_medium": flask.request.args.get("utm_medium", ""),
        "utm_source": flask.request.args.get("utm_source", ""),
        "CAPTCHA_TESTING_API_KEY": CAPTCHA_TESTING_API_KEY,
        "http_host": flask.request.host,
    }


@app.context_processor
def utility_processor():
    return {"image": image_template}


# Routes
# ===

# Simple routes
app.add_url_rule("/sitemap.xml", view_func=sitemap_index)
app.add_url_rule("/account.json", view_func=account_query)
app.add_url_rule("/advantage", view_func=advantage_view)
app.add_url_rule("/advantage/subscribe", view_func=advantage_shop_view)
app.add_url_rule(
    "/advantage/payment-methods", view_func=advantage_payment_methods_view
)
app.add_url_rule(
    "/advantage/subscribe/thank-you", view_func=advantage_thanks_view
)
app.add_url_rule(
    "/advantage/subscribe",
    view_func=post_advantage_subscriptions,
    methods=["POST"],
    defaults={"preview": False},
)
app.add_url_rule(
    "/advantage/subscribe",
    view_func=cancel_advantage_subscriptions,
    methods=["DELETE"],
)
app.add_url_rule(
    "/advantage/subscribe/preview",
    view_func=post_advantage_subscriptions,
    methods=["POST"],
    defaults={"preview": True},
)
app.add_url_rule(
    "/advantage/customer-info", view_func=post_customer_info, methods=["POST"]
)
app.add_url_rule(
    "/advantage/customer-info-anon",
    view_func=post_anonymised_customer_info,
    methods=["POST"],
)
app.add_url_rule(
    "/advantage/payment-method",
    view_func=post_payment_method,
    methods=["POST"],
)
app.add_url_rule(
    "/advantage/set-auto-renewal",
    view_func=post_auto_renewal_settings,
    methods=["POST"],
)
app.add_url_rule(
    "/advantage/<tx_type>/<tx_id>/invoices/<invoice_id>",
    view_func=post_stripe_invoice_id,
    methods=["POST"],
)
app.add_url_rule(
    "/advantage/purchases/<purchase_id>",
    view_func=get_purchase,
    methods=["GET"],
)
app.add_url_rule(
    "/advantage/purchase-account",
    view_func=ensure_purchase_account,
    methods=["POST"],
)
app.add_url_rule(
    "/advantage/renewals/<renewal_id>", view_func=get_renewal, methods=["GET"]
)

app.add_url_rule(
    "/advantage/customer-info/<account_id>",
    view_func=get_customer_info,
    methods=["GET"],
)

app.add_url_rule(
    "/advantage/renewals/<renewal_id>/process-payment",
    view_func=accept_renewal,
    methods=["POST"],
)

app.add_url_rule(
    (
        "/download"
        "/<regex('server|desktop|cloud|raspberry-pi'):category>"
        "/thank-you"
    ),
    view_func=download_thank_you,
)

app.add_url_rule(
    "/download/server",
    methods=["GET", "POST"],
    view_func=download_server_steps,
)

app.add_url_rule("/getubuntu/releasenotes", view_func=releasenotes_redirect)
app.add_url_rule(
    "/search",
    "search",
    build_search_view(session=session, template_path="search.html"),
)
app.add_url_rule(
    (
        "/appliance/<regex('[a-z-]+'):appliance>/"
        "<regex('(raspberry-pi2?|intel-nuc|vm)'):device>"
    ),
    view_func=appliance_install,
)
app.add_url_rule(
    "/appliance/portfolio",
    view_func=appliance_portfolio,
)

# blog section

blog_views = BlogViews(
    api=BlogAPI(session=session),
    excluded_tags=[3184, 3265, 3408, 3960],
    per_page=11,
)
app.add_url_rule(
    "/blog/topics/<regex('maas|design|juju|robotics|snapcraft'):slug>",
    view_func=BlogCustomTopic.as_view("blog_topic", blog_views=blog_views),
)
app.add_url_rule(
    "/blog/<regex('cloud-and-server|desktop|internet-of-things'):slug>",
    view_func=BlogCustomGroup.as_view("blog_group", blog_views=blog_views),
)
app.add_url_rule(
    "/blog/press-centre",
    view_func=BlogPressCentre.as_view("press_centre", blog_views=blog_views),
)
app.add_url_rule(
    "/blog/sitemap.xml",
    view_func=BlogSitemapIndex.as_view("sitemap", blog_views=blog_views),
)
app.add_url_rule(
    "/blog/sitemap/<regex('.+'):slug>.xml",
    view_func=BlogSitemapPage.as_view("sitemap_page", blog_views=blog_views),
)
app.register_blueprint(build_blueprint(blog_views), url_prefix="/blog")

# usn section
app.add_url_rule(
    "/security/api/notices/<notice_id>",
    view_func=read_notice,
)
app.add_url_rule(
    "/security/api/notices",
    view_func=read_notices,
)
app.add_url_rule("/security/notices", view_func=notices)
app.add_url_rule(
    "/security/notices", view_func=create_notice, methods=["POST"]
)

app.add_url_rule("/security/notices/<notice_id>", view_func=notice)
app.add_url_rule(
    "/security/notices/<notice_id>", view_func=update_notice, methods=["PUT"]
)
app.add_url_rule(
    "/security/notices/<notice_id>",
    view_func=delete_notice,
    methods=["DELETE"],
)

app.add_url_rule("/security/notices/<feed_type>.xml", view_func=notices_feed)

app.add_url_rule(
    "/security/notices/sitemap-<regex('[0-9]*'):offset>.xml",
    view_func=single_notices_sitemap,
)

app.add_url_rule("/security/notices/sitemap.xml", view_func=notices_sitemap)

app.add_url_rule(
    "/security/cve/sitemap-<regex('[0-9]*'):offset>.xml",
    view_func=single_cves_sitemap,
)

app.add_url_rule("/security/cve/sitemap.xml", view_func=cves_sitemap)

app.add_url_rule(
    "/security/releases", view_func=create_release, methods=["POST"]
)
app.add_url_rule(
    "/security/releases/<codename>",
    view_func=delete_release,
    methods=["DELETE"],
)

# cve section
app.add_url_rule("/security/cve", view_func=cve_index)
app.add_url_rule("/security/cve", view_func=bulk_upsert_cve, methods=["PUT"])

app.add_url_rule(
    r"/security/<regex('(cve-|CVE-)\d{4}-\d{4,7}'):cve_id>", view_func=cve
)
app.add_url_rule(
    r"/security/<regex('(cve-|CVE-)\d{4}-\d{4,7}'):cve_id>",
    view_func=delete_cve,
    methods=["DELETE"],
)

# Login
app.add_url_rule("/login", methods=["GET", "POST"], view_func=login_handler)
app.add_url_rule("/logout", view_func=logout)

# Engage pages and takeovers from Discourse
# This section needs to provide takeover data for /

engage_path = "/engage"
engage_pages = EngagePages(
    parser=EngageParser(
        api=DiscourseAPI(
            base_url="https://discourse.ubuntu.com/",
            session=session,
        ),
        index_topic_id=17229,
        url_prefix=engage_path,
    ),
    document_template="/engage/base.html",
    url_prefix=engage_path,
    blueprint_name="engage-pages",
)

app.add_url_rule(engage_path, view_func=build_engage_index(engage_pages))


def get_takeovers():
    takeovers = {}

    engage_pages.parser.parse()
    takeovers["sorted"] = sorted(
        engage_pages.parser.takeovers,
        key=lambda takeover: takeover["publish_date"],
        reverse=True,
    )
    takeovers["active"] = [
        takeover
        for takeover in engage_pages.parser.takeovers
        if takeover["active"] == "true"
    ]

    return takeovers


def takeovers_json():
    takeovers = get_takeovers()
    response = flask.jsonify(takeovers["active"])
    response.cache_control.max_age = "300"

    return response


def takeovers_index():
    takeovers = get_takeovers()

    return flask.render_template(
        "takeovers/index.html",
        takeovers=takeovers,
    )


app.add_url_rule("/16-04", view_func=sixteen_zero_four)
app.add_url_rule("/takeovers.json", view_func=takeovers_json)
app.add_url_rule("/takeovers", view_func=takeovers_index)
engage_pages.init_app(app)

# All other routes
template_finder_view = TemplateFinder.as_view("template_finder")
template_finder_view._exclude_xframe_options_header = True
app.add_url_rule("/", view_func=template_finder_view)
app.add_url_rule("/snaps", view_func=search_snaps)
app.add_url_rule("/core/build", view_func=build)
app.add_url_rule("/core/build", view_func=post_build, methods=["POST"])
app.add_url_rule(
    "/core/build/notify", view_func=notify_build, methods=["POST"]
)
app.add_url_rule("/<path:subpath>", view_func=template_finder_view)

url_prefix = "/server/docs"
server_docs = Docs(
    parser=DocParser(
        api=discourse_api,
        index_topic_id=11322,
        url_prefix=url_prefix,
    ),
    document_template="/server/docs/document.html",
    url_prefix=url_prefix,
)

# Server docs search
app.add_url_rule(
    "/server/docs/search",
    "server-docs-search",
    build_search_view(
        session=session,
        site="ubuntu.com/server/docs",
        template_path="/server/docs/search-results.html",
    ),
)

server_docs.init_app(app)

# Allow templates to be queried from discourse.ubuntu.com
app.add_url_rule(
    "/templates/<filename>",
    "templates",
    view_func=show_template,
)

tutorials_path = "/tutorials"
tutorials_docs = Tutorials(
    parser=TutorialParser(
        api=discourse_api,
        category_id=34,
        index_topic_id=13611,
        url_prefix=tutorials_path,
    ),
    document_template="/tutorials/tutorial.html",
    url_prefix=tutorials_path,
    blueprint_name="tutorials",
)
app.add_url_rule(
    tutorials_path, view_func=build_tutorials_index(session, tutorials_docs)
)
tutorials_docs.init_app(app)

# Ceph docs
ceph_docs = Docs(
    parser=DocParser(
        api=discourse_api, index_topic_id=17250, url_prefix="/ceph/docs"
    ),
    document_template="/ceph/docs/document.html",
    url_prefix="/ceph/docs",
    blueprint_name="ceph",
)
ceph_docs.init_app(app)

# Ceph docs search
app.add_url_rule(
    "/ceph/docs/search",
    "ceph-docs-search",
    build_search_view(
        session=session,
        site="ubuntu.com/ceph/docs",
        template_path="ceph/docs/search-results.html",
    ),
)

app.add_url_rule(
    "/engage/<page>/thank-you",
    defaults={"language": None},
    view_func=engage_thank_you(engage_pages),
)
app.add_url_rule(
    "/engage/<language>/<page>/thank-you",
    endpoint="alternative_thank-you",
    view_func=engage_thank_you(engage_pages),
)

# Core docs
core_docs = Docs(
    parser=DocParser(
        api=discourse_api, index_topic_id=19764, url_prefix="/core/docs"
    ),
    document_template="/core/docs/document.html",
    url_prefix="/core/docs",
    blueprint_name="core",
)
# Core docs search
app.add_url_rule(
    "/core/docs/search",
    "core-docs-search",
    build_search_view(
        session=session,
        site="ubuntu.com/core/docs",
        template_path="/core/docs/search-results.html",
    ),
)
core_docs.init_app(app)

# Core docs - Modem Manager
core_modem_manager_docs = Docs(
    parser=DocParser(
        api=discourse_api,
        index_topic_id=19901,
        url_prefix="/core/docs/modem-manager",
    ),
    document_template="/core/docs/document.html",
    url_prefix="/core/docs/modem-manager",
    blueprint_name="modem-manager",
)
core_modem_manager_docs.init_app(app)

# Core docs - Bluetooth (bluez) docs
core_bluetooth_docs = Docs(
    parser=DocParser(
        api=discourse_api, index_topic_id=19971, url_prefix="/core/docs/bluez"
    ),
    document_template="/core/docs/document.html",
    url_prefix="/core/docs/bluez",
    blueprint_name="bluez",
)
core_bluetooth_docs.init_app(app)

# Core docs - NetworkManager
core_network_manager_docs = Docs(
    parser=DocParser(
        api=discourse_api,
        index_topic_id=19917,
        url_prefix="/core/docs/networkmanager",
    ),
    document_template="/core/docs/document.html",
    url_prefix="/core/docs/networkmanager",
    blueprint_name="networkmanager",
)
core_network_manager_docs.init_app(app)

# Core docs - wp-supplicant
core_wpa_supplicant_docs = Docs(
    parser=DocParser(
        api=discourse_api,
        index_topic_id=19943,
        url_prefix="/core/docs/wpa-supplicant",
    ),
    document_template="/core/docs/document.html",
    url_prefix="/core/docs/wpa-supplicant",
    blueprint_name="wpa-supplicant",
)
core_wpa_supplicant_docs.init_app(app)

# Core docs - easy-openvpn
core_easy_openvpn_docs = Docs(
    parser=DocParser(
        api=discourse_api,
        index_topic_id=19950,
        url_prefix="/core/docs/easy-openvpn",
    ),
    document_template="/core/docs/document.html",
    url_prefix="/core/docs/easy-openvpn",
    blueprint_name="easy-openvpn",
)
core_easy_openvpn_docs.init_app(app)

# Core docs - wifi-ap
core_wifi_ap_docs = Docs(
    parser=DocParser(
        api=discourse_api,
        index_topic_id=19959,
        url_prefix="/core/docs/wifi-ap",
    ),
    document_template="/core/docs/document.html",
    url_prefix="/core/docs/wifi-ap",
    blueprint_name="wifi-ap",
)
core_wifi_ap_docs.init_app(app)

# Core docs - alsa-utils
core_als_autils_docs = Docs(
    parser=DocParser(
        api=discourse_api,
        index_topic_id=19995,
        url_prefix="/core/docs/alsa-utils",
    ),
    document_template="/core/docs/document.html",
    url_prefix="/core/docs/alsa-utils",
    blueprint_name="alsa-utils",
)
core_als_autils_docs.init_app(app)

# Cube docs
app.add_url_rule("/cube", view_func=cube_home)
app.add_url_rule("/cube/microcerts", view_func=cube_microcerts)

# Charmed OpenStack docs
openstack_docs = Docs(
    parser=DocParser(
        api=discourse_api,
        index_topic_id=20990,
        url_prefix="/openstack/docs",
    ),
    document_template="openstack/docs/document.html",
    url_prefix="/openstack/docs",
    blueprint_name="openstack-docs",
)

# Charmed OpenStack docs search
app.add_url_rule(
    "/openstack/docs/search",
    "openstack-docs-search",
    build_search_view(
        session=session,
        site="ubuntu.com/openstack/docs",
        template_path="openstack/docs/search-results.html",
    ),
)

openstack_docs.init_app(app)


@app.after_request
def cache_headers(response):
    """
    Set cache expiry to 60 seconds for homepage and blog page
    """

    disable_cache_on = ("/advantage", "/cube", "/core/build", "/account.json")

    if flask.request.path.startswith(disable_cache_on):
        response.cache_control.no_store = True

    return response


@app.teardown_appcontext
def remove_db_session(response):
    db_session.remove()
    return response<|MERGE_RESOLUTION|>--- conflicted
+++ resolved
@@ -63,11 +63,8 @@
     build_engage_index,
     engage_thank_you,
     sitemap_index,
-<<<<<<< HEAD
     account_query,
-=======
     sixteen_zero_four,
->>>>>>> df94fabd
 )
 
 from webapp.advantage.views import (
