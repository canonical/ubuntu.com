"""
A Flask application for ubuntu.com
"""

# Packages
import os
import talisker.requests
import flask
from canonicalwebteam.flask_base.app import FlaskBase
from canonicalwebteam.templatefinder import TemplateFinder

from canonicalwebteam.search import build_search_view
from canonicalwebteam import image_template
from canonicalwebteam.blog import build_blueprint, BlogViews, BlogAPI
from canonicalwebteam.discourse import (
    DiscourseAPI,
    Docs,
    DocParser,
    EngageParser,
    EngagePages,
    Tutorials,
    TutorialParser,
)

# Local
from webapp.shop.api.ua_contracts.api import (
    UAContractsAPIError,
    UAContractsAPIErrorView,
    UnauthorizedError,
    UnauthorizedErrorView,
)
from webapp.security.api import SecurityAPIError
from webapp.context import (
    current_year,
    descending_years,
    format_date,
    get_json_feed,
    modify_query,
    month_name,
    months_list,
    get_navigation,
    releases,
)

from webapp.shop.flaskparser import UAContractsValidationError
from webapp.shop.cube.views import (
    cube_home,
    cube_microcerts,
    cube_study_labs_button,
    get_microcerts,
    post_microcerts_purchase,
)

from webapp.views import (
    BlogCustomGroup,
    BlogCustomTopic,
    BlogPressCentre,
    BlogSitemapIndex,
    BlogSitemapPage,
    build_tutorials_index,
    download_server_steps,
    download_thank_you,
    appliance_install,
    appliance_portfolio,
    releasenotes_redirect,
    show_template,
    build_engage_index,
    engage_thank_you,
    unlisted_engage_page,
    sitemap_index,
    account_query,
    sixteen_zero_four,
    openstack_install,
    marketo_submit,
    thank_you,
    mirrors_query,
    build_tutorials_query,
    openstack_engage,
)

from webapp.shop.views import (
    account_view,
    invoices_view,
    download_invoice,
    payment_methods_view,
    post_payment_methods,
    ensure_purchase_account,
    get_customer_info,
    post_customer_info,
    post_anonymised_customer_info,
    get_purchase,
    get_purchase_v2,
    post_stripe_invoice_id,
    get_last_purchase_ids,
    post_purchase_calculate,
    support,
)

from webapp.shop.advantage.views import (
    accept_renewal,
    advantage_view,
    advantage_account_users_view,
    advantage_shop_view,
    advantage_thanks_view,
    get_renewal,
    post_advantage_subscriptions,
    post_auto_renewal_settings,
    cancel_advantage_subscriptions,
    get_account_offers,
    get_user_subscriptions,
    get_contract_token,
    cancel_trial,
    get_account_users,
    delete_account_user_role,
    post_account_user_role,
    put_account_user_role,
    put_contract_entitlements,
    blender_thanks_view,
    blender_shop_view,
    post_offer,
    get_advantage_offers,
    post_advantage_purchase,
)

from webapp.login import login_handler, logout, user_info, empty_session
from webapp.security.database import db_session
from webapp.security.views import (
    create_notice,
    delete_notice,
    create_release,
    delete_release,
    notice,
    notices,
    notices_feed,
    update_notice,
    cve_index,
    cve,
    delete_cve,
    bulk_upsert_cve,
    single_notices_sitemap,
    notices_sitemap,
    single_cves_sitemap,
    cves_sitemap,
)
from webapp.metaimage import share_meta_image

from webapp.certified.views import (
    certified_home,
    certified_model_details,
    certified_hardware_details,
    certified_component_details,
    certified_vendors,
    certified_desktops,
    certified_laptops,
    certified_servers,
    certified_devices,
    certified_socs,
    certified_why,
)


CAPTCHA_TESTING_API_KEY = os.getenv(
    "CAPTCHA_TESTING_API_KEY", "6LfYBloUAAAAAINm0KzbEv6TP0boLsTEzpdrB8if"
)
DISCOURSE_API_KEY = os.getenv("DISCOURSE_API_KEY")
DISCOURSE_API_USERNAME = os.getenv("DISCOURSE_API_USERNAME")

# Set up application
# ===

app = FlaskBase(
    __name__,
    "ubuntu.com",
    template_folder="../templates",
    template_404="404.html",
    template_500="500.html",
    static_folder="../static",
)

sentry = app.extensions["sentry"]

session = talisker.requests.get_session()
discourse_api = DiscourseAPI(
    base_url="https://discourse.ubuntu.com/",
    session=session,
    api_key=DISCOURSE_API_KEY,
    api_username=DISCOURSE_API_USERNAME,
    get_topics_query_id=2,
)

# Web tribe websites custom search ID
search_engine_id = "adb2397a224a1fe55"


# Error pages
@app.errorhandler(400)
def bad_request_error(error):
    return flask.render_template("400.html", message=error.description), 400


@app.errorhandler(410)
def deleted_error(error):
    return flask.render_template("410.html", message=error.description), 410


@app.errorhandler(SecurityAPIError)
def security_api_error(error):
    return (
        flask.render_template(
            "security-error-500.html",
            message=error.response.json().get("message"),
        ),
        500,
    )


@app.errorhandler(UAContractsValidationError)
def ua_contracts_validation_error(error):
    sentry.captureException(
        extra={
            "user_info": user_info(flask.session),
            "request_url": error.request.url,
            "request_body": error.request.json,
            "response_body": error.response.messages,
        }
    )

    return flask.jsonify({"errors": error.response.messages}), 422


@app.errorhandler(UAContractsAPIError)
@app.errorhandler(UnauthorizedError)
def ua_contracts_api_error(error):
    sentry.captureException(
        extra={
            "user_info": user_info(flask.session),
            "request_url": error.request.url,
            "request_headers": error.request.headers,
            "response_headers": error.response.headers,
            "response_body": error.response.json(),
        }
    )

    if error.response.status_code == 401:
        empty_session(flask.session)

    return (
        flask.jsonify({"errors": error.response.json()["message"]}),
        error.response.status_code or 500,
    )


@app.errorhandler(UAContractsAPIErrorView)
@app.errorhandler(UnauthorizedErrorView)
def ua_contracts_api_error_view(error):
    sentry.captureException(
        extra={
            "user_info": user_info(flask.session),
            "request_url": error.request.url,
            "request_headers": error.request.headers,
            "response_headers": error.response.headers,
            "response_body": error.response.json(),
        }
    )

    if error.response.status_code == 401:
        empty_session(flask.session)

        return flask.redirect(flask.request.url)

    return flask.render_template("500.html"), 500


# Template context
@app.context_processor
def context():
    return {
        "current_year": current_year,
        "descending_years": descending_years,
        "format_date": format_date,
        "get_json_feed": get_json_feed,
        "modify_query": modify_query,
        "month_name": month_name,
        "months_list": months_list,
        "get_navigation": get_navigation,
        "get_stripe_publishable_key": os.getenv(
            "STRIPE_PUBLISHABLE_KEY",
            "pk_live_68aXqowUeX574aGsVck8eiIE",
        ),
        "product": flask.request.args.get("product", ""),
        "request": flask.request,
        "releases": releases(),
        "user_info": user_info(flask.session),
        "utm_campaign": flask.request.args.get("utm_campaign", ""),
        "utm_content": flask.request.args.get("utm_content", ""),
        "utm_medium": flask.request.args.get("utm_medium", ""),
        "utm_source": flask.request.args.get("utm_source", ""),
        "CAPTCHA_TESTING_API_KEY": CAPTCHA_TESTING_API_KEY,
        "http_host": flask.request.host,
    }


@app.context_processor
def utility_processor():
    return {"image": image_template}


# Routes
# ===

# Simple routes
app.add_url_rule("/sitemap.xml", view_func=sitemap_index)
app.add_url_rule("/account.json", view_func=account_query)
app.add_url_rule("/mirrors.json", view_func=mirrors_query)
app.add_url_rule("/marketo/submit", view_func=marketo_submit, methods=["POST"])
app.add_url_rule("/thank-you", view_func=thank_you)
app.add_url_rule("/advantage", view_func=advantage_view)
app.add_url_rule(
    "/advantage/user-subscriptions", view_func=get_user_subscriptions
)
app.add_url_rule(
    "/advantage/contracts/<contract_id>/token", view_func=get_contract_token
)
app.add_url_rule("/advantage/users", view_func=advantage_account_users_view)
app.add_url_rule("/advantage/account-users", view_func=get_account_users)
app.add_url_rule(
    "/advantage/accounts/<account_id>/user",
    view_func=post_account_user_role,
    methods=["POST"],
)
app.add_url_rule(
    "/advantage/accounts/<account_id>/user",
    view_func=put_account_user_role,
    methods=["PUT"],
)
app.add_url_rule(
    "/advantage/accounts/<account_id>/user",
    view_func=delete_account_user_role,
    methods=["DELETE"],
)
app.add_url_rule("/advantage/subscribe", view_func=advantage_shop_view)
app.add_url_rule("/advantage/subscribe/blender", view_func=blender_shop_view)
app.add_url_rule(
    "/advantage/subscribe/thank-you", view_func=advantage_thanks_view
)
app.add_url_rule(
    "/advantage/subscribe",
    view_func=post_advantage_subscriptions,
    methods=["POST"],
    defaults={"preview": False},
)
app.add_url_rule(
    "/advantage/subscribe",
    view_func=cancel_advantage_subscriptions,
    methods=["DELETE"],
)
app.add_url_rule(
    "/advantage/subscribe/preview",
    view_func=post_advantage_subscriptions,
    methods=["POST"],
    defaults={"preview": True},
)
app.add_url_rule("/advantage/offer", view_func=post_offer, methods=["POST"])
app.add_url_rule(
    "/advantage/set-auto-renewal",
    view_func=post_auto_renewal_settings,
    methods=["POST"],
)
app.add_url_rule(
    "/advantage/renewals/<renewal_id>", view_func=get_renewal, methods=["GET"]
)
app.add_url_rule(
    "/advantage/trial/<account_id>",
    view_func=cancel_trial,
    methods=["DELETE"],
)

app.add_url_rule(
    "/advantage/renewals/<renewal_id>/process-payment",
    view_func=accept_renewal,
    methods=["POST"],
)

app.add_url_rule(
    "/advantage/contracts/<contract_id>/entitlements",
    view_func=put_contract_entitlements,
    methods=["PUT"],
)

app.add_url_rule(
    "/advantage/subscribe/blender/thank-you",
    view_func=blender_thanks_view,
)

app.add_url_rule(
    "/advantage/offers",
    view_func=get_advantage_offers,
    methods=["GET"],
)

app.add_url_rule(
    "/advantage/offers.json",
    view_func=get_account_offers,
    methods=["GET"],
)

# shop
app.add_url_rule(
    "/account",
    view_func=account_view,
)
app.add_url_rule(
    "/account/invoices",
    view_func=invoices_view,
)
app.add_url_rule(
    "/account/invoices/download/<purchase_id>",
    view_func=download_invoice,
)
app.add_url_rule(
    "/account/payment-methods",
    view_func=payment_methods_view,
)
app.add_url_rule(
    "/account/payment-methods",
    view_func=post_payment_methods,
    methods=["POST"],
)
app.add_url_rule(
    "/account/purchase-account",
    view_func=ensure_purchase_account,
    methods=["POST"],
)
app.add_url_rule(
    "/account/customer-info/<account_id>",
    view_func=get_customer_info,
    methods=["GET"],
)
app.add_url_rule(
    "/account/customer-info",
    view_func=post_customer_info,
    methods=["POST"],
)
app.add_url_rule(
    "/account/customer-info-anon",
    view_func=post_anonymised_customer_info,
    methods=["POST"],
)
app.add_url_rule(
    "/account/purchases/<purchase_id>",
    view_func=get_purchase,
    methods=["GET"],
)
app.add_url_rule(
    "/account/purchases_v2/<purchase_id>",
    view_func=get_purchase_v2,
    methods=["GET"],
)
app.add_url_rule(
    "/account/<tx_type>/<tx_id>/invoices/<invoice_id>",
    view_func=post_stripe_invoice_id,
    methods=["POST"],
)
app.add_url_rule("/support", view_func=support)
app.add_url_rule(
    "/account/last-purchase-ids/<account_id>",
    view_func=get_last_purchase_ids,
)
app.add_url_rule(
    "/advantage/purchase",
    view_func=post_advantage_purchase,
    methods=["POST"],
    defaults={"preview": False},
)
app.add_url_rule(
    "/advantage/purchase/preview",
    view_func=post_advantage_purchase,
    methods=["POST"],
    defaults={"preview": True},
)
app.add_url_rule(
    "/account/<marketplace>/purchase/calculate",
    view_func=post_purchase_calculate,
    methods=["POST"],
)
# end of shop

app.add_url_rule(
    (
        "/download"
        "/<regex('server|desktop|cloud|raspberry-pi'):category>"
        "/thank-you"
    ),
    view_func=download_thank_you,
)

app.add_url_rule(
    "/download/server",
    methods=["GET", "POST"],
    view_func=download_server_steps,
)

app.add_url_rule("/getubuntu/releasenotes", view_func=releasenotes_redirect)
app.add_url_rule(
    "/search",
    "search",
    build_search_view(
        session=session,
        template_path="search.html",
        search_engine_id=search_engine_id,
    ),
)
app.add_url_rule(
    (
        "/appliance/<regex('[a-z-]+'):appliance>/"
        "<regex('(raspberry-pi2?|intel-nuc|vm)'):device>"
    ),
    view_func=appliance_install,
)
app.add_url_rule(
    "/appliance/portfolio", view_func=appliance_portfolio,
)

app.add_url_rule(
    "/static/files/meta_image.png", view_func=share_meta_image, methods=["GET"]
)

# blog section

blog_views = BlogViews(
    api=BlogAPI(session=session),
    excluded_tags=[3184, 3265, 3408, 3960],
    per_page=11,
    blog_title="Ubuntu blog",
)
app.add_url_rule(
    "/blog/topics/<regex('maas|design|juju|robotics|snapcraft'):slug>",
    view_func=BlogCustomTopic.as_view("blog_topic", blog_views=blog_views),
)
app.add_url_rule(
    "/blog/<regex('cloud-and-server|desktop|internet-of-things'):slug>",
    view_func=BlogCustomGroup.as_view("blog_group", blog_views=blog_views),
)
app.add_url_rule(
    "/blog/press-centre",
    view_func=BlogPressCentre.as_view("press_centre", blog_views=blog_views),
)
app.add_url_rule(
    "/blog/sitemap.xml",
    view_func=BlogSitemapIndex.as_view("sitemap", blog_views=blog_views),
)
app.add_url_rule(
    "/blog/sitemap/<regex('.+'):slug>.xml",
    view_func=BlogSitemapPage.as_view("sitemap_page", blog_views=blog_views),
)
app.register_blueprint(build_blueprint(blog_views), url_prefix="/blog")

# usn section
<<<<<<< HEAD
app.add_url_rule(
    "/security/api/notices/<notice_id>", view_func=read_notice,
)
app.add_url_rule(
    "/security/api/notices", view_func=read_notices,
)
=======
>>>>>>> 50c3c867
app.add_url_rule("/security/notices", view_func=notices)
app.add_url_rule(
    "/security/notices", view_func=create_notice, methods=["POST"]
)

app.add_url_rule(
    r"/security/notices/<regex('(lsn-|LSN-|usn-|USN-)\d{1,10}-\d{1,2}'):notice_id>",  # noqa: E501
    view_func=notice,
)
app.add_url_rule(
    r"/security/notices/<regex('(lsn-|LSN-|usn-|USN-)\d{1,10}-\d{1,2}'):notice_id>",  # noqa: E501
    view_func=update_notice,
    methods=["PUT"],
)
app.add_url_rule(
    r"/security/notices/<regex('(lsn-|LSN-|usn-|USN-)\d{1,10}-\d{1,2}'):notice_id>",  # noqa: E501
    view_func=delete_notice,
    methods=["DELETE"],
)

app.add_url_rule("/security/notices/<feed_type>.xml", view_func=notices_feed)

app.add_url_rule(
    "/security/notices/sitemap-<regex('[0-9]*'):offset>.xml",
    view_func=single_notices_sitemap,
)

app.add_url_rule("/security/notices/sitemap.xml", view_func=notices_sitemap)

app.add_url_rule(
    "/security/cves/sitemap-<regex('[0-9]*'):offset>.xml",
    view_func=single_cves_sitemap,
)

app.add_url_rule("/security/cves/sitemap.xml", view_func=cves_sitemap)

app.add_url_rule(
    "/security/releases", view_func=create_release, methods=["POST"]
)
app.add_url_rule(
    "/security/releases/<codename>",
    view_func=delete_release,
    methods=["DELETE"],
)

# cve section
app.add_url_rule("/security/cves", view_func=cve_index)
app.add_url_rule("/security/cves", view_func=bulk_upsert_cve, methods=["PUT"])

app.add_url_rule(
    r"/security/<regex('(cve-|CVE-)\d{4}-\d{4,7}'):cve_id>", view_func=cve
)
app.add_url_rule(
    r"/security/<regex('(cve-|CVE-)\d{4}-\d{4,7}'):cve_id>",
    view_func=delete_cve,
    methods=["DELETE"],
)

# Login
app.add_url_rule("/login", methods=["GET", "POST"], view_func=login_handler)
app.add_url_rule("/logout", view_func=logout)

# Engage pages and takeovers from Discourse
# This section needs to provide takeover data for /

takeovers_path = "/takeovers"
discourse_takeovers = EngagePages(
    parser=EngageParser(
        api=DiscourseAPI(
            base_url="https://discourse.ubuntu.com/",
            session=session,
        ),
        index_topic_id=17229,
        url_prefix=takeovers_path,
    ),
    # Takeovers doesn't need a base template
    # But it is a required arg
    document_template="/base.html",
    url_prefix=takeovers_path,
    blueprint_name="takeovers",
)

engage_path = "/engage"
engage_pages = EngagePages(
    parser=EngageParser(
        api=DiscourseAPI(
            base_url="https://discourse.ubuntu.com/", session=session,
        ),
        index_topic_id=18033,
        url_prefix=engage_path,
    ),
    document_template="/engage/base.html",
    url_prefix=engage_path,
    blueprint_name="engage-pages",
)

app.add_url_rule(
    "/openstack/resources", view_func=openstack_engage(engage_pages)
)
app.add_url_rule(engage_path, view_func=build_engage_index(engage_pages))
app.add_url_rule(
    "/engage/<page>/thank-you",
    defaults={"language": None},
    view_func=engage_thank_you(engage_pages),
)
app.add_url_rule(
    "/engage/<language>/<page>/thank-you",
    endpoint="alternative_thank-you",
    view_func=engage_thank_you(engage_pages),
)
app.add_url_rule(
    "/engage/unlisted/<slug>",
    view_func=unlisted_engage_page,
)


def get_takeovers():
    takeovers = {}

    discourse_takeovers.parser.parse()
    takeovers["sorted"] = sorted(
        discourse_takeovers.parser.takeovers,
        key=lambda takeover: takeover["publish_date"],
        reverse=True,
    )
    takeovers["active"] = [
        takeover
        for takeover in discourse_takeovers.parser.takeovers
        if takeover["active"] == "true"
    ]

    return takeovers


def takeovers_json():
    takeovers = get_takeovers()
    response = flask.jsonify(takeovers["active"])
    response.cache_control.max_age = "300"

    return response


def takeovers_index():
    takeovers = get_takeovers()

    return flask.render_template("takeovers/index.html", takeovers=takeovers,)


app.add_url_rule("/16-04", view_func=sixteen_zero_four)
app.add_url_rule("/takeovers.json", view_func=takeovers_json)
app.add_url_rule("/takeovers", view_func=takeovers_index)
engage_pages.init_app(app)


core_services_guide_url = "/core/services/guide"
core_services_guide = Docs(
    parser=DocParser(
        api=discourse_api,
        index_topic_id=27473,
        url_prefix=core_services_guide_url,
    ),
    document_template="core/services/guide/document.html",
    url_prefix=core_services_guide_url,
    blueprint_name="core-services-guide",
)

app.add_url_rule(
    "/core/services/guide/search",
    "core-services-guide-search",
    build_search_view(
        session=session,
        site="ubuntu.com/core/services/guide",
        template_path="core/services/guide/search-results.html",
        search_engine_id=search_engine_id,
    ),
)

core_services_guide.init_app(app)


# All other routes
template_finder_view = TemplateFinder.as_view("template_finder")
template_finder_view._exclude_xframe_options_header = True
app.add_url_rule("/", view_func=template_finder_view)
app.add_url_rule("/<path:subpath>", view_func=template_finder_view)

url_prefix = "/server/docs"
server_docs = Docs(
    parser=DocParser(
        api=discourse_api, index_topic_id=11322, url_prefix=url_prefix,
    ),
    document_template="/server/docs/document.html",
    url_prefix=url_prefix,
)

# Server docs search
# app.add_url_rule(
#     "/server/docs/search",
#     "server-docs-search",
#     build_search_view(
#         session=session,
#         site="ubuntu.com/server/docs",
#         template_path="/server/docs/search-results.html",
#         search_engine_id=search_engine_id,
#     ),
# )

server_docs.init_app(app)

# Allow templates to be queried from discourse.ubuntu.com
app.add_url_rule(
    "/templates/<filename>", "templates", view_func=show_template,
)

tutorials_path = "/tutorials"
tutorials_docs = Tutorials(
    parser=TutorialParser(
        api=discourse_api,
        index_topic_id=13611,
        url_prefix=tutorials_path,
    ),
    document_template="/tutorials/tutorial.html",
    url_prefix=tutorials_path,
    blueprint_name="tutorials",
)
app.add_url_rule(
    tutorials_path,
    view_func=build_tutorials_index(session, tutorials_docs),
)
tutorials_docs.init_app(app)

app.add_url_rule(
    "/tutorials.json", view_func=build_tutorials_query(tutorials_docs)
)

# Ceph docs
ceph_docs = Docs(
    parser=DocParser(
        api=discourse_api, index_topic_id=17250, url_prefix="/ceph/docs"
    ),
    document_template="/ceph/docs/document.html",
    url_prefix="/ceph/docs",
    blueprint_name="ceph",
)
ceph_docs.init_app(app)

# Ceph docs search
app.add_url_rule(
    "/ceph/docs/search",
    "ceph-docs-search",
    build_search_view(
        session=session,
        site="ubuntu.com/ceph/docs",
        template_path="ceph/docs/search-results.html",
        search_engine_id=search_engine_id,
    ),
)

# Core docs
core_docs = Docs(
    parser=DocParser(
        api=discourse_api, index_topic_id=19764, url_prefix="/core/docs"
    ),
    document_template="/core/docs/document.html",
    url_prefix="/core/docs",
    blueprint_name="core",
)
# Core docs search
app.add_url_rule(
    "/core/docs/search",
    "core-docs-search",
    build_search_view(
        session=session,
        site="ubuntu.com/core/docs",
        template_path="/core/docs/search-results.html",
        search_engine_id=search_engine_id,
    ),
)
core_docs.init_app(app)

# Core docs - Modem Manager
core_modem_manager_docs = Docs(
    parser=DocParser(
        api=discourse_api,
        index_topic_id=19901,
        url_prefix="/core/docs/modem-manager",
    ),
    document_template="/core/docs/document.html",
    url_prefix="/core/docs/modem-manager",
    blueprint_name="modem-manager",
)
core_modem_manager_docs.init_app(app)

# Core docs - Bluetooth (bluez) docs
core_bluetooth_docs = Docs(
    parser=DocParser(
        api=discourse_api, index_topic_id=19971, url_prefix="/core/docs/bluez"
    ),
    document_template="/core/docs/document.html",
    url_prefix="/core/docs/bluez",
    blueprint_name="bluez",
)
core_bluetooth_docs.init_app(app)

# Core docs - NetworkManager
core_network_manager_docs = Docs(
    parser=DocParser(
        api=discourse_api,
        index_topic_id=19917,
        url_prefix="/core/docs/networkmanager",
    ),
    document_template="/core/docs/document.html",
    url_prefix="/core/docs/networkmanager",
    blueprint_name="networkmanager",
)
core_network_manager_docs.init_app(app)

# Core docs - wp-supplicant
core_wpa_supplicant_docs = Docs(
    parser=DocParser(
        api=discourse_api,
        index_topic_id=19943,
        url_prefix="/core/docs/wpa-supplicant",
    ),
    document_template="/core/docs/document.html",
    url_prefix="/core/docs/wpa-supplicant",
    blueprint_name="wpa-supplicant",
)
core_wpa_supplicant_docs.init_app(app)

# Core docs - easy-openvpn
core_easy_openvpn_docs = Docs(
    parser=DocParser(
        api=discourse_api,
        index_topic_id=19950,
        url_prefix="/core/docs/easy-openvpn",
    ),
    document_template="/core/docs/document.html",
    url_prefix="/core/docs/easy-openvpn",
    blueprint_name="easy-openvpn",
)
core_easy_openvpn_docs.init_app(app)

# Core docs - wifi-ap
core_wifi_ap_docs = Docs(
    parser=DocParser(
        api=discourse_api,
        index_topic_id=19959,
        url_prefix="/core/docs/wifi-ap",
    ),
    document_template="/core/docs/document.html",
    url_prefix="/core/docs/wifi-ap",
    blueprint_name="wifi-ap",
)
core_wifi_ap_docs.init_app(app)

# Core docs - alsa-utils
core_als_autils_docs = Docs(
    parser=DocParser(
        api=discourse_api,
        index_topic_id=19995,
        url_prefix="/core/docs/alsa-utils",
    ),
    document_template="/core/docs/document.html",
    url_prefix="/core/docs/alsa-utils",
    blueprint_name="alsa-utils",
)
core_als_autils_docs.init_app(app)

# Cube docs
app.add_url_rule("/credentialing", view_func=cube_home)
app.add_url_rule("/cube/microcerts", view_func=cube_microcerts)
app.add_url_rule("/cube/microcerts.json", view_func=get_microcerts)
app.add_url_rule(
    "/cube/microcerts/purchase.json",
    view_func=post_microcerts_purchase,
    methods=["POST"],
)
app.add_url_rule("/cube/study/labs", view_func=cube_study_labs_button)

# Charmed OpenStack docs
openstack_docs = Docs(
    parser=DocParser(
<<<<<<< HEAD
        api=discourse_api, index_topic_id=20990, url_prefix="/openstack/docs",
=======
        api=discourse_api,
        index_topic_id=20991,
        url_prefix="/openstack/docs",
>>>>>>> 50c3c867
    ),
    document_template="openstack/docs/document.html",
    url_prefix="/openstack/docs",
    blueprint_name="openstack-docs",
)

# Charmed OpenStack docs search
app.add_url_rule(
    "/openstack/docs/search",
    "openstack-docs-search",
    build_search_view(
        session=session,
        site="ubuntu.com/openstack/docs",
        template_path="openstack/docs/search-results.html",
        search_engine_id=search_engine_id,
    ),
)

openstack_docs.init_app(app)

# Security Livepatch docs
security_livepatch_docs = Docs(
    parser=DocParser(
        api=discourse_api,
        index_topic_id=22723,
        url_prefix="/security/livepatch/docs",
    ),
    document_template="/security/livepatch/docs/document.html",
    url_prefix="/security/livepatch/docs",
    blueprint_name="security-livepatch-docs",
)

# Security Livepatch search
app.add_url_rule(
    "/security/livepatch/docs/search",
    "security-livepatch-docs-search",
    build_search_view(
        session=session,
        site="ubuntu.com/security/livepatch/docs",
        template_path="/security/livepatch/docs/search-results.html",
        search_engine_id=search_engine_id,
    ),
)

security_livepatch_docs.init_app(app)

# Security Certifications docs
security_certs_docs = Docs(
    parser=DocParser(
        api=discourse_api,
        index_topic_id=22810,
        url_prefix="/security/certifications/docs",
    ),
    document_template="/security/certifications/docs/document.html",
    url_prefix="/security/certifications/docs",
    blueprint_name="security-certs-docs",
)

# Security Certifications search
app.add_url_rule(
    "/security/certifications/docs/search",
    "security-certs-docs-search",
    build_search_view(
        session=session,
        site="ubuntu.com/security/certifications/docs",
        template_path="/security/certifications/docs/search-results.html",
        search_engine_id=search_engine_id,
    ),
)

security_certs_docs.init_app(app)

app.add_url_rule("/certified", view_func=certified_home)
app.add_url_rule(
    "/certified/<canonical_id>",
    view_func=certified_model_details,
)
app.add_url_rule(
    "/certified/<canonical_id>/<release>",
    view_func=certified_hardware_details,
)
app.add_url_rule(
    "/certified/component/<component_id>",
    view_func=certified_component_details,
)
app.add_url_rule(
    "/certified/vendors/<vendor>",
    view_func=certified_vendors,
)
app.add_url_rule(
    "/certified/desktops",
    view_func=certified_desktops,
)
app.add_url_rule(
    "/certified/laptops",
    view_func=certified_laptops,
)
app.add_url_rule(
    "/certified/servers",
    view_func=certified_servers,
)
app.add_url_rule(
    "/certified/devices",
    view_func=certified_devices,
)
app.add_url_rule(
    "/certified/socs",
    view_func=certified_socs,
)
app.add_url_rule(
    "/certified/why-certified",
    view_func=certified_why,
)

# Override openstack/install
app.add_url_rule(
    "/openstack/install",
    view_func=openstack_install,
)


@app.before_request
def cube_require_login_cube_study():
    if flask.request.path.startswith("/cube/study"):
        user = user_info(flask.session)
        if not user:
            return flask.redirect("/login?next=" + flask.request.path)


@app.after_request
def cache_headers(response):
    """
    Set cache expiry to 60 seconds for homepage and blog page
    """

    disable_cache_on = (
        "/account",
        "/advantage",
        "/cube",
        "/core/build",
        "/account.json",
    )

    if flask.request.path.startswith(disable_cache_on):
        response.cache_control.no_store = True

    return response


@app.teardown_appcontext
def remove_db_session(response):
    db_session.remove()
    return response<|MERGE_RESOLUTION|>--- conflicted
+++ resolved
@@ -556,15 +556,6 @@
 app.register_blueprint(build_blueprint(blog_views), url_prefix="/blog")
 
 # usn section
-<<<<<<< HEAD
-app.add_url_rule(
-    "/security/api/notices/<notice_id>", view_func=read_notice,
-)
-app.add_url_rule(
-    "/security/api/notices", view_func=read_notices,
-)
-=======
->>>>>>> 50c3c867
 app.add_url_rule("/security/notices", view_func=notices)
 app.add_url_rule(
     "/security/notices", view_func=create_notice, methods=["POST"]
@@ -948,13 +939,9 @@
 # Charmed OpenStack docs
 openstack_docs = Docs(
     parser=DocParser(
-<<<<<<< HEAD
-        api=discourse_api, index_topic_id=20990, url_prefix="/openstack/docs",
-=======
         api=discourse_api,
         index_topic_id=20991,
         url_prefix="/openstack/docs",
->>>>>>> 50c3c867
     ),
     document_template="openstack/docs/document.html",
     url_prefix="/openstack/docs",
