"""
A Flask application for ubuntu.com
"""

import os

import flask
import talisker.requests
from canonicalwebteam.blog import BlogAPI, BlogViews, build_blueprint
from canonicalwebteam.discourse import (
    DiscourseAPI,
    DocParser,
    Docs,
    EngagePages,
    TutorialParser,
    Tutorials,
)
from canonicalwebteam.flask_base.app import FlaskBase
from canonicalwebteam.search import build_search_view
from canonicalwebteam.templatefinder import TemplateFinder

<<<<<<< HEAD
# Local
from webapp.shop.api.ua_contracts.api import (
    UAContractsAPIError,
    UAContractsAPIErrorView,
    UnauthorizedError,
    UnauthorizedErrorView,
)
from webapp.security.api import SecurityAPIError
from webapp.context import (
    current_year,
    descending_years,
    split_list,
    format_date,
    get_json_feed,
    get_meganav,
    modify_query,
    month_name,
    months_list,
    get_navigation,
    releases,
)

from webapp.shop.flaskparser import UAContractsValidationError
from webapp.shop.cube.views import (
    cred_self_study,
    cred_syllabus_data,
=======
from webapp.certified.views import (
    certified_component_details,
    certified_desktops,
    certified_devices,
    certified_hardware_details,
    certified_home,
    certified_laptops,
    certified_model_details,
    certified_servers,
    certified_socs,
    certified_vendors,
    certified_why,
)
from webapp.handlers import init_handlers
from webapp.login import login_handler, logout
from webapp.security.views import (
    cve,
    cve_index,
    cves_sitemap,
    notice,
    notices,
    notices_feed,
    notices_sitemap,
    single_cves_sitemap,
    single_notices_sitemap,
)
from webapp.shop.advantage.views import (
    accept_renewal,
    activate_magic_attach,
    advantage_account_users_view,
    advantage_shop_view,
    advantage_thanks_view,
    advantage_view,
    blender_shop_view,
    blender_thanks_view,
    cancel_advantage_subscriptions,
    cancel_trial,
    delete_account_user_role,
    get_account_offers,
    get_account_users,
    get_advantage_offers,
    get_annotated_subscriptions,
    get_contract_token,
    get_renewal,
    get_user_subscriptions,
    magic_attach_view,
    post_account_user_role,
    post_advantage_purchase,
    post_advantage_subscriptions,
    post_auto_renewal_settings,
    post_offer,
    pro_page_view,
    put_account_user_role,
    put_contract_entitlements,
)
from webapp.shop.cred.views import (
    activate_activation_key,
    cred_assessments,
    cred_cancel_exam,
    cred_exam,
>>>>>>> 1f540f9f
    cred_home,
    cred_provision,
    cred_redeem_code,
    cred_schedule,
    cred_self_study,
    cred_shop,
    cred_sign_up,
    cred_submit_form,
    cred_syllabus_data,
    cred_your_exams,
    get_activation_keys,
    rotate_activation_key,
)
from webapp.shop.views import (
    account_view,
    checkout,
    download_invoice,
    ensure_purchase_account,
    get_customer_info,
    get_last_purchase_ids,
    get_purchase,
    get_purchase_account_status,
    get_purchase_v2,
    get_shop_status_page,
    invoices_view,
    maintenance_check,
    payment_methods_view,
    post_anonymised_customer_info,
    post_customer_info,
    post_payment_methods,
    post_purchase_calculate,
    post_retry_purchase,
    support,
)
from webapp.views import (
    BlogCustomGroup,
    BlogCustomTopic,
    BlogRedirects,
    BlogSitemapIndex,
    BlogSitemapPage,
    account_query,
    appliance_install,
    appliance_portfolio,
    build_engage_index,
    build_engage_page,
    build_tutorials_index,
    build_tutorials_query,
    download_server_steps,
    download_thank_you,
    engage_thank_you,
    french_why_openstack,
    german_why_openstack,
    get_user_country_by_ip,
    json_asset_query,
    marketo_submit,
    mirrors_query,
    openstack_engage,
    openstack_install,
    releasenotes_redirect,
    show_template,
    sitemap_index,
    sixteen_zero_four,
    spanish_why_openstack,
    subscription_centre,
    thank_you,
    unlisted_engage_page,
)

DISCOURSE_API_KEY = os.getenv("DISCOURSE_API_KEY")
DISCOURSE_API_USERNAME = os.getenv("DISCOURSE_API_USERNAME")

# Set up application
# ===

app = FlaskBase(
    __name__,
    "ubuntu.com",
    template_folder="../templates",
    template_404="404.html",
    template_500="500.html",
    static_folder="../static",
)

sentry = app.extensions["sentry"]
session = talisker.requests.get_session()
discourse_api = DiscourseAPI(
    base_url="https://discourse.ubuntu.com/",
    session=session,
    api_key=DISCOURSE_API_KEY,
    api_username=DISCOURSE_API_USERNAME,
    get_topics_query_id=2,
)

# Web tribe websites custom search ID
search_engine_id = "adb2397a224a1fe55"

<<<<<<< HEAD

# Error pages
@app.errorhandler(400)
def bad_request_error(error):
    return flask.render_template("400.html", message=error.description), 400


@app.errorhandler(403)
def forbidden_error(error):
    return flask.render_template("403.html", message=error.description), 403


@app.errorhandler(410)
def deleted_error(error):
    return flask.render_template("410.html", message=error.description), 410


@app.errorhandler(SecurityAPIError)
def security_api_error(error):
    return (
        flask.render_template(
            "security-error-500.html",
            message=error.response.json().get("message"),
        ),
        500,
    )


@app.errorhandler(UAContractsValidationError)
def ua_contracts_validation_error(error):
    sentry.captureException(
        extra={
            "user_info": user_info(flask.session),
            "request_url": error.request.url,
            "request_body": error.request.json,
            "response_body": error.response.messages,
        }
    )

    return flask.jsonify({"errors": error.response.messages}), 422


@app.errorhandler(UAContractsAPIError)
@app.errorhandler(UnauthorizedError)
def ua_contracts_api_error(error):
    sentry.captureException(
        extra={
            "user_info": user_info(flask.session),
            "request_url": error.request.url,
            "request_headers": error.request.headers,
            "response_headers": error.response.headers,
            "response_body": error.response.json(),
        }
    )

    if error.response.status_code == 401:
        empty_session(flask.session)

    return (
        flask.jsonify({"errors": error.response.json()["message"]}),
        error.response.status_code or 500,
    )


@app.errorhandler(UAContractsAPIErrorView)
@app.errorhandler(UnauthorizedErrorView)
def ua_contracts_api_error_view(error):
    sentry.captureException(
        extra={
            "user_info": user_info(flask.session),
            "request_url": error.request.url,
            "request_headers": error.request.headers,
            "response_headers": error.response.headers,
            "response_body": error.response.json(),
        }
    )

    if error.response.status_code == 401:
        empty_session(flask.session)

        return flask.redirect(flask.request.url)

    return flask.render_template("500.html"), 500


# Template context
@app.context_processor
def context():
    return {
        "current_year": current_year,
        "descending_years": descending_years,
        "format_date": format_date,
        "get_json_feed": get_json_feed,
        "split_list": split_list,
        "modify_query": modify_query,
        "month_name": month_name,
        "months_list": months_list,
        "get_meganav": get_meganav,
        "get_navigation": get_navigation,
        "get_stripe_publishable_key": os.getenv(
            "STRIPE_PUBLISHABLE_KEY",
            "pk_live_68aXqowUeX574aGsVck8eiIE",
        ),
        "product": flask.request.args.get("product", ""),
        "request": flask.request,
        "releases": releases(),
        "user_info": user_info(flask.session),
        "utm_campaign": flask.request.args.get("utm_campaign", ""),
        "utm_content": flask.request.args.get("utm_content", ""),
        "utm_medium": flask.request.args.get("utm_medium", ""),
        "utm_source": flask.request.args.get("utm_source", ""),
        "CAPTCHA_TESTING_API_KEY": CAPTCHA_TESTING_API_KEY,
        "http_host": flask.request.host,
        "is_maintenance": strtobool(os.getenv("STORE_MAINTENANCE", "false")),
    }


@app.context_processor
def utility_processor():
    return {"image": image_template}

=======
init_handlers(app, sentry)
>>>>>>> 1f540f9f

# Routes
# ===

# Simple routes
app.add_url_rule("/asset/<file_name>", view_func=json_asset_query)
app.add_url_rule("/sitemap.xml", view_func=sitemap_index)
app.add_url_rule("/account.json", view_func=account_query)
app.add_url_rule("/mirrors.json", view_func=mirrors_query)
app.add_url_rule("/marketo/submit", view_func=marketo_submit, methods=["POST"])
app.add_url_rule("/thank-you", view_func=thank_you)
app.add_url_rule("/pro/dashboard", view_func=advantage_view)
app.add_url_rule("/pro/user-subscriptions", view_func=get_user_subscriptions)
app.add_url_rule(
    "/pro/subscriptions.json", view_func=get_annotated_subscriptions
)
app.add_url_rule(
    "/pro/contracts/<contract_id>/token", view_func=get_contract_token
)
app.add_url_rule("/pro/users", view_func=advantage_account_users_view)
app.add_url_rule("/pro/account-users", view_func=get_account_users)
app.add_url_rule(
    "/pro/accounts/<account_id>/user",
    view_func=post_account_user_role,
    methods=["POST"],
)
app.add_url_rule(
    "/pro/accounts/<account_id>/user",
    view_func=put_account_user_role,
    methods=["PUT"],
)
app.add_url_rule(
    "/pro/accounts/<account_id>/user",
    view_func=delete_account_user_role,
    methods=["DELETE"],
)
app.add_url_rule("/pro/subscribe", view_func=advantage_shop_view)
app.add_url_rule("/pro/subscribe/blender", view_func=blender_shop_view)
app.add_url_rule("/pro/subscribe/thank-you", view_func=advantage_thanks_view)
app.add_url_rule(
    "/pro/subscribe",
    view_func=post_advantage_subscriptions,
    methods=["POST"],
    defaults={"preview": False},
)
app.add_url_rule(
    "/pro/subscribe",
    view_func=cancel_advantage_subscriptions,
    methods=["DELETE"],
)
app.add_url_rule(
    "/pro/subscribe/preview",
    view_func=post_advantage_subscriptions,
    methods=["POST"],
    defaults={"preview": True},
)
app.add_url_rule("/pro/offer", view_func=post_offer, methods=["POST"])
app.add_url_rule(
    "/pro/set-auto-renewal",
    view_func=post_auto_renewal_settings,
    methods=["POST"],
)
app.add_url_rule(
    "/pro/renewals/<renewal_id>", view_func=get_renewal, methods=["GET"]
)
app.add_url_rule(
    "/pro/trial/<account_id>",
    view_func=cancel_trial,
    methods=["DELETE"],
)

app.add_url_rule(
    "/pro/renewals/<renewal_id>/process-payment",
    view_func=accept_renewal,
    methods=["POST"],
)

app.add_url_rule(
    "/pro/contracts/<contract_id>/entitlements",
    view_func=put_contract_entitlements,
    methods=["PUT"],
)

app.add_url_rule(
    "/pro/subscribe/blender/thank-you",
    view_func=blender_thanks_view,
)

app.add_url_rule(
    "/pro/offers",
    view_func=get_advantage_offers,
    methods=["GET"],
)

app.add_url_rule(
    "/pro/offers.json",
    view_func=get_account_offers,
    methods=["GET"],
)

app.add_url_rule(
    "/pro/attach", view_func=activate_magic_attach, methods=["POST"]
)
app.add_url_rule("/pro/attach", view_func=magic_attach_view, methods=["GET"])
# shop
app.add_url_rule(
    "/account",
    view_func=account_view,
)
app.add_url_rule(
    "/account/<marketplace>/purchase-account-status",
    view_func=get_purchase_account_status,
    methods=["GET"],
)
app.add_url_rule(
    "/account/invoices",
    view_func=invoices_view,
)
app.add_url_rule(
    "/account/invoices/download/<purchase_id>",
    view_func=download_invoice,
)
app.add_url_rule(
    "/account/payment-methods",
    view_func=payment_methods_view,
)
app.add_url_rule(
    "/account/payment-methods",
    view_func=post_payment_methods,
    methods=["POST"],
)
app.add_url_rule(
    "/account/purchase-account",
    view_func=ensure_purchase_account,
    methods=["POST"],
)
app.add_url_rule(
    "/account/customer-info/<account_id>",
    view_func=get_customer_info,
    methods=["GET"],
)
app.add_url_rule(
    "/account/customer-info",
    view_func=post_customer_info,
    methods=["POST"],
)
app.add_url_rule(
    "/account/customer-info-anon",
    view_func=post_anonymised_customer_info,
    methods=["POST"],
)
app.add_url_rule(
    "/account/purchases/<purchase_id>",
    view_func=get_purchase,
    methods=["GET"],
)
app.add_url_rule(
    "/account/purchases_v2/<purchase_id>",
    view_func=get_purchase_v2,
    methods=["GET"],
)
app.add_url_rule(
    "/account/purchases/<purchase_id>/retry",
    view_func=post_retry_purchase,
    methods=["POST"],
)
app.add_url_rule("/support", view_func=support)
app.add_url_rule(
    "/account/last-purchase-ids/<account_id>",
    view_func=get_last_purchase_ids,
)
app.add_url_rule(
    "/pro",
    view_func=pro_page_view,
    methods=["GET"],
)
app.add_url_rule(
    "/pro/purchase",
    view_func=post_advantage_purchase,
    methods=["POST"],
    defaults={"preview": False},
)
app.add_url_rule(
    "/pro/purchase/preview",
    view_func=post_advantage_purchase,
    methods=["POST"],
    defaults={"preview": True},
)
app.add_url_rule(
    "/account/checkout",
    view_func=checkout,
    methods=["GET"],
)
app.add_url_rule(
    "/account/<marketplace>/purchase/calculate",
    view_func=post_purchase_calculate,
    methods=["POST"],
)
app.add_url_rule(
    "/pro/status",
    view_func=get_shop_status_page,
    methods=["GET"],
)
app.add_url_rule(
    "/pro/maintenance-check",
    view_func=maintenance_check,
    methods=["GET"],
)

# end of shop

app.add_url_rule(
    (
        "/download"
        "/<regex('server|desktop|cloud|raspberry-pi'):category>"
        "/thank-you"
    ),
    view_func=download_thank_you,
)

app.add_url_rule(
    "/download/server",
    methods=["GET", "POST"],
    view_func=download_server_steps,
)

app.add_url_rule("/getubuntu/releasenotes", view_func=releasenotes_redirect)
app.add_url_rule(
    "/search",
    "search",
    build_search_view(
        session=session,
        template_path="search.html",
        search_engine_id=search_engine_id,
        request_limit="2000/day",
    ),
)

app.add_url_rule(
    (
        "/appliance/<regex('[a-z-]+'):appliance>/"
        "<regex('(raspberry-pi2?|intel-nuc|vm)'):device>"
    ),
    view_func=appliance_install,
)
app.add_url_rule(
    "/appliance/portfolio",
    view_func=appliance_portfolio,
)

# blog section

blog_views = BlogViews(
    api=BlogAPI(session=session, thumbnail_width=555, thumbnail_height=311),
    excluded_tags=[3184, 3265, 3408, 3960, 4491],
    per_page=11,
    blog_title="Ubuntu blog",
)
app.add_url_rule(
    "/blog/topics/<regex('maas|design|juju|robotics|snapcraft'):slug>",
    view_func=BlogCustomTopic.as_view("blog_topic", blog_views=blog_views),
)
app.add_url_rule(
    "/blog/<regex('cloud-and-server|desktop|internet-of-things|people-and-culture'):slug>",  # noqa: E501
    view_func=BlogCustomGroup.as_view("blog_group", blog_views=blog_views),
)
app.add_url_rule(
    "/blog/sitemap.xml",
    view_func=BlogSitemapIndex.as_view("sitemap", blog_views=blog_views),
)
app.add_url_rule(
    "/blog/sitemap/<regex('.+'):slug>.xml",
    view_func=BlogSitemapPage.as_view("sitemap_page", blog_views=blog_views),
)
app.add_url_rule(
    "/blog/<slug>",
    view_func=BlogRedirects.as_view("blog_redirects", blog_views=blog_views),
)
app.register_blueprint(build_blueprint(blog_views), url_prefix="/blog")

# usn section
app.add_url_rule("/security/notices", view_func=notices)

app.add_url_rule(
    r"/security/notices/<regex('(lsn-|LSN-|usn-|USN-)\d{1,10}-\d{1,2}'):notice_id>",  # noqa: E501
    view_func=notice,
)

app.add_url_rule("/security/notices/<feed_type>.xml", view_func=notices_feed)

app.add_url_rule(
    "/security/notices/sitemap-<regex('[0-9]*'):offset>.xml",
    view_func=single_notices_sitemap,
)

app.add_url_rule("/security/notices/sitemap.xml", view_func=notices_sitemap)

app.add_url_rule(
    "/security/cves/sitemap-<regex('[0-9]*'):offset>.xml",
    view_func=single_cves_sitemap,
)

app.add_url_rule("/security/cves/sitemap.xml", view_func=cves_sitemap)

# cve section
app.add_url_rule("/security/cves", view_func=cve_index)

app.add_url_rule(
    r"/security/<regex('(cve-|CVE-)\d{4}-\d{4,7}'):cve_id>", view_func=cve
)

# Login
app.add_url_rule("/login", methods=["GET", "POST"], view_func=login_handler)
app.add_url_rule("/logout", view_func=logout)

# Engage pages and takeovers from Discourse
# This section needs to provide takeover data for /
engage_pages_discourse_api = DiscourseAPI(
    base_url="https://discourse.ubuntu.com/",
    session=session,
    get_topics_query_id=14,
    api_key=DISCOURSE_API_KEY,
    api_username=DISCOURSE_API_USERNAME,
)
takeovers_path = "/takeovers"
discourse_takeovers = EngagePages(
    api=engage_pages_discourse_api,
    page_type="takeovers",
    category_id=106,
    exclude_topics=[28426, 17250],
)

engage_path = "/engage"
engage_pages = EngagePages(
    api=engage_pages_discourse_api,
    category_id=51,
    page_type="engage-pages",
    exclude_topics=[17229, 18033, 17250],
)

app.add_url_rule(
    "/openstack/resources", view_func=openstack_engage(engage_pages)
)
# Custom engage page in German
app.add_url_rule(
    "/engage/de/warum-openstack",
    view_func=german_why_openstack,
)
app.add_url_rule(
    "/engage/fr/pourquoi-openstack",
    view_func=french_why_openstack,
)
app.add_url_rule(
    "/engage/es/por-que-openstack",
    view_func=spanish_why_openstack,
)
app.add_url_rule(engage_path, view_func=build_engage_index(engage_pages))
app.add_url_rule(
    "/engage/<page>",
    defaults={"language": None},
    view_func=build_engage_page(engage_pages),
)
app.add_url_rule(
    "/engage/<language>/<page>",
    endpoint="language-engage-page",
    view_func=build_engage_page(engage_pages),
)
app.add_url_rule(
    "/engage/<page>/thank-you",
    defaults={"language": None},
    view_func=engage_thank_you(engage_pages),
)
app.add_url_rule(
    "/engage/<language>/<page>/thank-you",
    endpoint="alternative_thank-you",
    view_func=engage_thank_you(engage_pages),
)
app.add_url_rule(
    "/engage/unlisted/<slug>",
    view_func=unlisted_engage_page,
)


def takeovers_json():
    active_takeovers = discourse_takeovers.parse_active_takeovers()
    takeovers = sorted(
        active_takeovers,
        key=lambda takeover: takeover["publish_date"],
        reverse=True,
    )
    response = flask.jsonify(takeovers)
    response.cache_control.max_age = "300"

    return response


def takeovers_index():
    all_takeovers = discourse_takeovers.get_index()
    all_takeovers.sort(
        key=lambda takeover: takeover["active"] == "true", reverse=True
    )
    active_count = len(
        [
            takeover
            for takeover in all_takeovers
            if takeover["active"] == "true"
        ]
    )

    return flask.render_template(
        "takeovers/index.html",
        takeovers=all_takeovers,
        active_count=active_count,
    )


app.add_url_rule("/16-04", view_func=sixteen_zero_four)
app.add_url_rule("/takeovers.json", view_func=takeovers_json)
app.add_url_rule("/takeovers", view_func=takeovers_index)


core_services_guide_url = "/core/services/guide"
core_services_guide = Docs(
    parser=DocParser(
        api=discourse_api,
        index_topic_id=27473,
        url_prefix=core_services_guide_url,
    ),
    document_template="core/services/guide/document.html",
    url_prefix=core_services_guide_url,
    blueprint_name="core-services-guide",
)

app.add_url_rule(
    "/core/services/guide/search",
    "core-services-guide-search",
    build_search_view(
        session=session,
        site="ubuntu.com/core/services/guide",
        template_path="core/services/guide/search-results.html",
        search_engine_id=search_engine_id,
    ),
)

core_services_guide.init_app(app)


app.add_url_rule("/user-country.json", view_func=get_user_country_by_ip)

# All other routes
template_finder_view = TemplateFinder.as_view("template_finder")
template_finder_view._exclude_xframe_options_header = True
app.add_url_rule("/", view_func=template_finder_view)
app.add_url_rule("/<path:subpath>", view_func=template_finder_view)

# Server docs
url_prefix = "/server/docs"
server_docs = Docs(
    parser=DocParser(
        api=discourse_api,
        index_topic_id=11322,
        url_prefix=url_prefix,
    ),
    document_template="/server/docs/document.html",
    url_prefix=url_prefix,
    blueprint_name="server-docs",
)

# Server docs search
app.add_url_rule(
    "/server/docs/search",
    "server-docs-search",
    build_search_view(
        session=session,
        site="ubuntu.com/server/docs",
        template_path="/server/docs/search-results.html",
        search_engine_id=search_engine_id,
        request_limit="2000/day",
    ),
)

server_docs.init_app(app)

# Community docs
url_prefix = "/community"
community_docs = Docs(
    parser=DocParser(
        api=discourse_api,
        index_topic_id=33115,
        url_prefix=url_prefix,
    ),
    document_template="/community/docs/document.html",
    url_prefix=url_prefix,
    blueprint_name="community-docs",
)

# Community docs search
app.add_url_rule(
    "/community/search",
    "community-search",
    build_search_view(
        session=session,
        site="ubuntu.com/community",
        template_path="/community/docs/search-results.html",
        search_engine_id=search_engine_id,
        request_limit="2000/day",
    ),
)

community_docs.init_app(app)

# Allow templates to be queried from discourse.ubuntu.com
app.add_url_rule(
    "/templates/<filename>",
    "templates",
    view_func=show_template,
)

tutorials_path = "/tutorials"
tutorials_docs = Tutorials(
    parser=TutorialParser(
        api=discourse_api,
        index_topic_id=13611,
        url_prefix=tutorials_path,
    ),
    document_template="/tutorials/tutorial.html",
    url_prefix=tutorials_path,
    blueprint_name="tutorials",
)
app.add_url_rule(
    tutorials_path,
    view_func=build_tutorials_index(session, tutorials_docs),
)
tutorials_docs.init_app(app)

app.add_url_rule(
    "/tutorials.json", view_func=build_tutorials_query(tutorials_docs)
)

# Ceph docs
ceph_docs = Docs(
    parser=DocParser(
        api=discourse_api, index_topic_id=17250, url_prefix="/ceph/docs"
    ),
    document_template="/ceph/docs/document.html",
    url_prefix="/ceph/docs",
    blueprint_name="ceph",
)
ceph_docs.init_app(app)

# Ceph docs search
app.add_url_rule(
    "/ceph/docs/search",
    "ceph-docs-search",
    build_search_view(
        session=session,
        site="ubuntu.com/ceph/docs",
        template_path="ceph/docs/search-results.html",
        search_engine_id=search_engine_id,
        request_limit="2000/day",
    ),
)

# Core docs
core_docs = Docs(
    parser=DocParser(
        api=discourse_api, index_topic_id=19764, url_prefix="/core/docs"
    ),
    document_template="/core/docs/document.html",
    url_prefix="/core/docs",
    blueprint_name="core",
)
# Core docs search
app.add_url_rule(
    "/core/docs/search",
    "core-docs-search",
    build_search_view(
        session=session,
        site="ubuntu.com/core/docs",
        template_path="/core/docs/search-results.html",
        search_engine_id=search_engine_id,
        request_limit="2000/day",
    ),
)
core_docs.init_app(app)

# Core docs - Modem Manager
core_modem_manager_docs = Docs(
    parser=DocParser(
        api=discourse_api,
        index_topic_id=19901,
        url_prefix="/core/docs/modem-manager",
    ),
    document_template="/core/docs/document.html",
    url_prefix="/core/docs/modem-manager",
    blueprint_name="modem-manager",
)
core_modem_manager_docs.init_app(app)

# Core docs - Bluetooth (bluez) docs
core_bluetooth_docs = Docs(
    parser=DocParser(
        api=discourse_api, index_topic_id=19971, url_prefix="/core/docs/bluez"
    ),
    document_template="/core/docs/document.html",
    url_prefix="/core/docs/bluez",
    blueprint_name="bluez",
)
core_bluetooth_docs.init_app(app)

# Core docs - NetworkManager
core_network_manager_docs = Docs(
    parser=DocParser(
        api=discourse_api,
        index_topic_id=19917,
        url_prefix="/core/docs/networkmanager",
    ),
    document_template="/core/docs/document.html",
    url_prefix="/core/docs/networkmanager",
    blueprint_name="networkmanager",
)
core_network_manager_docs.init_app(app)

# Core docs - wp-supplicant
core_wpa_supplicant_docs = Docs(
    parser=DocParser(
        api=discourse_api,
        index_topic_id=19943,
        url_prefix="/core/docs/wpa-supplicant",
    ),
    document_template="/core/docs/document.html",
    url_prefix="/core/docs/wpa-supplicant",
    blueprint_name="wpa-supplicant",
)
core_wpa_supplicant_docs.init_app(app)

# Core docs - easy-openvpn
core_easy_openvpn_docs = Docs(
    parser=DocParser(
        api=discourse_api,
        index_topic_id=19950,
        url_prefix="/core/docs/easy-openvpn",
    ),
    document_template="/core/docs/document.html",
    url_prefix="/core/docs/easy-openvpn",
    blueprint_name="easy-openvpn",
)
core_easy_openvpn_docs.init_app(app)

# Core docs - wifi-ap
core_wifi_ap_docs = Docs(
    parser=DocParser(
        api=discourse_api,
        index_topic_id=19959,
        url_prefix="/core/docs/wifi-ap",
    ),
    document_template="/core/docs/document.html",
    url_prefix="/core/docs/wifi-ap",
    blueprint_name="wifi-ap",
)
core_wifi_ap_docs.init_app(app)

# Core docs - alsa-utils
core_als_autils_docs = Docs(
    parser=DocParser(
        api=discourse_api,
        index_topic_id=19995,
        url_prefix="/core/docs/alsa-utils",
    ),
    document_template="/core/docs/document.html",
    url_prefix="/core/docs/alsa-utils",
    blueprint_name="alsa-utils",
)
core_als_autils_docs.init_app(app)

# Credentials
app.add_url_rule("/credentials", view_func=cred_home)
app.add_url_rule("/credentials/self-study", view_func=cred_self_study)
app.add_url_rule("/credentials/syllabus", view_func=cred_syllabus_data)
app.add_url_rule("/credentials/sign-up", view_func=cred_sign_up)
app.add_url_rule(
    "/credentials/schedule",
    view_func=cred_schedule,
    methods=["GET", "POST"],
)
app.add_url_rule("/credentials/your-exams", view_func=cred_your_exams)
app.add_url_rule("/credentials/cancel-exam", view_func=cred_cancel_exam)
app.add_url_rule("/credentials/assessments", view_func=cred_assessments)
app.add_url_rule("/credentials/exam", view_func=cred_exam)
app.add_url_rule(
    "/credentials/exit-survey",
    view_func=cred_submit_form,
    methods=["GET", "POST"],
)
app.add_url_rule(
    "/credentials/provision",
    view_func=cred_provision,
    methods=["GET", "POST"],
)
app.add_url_rule("/credentials/shop/", view_func=cred_shop)
app.add_url_rule("/credentials/shop/<p>", view_func=cred_shop)
app.add_url_rule(
    "/credentials/redeem", view_func=cred_redeem_code, methods=["GET", "POST"]
)
app.add_url_rule(
    "/credentials/redeem/<code>",
    view_func=cred_redeem_code,
    methods=["GET", "POST"],
)
app.add_url_rule(
    "/credentials/keys/list",
    view_func=get_activation_keys,
    methods=["GET"],
)
app.add_url_rule(
    "/credentials/keys/rotate/<activation_key>",
    view_func=rotate_activation_key,
    methods=["GET"],
)
app.add_url_rule(
    "/credentials/keys/activate",
    view_func=activate_activation_key,
    methods=["POST"],
)

# Charmed OpenStack docs
openstack_docs = Docs(
    parser=DocParser(
        api=discourse_api,
        index_topic_id=20991,
        url_prefix="/openstack/docs",
    ),
    document_template="openstack/docs/document.html",
    url_prefix="/openstack/docs",
    blueprint_name="openstack-docs",
)

# Charmed OpenStack docs search
app.add_url_rule(
    "/openstack/docs/search",
    "openstack-docs-search",
    build_search_view(
        session=session,
        site="ubuntu.com/openstack/docs",
        template_path="openstack/docs/search-results.html",
        search_engine_id=search_engine_id,
        request_limit="2000/day",
    ),
)

openstack_docs.init_app(app)

# Security Livepatch docs
security_livepatch_docs = Docs(
    parser=DocParser(
        api=discourse_api,
        index_topic_id=22723,
        url_prefix="/security/livepatch/docs",
    ),
    document_template="/security/livepatch/docs/document.html",
    url_prefix="/security/livepatch/docs",
    blueprint_name="security-livepatch-docs",
)

# Security Livepatch search
app.add_url_rule(
    "/security/livepatch/docs/search",
    "security-livepatch-docs-search",
    build_search_view(
        session=session,
        site="ubuntu.com/security/livepatch/docs",
        template_path="/security/livepatch/docs/search-results.html",
        search_engine_id=search_engine_id,
        request_limit="2000/day",
    ),
)

security_livepatch_docs.init_app(app)

# Security Certifications docs
security_certs_docs = Docs(
    parser=DocParser(
        api=discourse_api,
        index_topic_id=22810,
        url_prefix="/security/certifications/docs",
    ),
    document_template="/security/certifications/docs/document.html",
    url_prefix="/security/certifications/docs",
    blueprint_name="security-certs-docs",
)

# Security Certifications search
app.add_url_rule(
    "/security/certifications/docs/search",
    "security-certs-docs-search",
    build_search_view(
        session=session,
        site="ubuntu.com/security/certifications/docs",
        template_path="/security/certifications/docs/search-results.html",
        search_engine_id=search_engine_id,
        request_limit="2000/day",
    ),
)

security_certs_docs.init_app(app)

# Landscape docs
landscape_docs = Docs(
    parser=DocParser(
        api=discourse_api,
        index_topic_id=23070,
        url_prefix="/landscape/docs",
    ),
    document_template="/landscape/docs/document.html",
    url_prefix="/landscape/docs",
    blueprint_name="landscape-docs",
)

# Landscape search
app.add_url_rule(
    "/landscape/docs/search",
    "landscape-docs-search",
    build_search_view(
        session=session,
        site="ubuntu.com/landscape/docs",
        template_path="/landscape/docs/search-results.html",
        search_engine_id=search_engine_id,
        request_limit="2000/day",
    ),
)

landscape_docs.init_app(app)

# Robotics docs
robotics_docs = Docs(
    parser=DocParser(
        api=discourse_api,
        index_topic_id=34683,
        url_prefix="/robotics/docs",
    ),
    document_template="/robotics/docs/document.html",
    url_prefix="/robotics/docs",
    blueprint_name="robotics-docs",
)

# Robotics search
app.add_url_rule(
    "/robotics/docs/search",
    "robotics-docs-search",
    build_search_view(
        session=session,
        site="ubuntu.com/robotics/docs",
        template_path="/robotics/docs/search-results.html",
        search_engine_id=search_engine_id,
        request_limit="2000/day",
    ),
)

robotics_docs.init_app(app)

app.add_url_rule("/certified", view_func=certified_home)
app.add_url_rule(
    "/certified/<canonical_id>",
    view_func=certified_model_details,
)
app.add_url_rule(
    "/certified/<canonical_id>/<release>",
    view_func=certified_hardware_details,
)
app.add_url_rule(
    "/certified/component/<component_id>",
    view_func=certified_component_details,
)
app.add_url_rule(
    "/certified/vendors/<vendor>",
    view_func=certified_vendors,
)
app.add_url_rule(
    "/certified/desktops",
    view_func=certified_desktops,
)
app.add_url_rule(
    "/certified/laptops",
    view_func=certified_laptops,
)
app.add_url_rule(
    "/certified/servers",
    view_func=certified_servers,
)
app.add_url_rule(
    "/certified/devices",
    view_func=certified_devices,
)
app.add_url_rule(
    "/certified/socs",
    view_func=certified_socs,
)
app.add_url_rule(
    "/certified/why-certify",
    view_func=certified_why,
)

# Override openstack/install
app.add_url_rule(
    "/openstack/install",
    view_func=openstack_install,
)

# Subscription centre
app.add_url_rule(
    "/subscription-centre",
    view_func=subscription_centre,
    methods=["GET", "POST"],
)<|MERGE_RESOLUTION|>--- conflicted
+++ resolved
@@ -19,34 +19,6 @@
 from canonicalwebteam.search import build_search_view
 from canonicalwebteam.templatefinder import TemplateFinder
 
-<<<<<<< HEAD
-# Local
-from webapp.shop.api.ua_contracts.api import (
-    UAContractsAPIError,
-    UAContractsAPIErrorView,
-    UnauthorizedError,
-    UnauthorizedErrorView,
-)
-from webapp.security.api import SecurityAPIError
-from webapp.context import (
-    current_year,
-    descending_years,
-    split_list,
-    format_date,
-    get_json_feed,
-    get_meganav,
-    modify_query,
-    month_name,
-    months_list,
-    get_navigation,
-    releases,
-)
-
-from webapp.shop.flaskparser import UAContractsValidationError
-from webapp.shop.cube.views import (
-    cred_self_study,
-    cred_syllabus_data,
-=======
 from webapp.certified.views import (
     certified_component_details,
     certified_desktops,
@@ -107,7 +79,6 @@
     cred_assessments,
     cred_cancel_exam,
     cred_exam,
->>>>>>> 1f540f9f
     cred_home,
     cred_provision,
     cred_redeem_code,
@@ -204,131 +175,7 @@
 # Web tribe websites custom search ID
 search_engine_id = "adb2397a224a1fe55"
 
-<<<<<<< HEAD
-
-# Error pages
-@app.errorhandler(400)
-def bad_request_error(error):
-    return flask.render_template("400.html", message=error.description), 400
-
-
-@app.errorhandler(403)
-def forbidden_error(error):
-    return flask.render_template("403.html", message=error.description), 403
-
-
-@app.errorhandler(410)
-def deleted_error(error):
-    return flask.render_template("410.html", message=error.description), 410
-
-
-@app.errorhandler(SecurityAPIError)
-def security_api_error(error):
-    return (
-        flask.render_template(
-            "security-error-500.html",
-            message=error.response.json().get("message"),
-        ),
-        500,
-    )
-
-
-@app.errorhandler(UAContractsValidationError)
-def ua_contracts_validation_error(error):
-    sentry.captureException(
-        extra={
-            "user_info": user_info(flask.session),
-            "request_url": error.request.url,
-            "request_body": error.request.json,
-            "response_body": error.response.messages,
-        }
-    )
-
-    return flask.jsonify({"errors": error.response.messages}), 422
-
-
-@app.errorhandler(UAContractsAPIError)
-@app.errorhandler(UnauthorizedError)
-def ua_contracts_api_error(error):
-    sentry.captureException(
-        extra={
-            "user_info": user_info(flask.session),
-            "request_url": error.request.url,
-            "request_headers": error.request.headers,
-            "response_headers": error.response.headers,
-            "response_body": error.response.json(),
-        }
-    )
-
-    if error.response.status_code == 401:
-        empty_session(flask.session)
-
-    return (
-        flask.jsonify({"errors": error.response.json()["message"]}),
-        error.response.status_code or 500,
-    )
-
-
-@app.errorhandler(UAContractsAPIErrorView)
-@app.errorhandler(UnauthorizedErrorView)
-def ua_contracts_api_error_view(error):
-    sentry.captureException(
-        extra={
-            "user_info": user_info(flask.session),
-            "request_url": error.request.url,
-            "request_headers": error.request.headers,
-            "response_headers": error.response.headers,
-            "response_body": error.response.json(),
-        }
-    )
-
-    if error.response.status_code == 401:
-        empty_session(flask.session)
-
-        return flask.redirect(flask.request.url)
-
-    return flask.render_template("500.html"), 500
-
-
-# Template context
-@app.context_processor
-def context():
-    return {
-        "current_year": current_year,
-        "descending_years": descending_years,
-        "format_date": format_date,
-        "get_json_feed": get_json_feed,
-        "split_list": split_list,
-        "modify_query": modify_query,
-        "month_name": month_name,
-        "months_list": months_list,
-        "get_meganav": get_meganav,
-        "get_navigation": get_navigation,
-        "get_stripe_publishable_key": os.getenv(
-            "STRIPE_PUBLISHABLE_KEY",
-            "pk_live_68aXqowUeX574aGsVck8eiIE",
-        ),
-        "product": flask.request.args.get("product", ""),
-        "request": flask.request,
-        "releases": releases(),
-        "user_info": user_info(flask.session),
-        "utm_campaign": flask.request.args.get("utm_campaign", ""),
-        "utm_content": flask.request.args.get("utm_content", ""),
-        "utm_medium": flask.request.args.get("utm_medium", ""),
-        "utm_source": flask.request.args.get("utm_source", ""),
-        "CAPTCHA_TESTING_API_KEY": CAPTCHA_TESTING_API_KEY,
-        "http_host": flask.request.host,
-        "is_maintenance": strtobool(os.getenv("STORE_MAINTENANCE", "false")),
-    }
-
-
-@app.context_processor
-def utility_processor():
-    return {"image": image_template}
-
-=======
 init_handlers(app, sentry)
->>>>>>> 1f540f9f
 
 # Routes
 # ===
