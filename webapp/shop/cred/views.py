--- conflicted
+++ resolved
@@ -842,12 +842,7 @@
 
 
 @shop_decorator(area="cube", permission="user", response="html")
-<<<<<<< HEAD
 def cred_shop(**kwargs):
-=======
-@canonical_staff()
-def cred_shop(ua_contracts_api, **kwargs):
->>>>>>> 6e3274f8
     exams_file = open("webapp/shop/cred/exams.json", "r")
     exams = json.load(exams_file)
     cue_products = get_cue_products(type="exam").json
