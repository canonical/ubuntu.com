from datetime import datetime, timedelta, tzinfo
from time import tzname
import uuid
import pytz
import os
from urllib import request
import flask
import json

from urllib.parse import quote_plus
from webapp.shop.decorators import shop_decorator, canonical_staff
from webapp.shop.api.ua_contracts.api import UAContractsUserHasNoAccount
from webapp.login import user_info


MODULES_ORDER = [
    "course-v1:CUBE+sysarch+2020",
    "course-v1:CUBE+package+2020",
    "course-v1:CUBE+commands+2020",
    "course-v1:CUBE+devices+2020",
    "course-v1:CUBE+shellscript+2020",
    "course-v1:CUBE+admintasks+2020",
    "course-v1:CUBE+systemd+2020",
    "course-v1:CUBE+networking+2020",
    "course-v1:CUBE+security+2020",
    "course-v1:CUBE+kernel+2020",
    "course-v1:CUBE+storage+2020",
    "course-v1:CUBE+virtualisation+2020",
    "course-v1:CUBE+microk8s+2020",
    "course-v1:CUBE+maas+2020",
    "course-v1:CUBE+juju+2020",
]


@shop_decorator(area="cube", permission="user", response="html")
def cube_microcerts(
    ua_contracts_api,
    badgr_issuer,
    badgr_api,
    edx_api,
    badge_certification,
    **kwargs,
):
    """
    View for Microcerts homepage
    """
    sso_user = user_info(flask.session)
    study_labs = "course-v1:CUBE+study_labs+2020"
    account = None

    if sso_user:
        try:
            account = ua_contracts_api.get_purchase_account("canonical-cube")
        except UAContractsUserHasNoAccount:
            # There is no purchase account yet for this user.
            # One will need to be created later; expected condition.
            pass

    edx_url = (
        f"{edx_api.base_url}/auth/login/tpa-saml/"
        "?auth_entry=login&idp=ubuntuone&next="
    )

    edx_user = edx_api.get_user(sso_user["email"]) if sso_user else None

    product_listings = ua_contracts_api.get_product_listings("canonical-cube")[
        "productListings"
    ]

    assertions = {}
    enrollments = []
    passed_courses = 0
    study_labs_listing = None

    if edx_user:
        assertions = {
            assertion["badgeclass"]: assertion
            for assertion in badgr_api.get_assertions(
                badgr_issuer, quote_plus(edx_user["email"])
            )["result"]
        }
        enrollments = [
            enrollment["course_details"]["course_id"]
            for enrollment in edx_api.get_enrollments(edx_user["username"])
            if enrollment["is_active"]
        ]

    certified_badge = {}
    if badge_certification in assertions:
        assertion = assertions.pop(badge_certification)
        if not assertion["revoked"]:
            certified_badge["image"] = assertion["image"]
            certified_badge["share_url"] = assertion["openBadgeId"]

    courses = []
    for product_list in product_listings:
        attempts = []
        product_ids = [
            edx_id["IDs"]
            for edx_id in product_list["externalIDs"]
            if edx_id["origin"] == "EdX"
        ]

        try:
            course_id = product_ids[0][0]
        except KeyError:
            # course_id is not found in the API endpoint
            # Skip to next course
            continue

        course = {
            "id": course_id,
            "product_listing_id": product_list["id"],
            "value": product_list["price"]["value"],
            "take_url": (
                edx_url
                + quote_plus(
                    f"/courses/{course_id}/courseware/2020/start/?child=first"
                )
            ),
        }

        # Get UA Contracts content
        if "metadata" in product_list:
            for course_meta in product_list["metadata"]:
                if course_meta["key"] == "topics":
                    course_meta["value"] = json.loads(course_meta["value"])

                course[course_meta["key"]] = course_meta["value"]

            if edx_user:
                # Get Edx content
                attempts = edx_api.get_course_attempts(
                    course["id"], edx_user["username"]
                )["proctored_exam_attempts"]

        if product_list["productID"] == "cube-study-labs":
            study_labs_listing = course
            study_labs_listing["name"] = "Study Labs"
            study_labs_listing["take_url"] = str(
                edx_url + quote_plus(f"/courses/{course_id}/course"),
            )
            study_labs_listing["status"] = str(
                "enrolled" if course_id in enrollments else "not-enrolled",
            )

        # This codition skips study labs
        # Which don't have badgr data
        if "badge-class" in course:
            assertion = assertions.get(course["badge-class"])
            course["status"] = "not-enrolled"
            if assertion and not assertion["revoked"]:
                course["badge-url"] = assertion["image"]
                course["status"] = "passed"
                passed_courses += 1
            elif attempts:
                course["status"] = (
                    "in-progress"
                    if not attempts[0]["completed_at"]
                    else "failed"
                )
            elif course["id"] in enrollments:
                course["status"] = "enrolled"

            slug = course_id.split("+")[1]
            course["study_lab_url"] = edx_url + quote_plus(
                f"/courses/{study_labs}/courseware/{slug}/"
            )

            courses.append(course)

    edx_register_url = f"{edx_url}{flask.request.base_url}"

    return flask.render_template(
        "credentialing/microcerts.html",
        **{
            "account_id": account["id"] if account else None,
            "edx_user": edx_user,
            "edx_register_url": edx_register_url,
            "sso_user": sso_user,
            "certified_badge": certified_badge or None,
            "modules": sorted(
                courses, key=lambda c: MODULES_ORDER.index(c["id"])
            ),
            "passed_courses": passed_courses,
            "has_enrollments": len(enrollments) > 0,
            "has_study_labs": study_labs in enrollments,
            "study_labs_listing": study_labs_listing,
        },
    )


@shop_decorator(area="cube", permission="user", response="json")
def get_microcerts(
    badgr_issuer,
    ua_contracts_api,
    badgr_api,
    edx_api,
    badge_certification,
    **kwargs,
):
    """
    View for Microcerts homepage

    returns: json
    """
    sso_user = user_info(flask.session)
    study_labs = "course-v1:CUBE+study_labs+2020"
    account = None

    if sso_user:
        try:
            account = ua_contracts_api.get_purchase_account("canonical-cube")
        except UAContractsUserHasNoAccount:
            # There is no purchase account yet for this user.
            # One will need to be created later; expected condition.
            pass

    edx_url = (
        f"{edx_api.base_url}/auth/login/tpa-saml/"
        "?auth_entry=login&idp=ubuntuone&next="
    )

    edx_user = edx_api.get_user(sso_user["email"]) if sso_user else None
    product_listings = ua_contracts_api.get_product_listings("canonical-cube")[
        "productListings"
    ]

    study_labs_listing = None
    assertions = {}
    enrollments = []
    passed_courses = 0

    if edx_user:
        assertions = {
            assertion["badgeclass"]: assertion
            for assertion in badgr_api.get_assertions(
                badgr_issuer, quote_plus(edx_user["email"])
            )["result"]
        }

        enrollments = [
            enrollment["course_details"]["course_id"]
            for enrollment in edx_api.get_enrollments(edx_user["username"])
            if enrollment["is_active"]
        ]

    certified_badge = {}
    if badge_certification in assertions:
        assertion = assertions.pop(badge_certification)
        if not assertion["revoked"]:
            certified_badge["image"] = assertion["image"]
            certified_badge["share_url"] = assertion["openBadgeId"]

    courses = []
    for product_list in product_listings:
        attempts = []
        product_ids = [
            edx_id["IDs"]
            for edx_id in product_list["externalIDs"]
            if edx_id["origin"] == "EdX"
        ]

        try:
            course_id = product_ids[0][0]
        except KeyError:
            # course_id is not found in the API endpoint
            # Skip to next course
            continue

        course = {
            "id": course_id,
            "product_listing_id": product_list["id"],
            "value": product_list["price"]["value"],
            "take_url": (
                edx_url
                + quote_plus(
                    f"/courses/{course_id}/courseware/2020/start/?child=first"
                )
            ),
        }

        # Get UA Contracts content
        if "metadata" in product_list:
            for course_meta in product_list["metadata"]:
                if course_meta["key"] == "topics":
                    course_meta["value"] = json.loads(course_meta["value"])

                course[course_meta["key"]] = course_meta["value"]

            if edx_user:
                # Get Edx content
                attempts = edx_api.get_course_attempts(
                    course["id"], edx_user["username"]
                )["proctored_exam_attempts"]

        if product_list["productID"] == "cube-study-labs":
            study_labs_listing = course
            study_labs_listing["name"] = "Study Labs"
            study_labs_listing["take_url"] = str(
                edx_url + quote_plus(f"/courses/{course_id}/course"),
            )
            study_labs_listing["status"] = str(
                "enrolled" if course_id in enrollments else "not-enrolled",
            )

        # This codition skips study labs
        # Which don't have badgr data
        if "badge-class" in course:
            assertion = assertions.get(course["badge-class"])
            course["status"] = "not-enrolled"
            if assertion and not assertion["revoked"]:
                course["badge-url"] = assertion["image"]
                course["status"] = "passed"
                passed_courses += 1
            elif attempts:
                course["status"] = (
                    "in-progress"
                    if not attempts[0]["completed_at"]
                    else "failed"
                )
            elif course["id"] in enrollments:
                course["status"] = "enrolled"

            slug = course_id.split("+")[1]
            course["study_lab_url"] = edx_url + quote_plus(
                f"/courses/{study_labs}/courseware/{slug}/"
            )

            courses.append(course)

    return flask.jsonify(
        {
            "account_id": account["id"] if account else None,
            "stripe_publishable_key": os.getenv(
                "STRIPE_PUBLISHABLE_KEY",
                "pk_live_68aXqowUeX574aGsVck8eiIE",
            ),
            "certified_badge": certified_badge or None,
            "modules": sorted(
                courses, key=lambda c: MODULES_ORDER.index(c["id"])
            ),
            "has_enrollments": len(enrollments) > 0,
            "study_labs_listing": study_labs_listing,
        }
    )


@shop_decorator(area="cube", permission="user", response="json")
def post_microcerts_purchase(ua_contracts_api, **kwargs):
    """
    Purchase preview and complete purchase
    for CUBE microcertifications
    """
    account_id = flask.request.json.get("account_id")
    # Only purchase of one item allowed at a time
    product_listing_id = flask.request.json.get("product_listing_id")
    preview = flask.request.json.get("preview")

    purchase_request = {
        "accountID": account_id,
        "purchaseItems": [
            {"productListingID": product_listing_id, "value": 1}
        ],
    }

    if preview == "true":
        purchase = ua_contracts_api.preview_purchase_from_marketplace(
            marketplace="canonical-cube", purchase_request=purchase_request
        )
    else:
        purchase = ua_contracts_api.purchase_from_marketplace(
            marketplace="canonical-cube", purchase_request=purchase_request
        )

    return flask.jsonify(purchase)


@shop_decorator(area="cube", permission="user", response="html")
def cube_home(
    ua_contracts_api,
    badgr_issuer,
    badgr_api,
    edx_api,
    badge_certification,
    **kwargs,
):
    return flask.render_template("credentialing/index.html")


@shop_decorator(area="cube", permission="user", response="html")
@canonical_staff()
def cred_schedule(
    ua_contracts_api,
    badgr_issuer,
    badgr_api,
    edx_api,
    trueability_api,
    badge_certification,
    **kwargs,
):
    error = None

    if flask.request.method == "POST":
        data = flask.request.form
        sso_user = user_info(flask.session)
        print(data)
        print(sso_user)
        timezone = data["timezone"]
        tz_info = pytz.timezone(timezone)
        date_and_time = f"{data['date']}T{data['time']}{datetime.now(tz_info).strftime('%z')}"
        ability_screen_id = 4190
        email = sso_user["email"]
        first_name, last_name = sso_user["fullname"].rsplit(" ", maxsplit=1)
        starts_at = datetime.strptime(date_and_time, "%Y-%m-%dT%H:%M%z")
        print(starts_at,timezone)
        response = trueability_api.post_assessment_reservation(
            ability_screen_id,
            starts_at.isoformat(),
            email,
            first_name,
            last_name,
            timezone,
        )
        print(json.dumps(response, indent=4))

        if "error" in response:
            error = response["message"]
        else:
            exam = {
                "name": "Linux Essentials",
                "date": starts_at.strftime("%d %b %Y"),
                "time": starts_at.strftime("%H:%M"),
            }
            return flask.render_template(
                "/credentialing/schedule-confirm.html", exam=exam
            )

    elif flask.request.method=="PATCH":
        data = flask.request.form
        timezone = data["timezone"]
        tz_info = pytz.timezone(timezone)
        date_and_time = f"{data['date']}T{data['time']}{datetime.now(tz_info).strftime('%z')}"
        starts_at = datetime.strptime(date_and_time, "%Y-%m-%dT%H:%M%z")
        response = trueability_api.patch_assessment_reservation(starts_at,timezone,data["uuid"])

    assessment_reservation_uuid = flask.request.args.get("uuid")
    if assessment_reservation_uuid:
        assessment_reservation = trueability_api.get_assessment_reservation(assessment_reservation_uuid)["assessment_reservation"]
        time_zone = assessment_reservation["user"]["time_zone"]
        tz_info = pytz.timezone(time_zone)
        print(datetime.now(tz_info).strftime('%z'))
        starts_at = datetime.fromisoformat(assessment_reservation["starts_at"][:-1]).replace(tzinfo=pytz.timezone("UTC")).astimezone(tz_info)
        print(starts_at.tzinfo)
        date = starts_at.date()
        time = starts_at.time()
        print(date, time)
        return flask.render_template("credentialing/schedule.html", uuid=assessment_reservation_uuid, time_zone = time_zone, date = date, time=time, error=error)

    return flask.render_template("credentialing/schedule.html", error=error)


@shop_decorator(area="cube", permission="user", response="html")
@canonical_staff()
def cred_scheduled(
    ua_contracts_api,
    badgr_issuer,
    badgr_api,
    edx_api,
    trueability_api,
    badge_certification,
    **kwargs,
):
    exams = []
    tb = ""
    try:
        ability_screen_id = 4190
        response = trueability_api.get_assessment_reservations(
            ability_screen_id
        )
        user_email = user_info(flask.session)["email"]
        for r in response["assessment_reservations"]:
            if r["user"]["email"] != user_email:
                continue

            name = r["ability_screen"]["display_name"]
<<<<<<< HEAD
=======
            starts_at = datetime.strptime(
                r["starts_at"], "%Y-%m-%dT%H:%M:%S.%fZ"
            )
>>>>>>> 227f0671
            timezone = r["user"]["time_zone"]
            tz_info = pytz.timezone(timezone)
            starts_at = datetime.strptime(r["starts_at"], "%Y-%m-%dT%H:%M:%S.%fZ").replace(tzinfo=pytz.timezone("UTC")).astimezone(tz_info)
            exams.append(
                {
                    "name": name,
                    "date": starts_at.strftime("%d %b %Y"),
                    "time": starts_at.strftime("%H:%M"),
                    "timezone": timezone,
                    "state": r["state"],
                    "uuid": r["uuid"]
                }
            )
    except Exception as e:
        import traceback
        tb = traceback.format_exc()

    url = os.getenv("TRUEABILITY_URL", "")
    key_len = len(os.getenv("TRUEABILITY_API_KEY", ""))

    return flask.render_template(
        "credentialing/scheduled.html",
        exams=exams,
        url=url,
        key_len=key_len,
        tb=tb,
    )


@shop_decorator(area="cube", permission="user", response="html")
@canonical_staff()
def cred_assessments(
    ua_contracts_api,
    badgr_issuer,
    badgr_api,
    edx_api,
    trueability_api,
    badge_certification,
    **kwargs,
):
    user_email = user_info(flask.session)["email"]
    ability_screen_id = 4190
    response = trueability_api.get_assessments(ability_screen_id)

    exams = []
    for r in response["assessments"]:
        if r["user"]["email"] != user_email:
            continue

        name = r["ability_screen"]["name"]
        started_at = (
            datetime.strptime(r["started_at"], "%Y-%m-%dT%H:%M:%S%fZ")
            if r["started_at"]
            else None
        )
        timezone = r["user"]["time_zone"]
        exams.append(
            {
                "name": name,
                "date": started_at.strftime("%d %b %Y")
                if started_at
                else "N/A",
                "time": started_at.strftime("%H:%M") if started_at else "N/A",
                "timezone": timezone,
                "state": r["state"],
                "id": r["id"],
            }
        )

    return flask.render_template("credentialing/assessments.html", exams=exams)


@shop_decorator(area="cube", permission="user", response="html")
@canonical_staff()
def cred_exam(
    ua_contracts_api,
    badgr_issuer,
    badgr_api,
    edx_api,
    trueability_api,
    badge_certification,
    **kwargs,
):

    assessment_id = flask.request.args.get("id")
    url = trueability_api.get_assessment_redirect(assessment_id)
    return flask.render_template("credentialing/exam.html", url=url)


@shop_decorator(area="cube", permission="user", response="json")
def cube_study_labs_button(edx_api, **kwargs):
    sso_user = user_info(flask.session)
    study_labs = "course-v1:CUBE+study_labs+2020"
    edx_user = edx_api.get_user(sso_user["email"])
    enrollments = [
        enrollment["course_details"]["course_id"]
        for enrollment in edx_api.get_enrollments(edx_user["username"])
        if enrollment["is_active"]
    ]

    text = "Purchase study labs access"
    redirect_url = "/cube/microcerts"

    if study_labs in enrollments:
        text = "Access study labs"
        prepare_materials_path = quote_plus(f"/courses/{study_labs}/course/")
        redirect_url = (
            f"{edx_api.base_url}/auth/login/tpa-saml/"
            f"?auth_entry=login&idp=ubuntuone&next={prepare_materials_path}"
        )

    return flask.jsonify({"text": text, "redirect_url": redirect_url})<|MERGE_RESOLUTION|>--- conflicted
+++ resolved
@@ -484,12 +484,6 @@
                 continue
 
             name = r["ability_screen"]["display_name"]
-<<<<<<< HEAD
-=======
-            starts_at = datetime.strptime(
-                r["starts_at"], "%Y-%m-%dT%H:%M:%S.%fZ"
-            )
->>>>>>> 227f0671
             timezone = r["user"]["time_zone"]
             tz_info = pytz.timezone(timezone)
             starts_at = datetime.strptime(r["starts_at"], "%Y-%m-%dT%H:%M:%S.%fZ").replace(tzinfo=pytz.timezone("UTC")).astimezone(tz_info)
