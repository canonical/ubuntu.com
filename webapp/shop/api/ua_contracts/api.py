--- conflicted
+++ resolved
@@ -332,7 +332,6 @@
             error_rules=["default"],
         ).json()
 
-<<<<<<< HEAD
     def web_purchase_from_marketplace(
         self, marketplace: str, purchase_request: dict
     ) -> dict:
@@ -352,7 +351,7 @@
             json=purchase_request,
             error_rules=["default"],
         ).json()
-=======
+
     def post_magic_attach(self, request_body: dict, headers: dict) -> dict:
         self._request(
             method="post",
@@ -362,7 +361,6 @@
             headers=headers,
         )
         return {"success": "true"}
->>>>>>> b40902df
 
     def handle_error(self, error, error_rules=None):
         if not error_rules:
