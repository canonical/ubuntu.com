--- conflicted
+++ resolved
@@ -86,43 +86,8 @@
                 nav_section["active"] = True
                 breadcrumbs["section"] = nav_section
 
-<<<<<<< HEAD
-                grandchildren = breadcrumbs["grandchildren"] = _remove_hidden(
-                    child.get("children", [])
-                )
-
-                # Build up siblings
-                if child.get("hidden") or grandchildren:
-                    # Hidden nodes appear alone
-                    breadcrumbs["children"] = [child]
-                else:
-                    # Otherwise, include all siblings
-                    breadcrumbs["children"] = _remove_hidden(
-                        nav_section.get("children", [])
-                    )
-            elif path.startswith("/tutorials/"):
-                breadcrumbs = "tutorials"
-            else:
-                for grandchild in child.get("children", []):
-                    if grandchild["path"] == path:
-                        grandchild["active"] = True
-                        nav_section["active"] = True
-                        breadcrumbs["section"] = nav_section
-                        breadcrumbs["children"] = [child]
-
-                        if grandchild.get("hidden"):
-                            # Hidden nodes appear alone
-                            breadcrumbs["grandchildren"] = [grandchild]
-                        else:
-                            # Otherwise, include all siblings
-                            breadcrumbs["grandchildren"] = _remove_hidden(
-                                child.get("children", [])
-                            )
-                        break
-=======
                 # Include all siblings
                 breadcrumbs["children"] = nav_section.get("children", [])
->>>>>>> e8f6d6d6
 
         # set the child most closely matching the current path as active
         if child_to_set_active:
