--- conflicted
+++ resolved
@@ -393,8 +393,6 @@
     )
 
 
-<<<<<<< HEAD
-=======
 def account_query():
     """
     A JSON endpoint to request login status
@@ -407,730 +405,6 @@
     )
 
 
-@store_maintenance
-def advantage_view():
-    accounts = None
-    personal_account = None
-    enterprise_contracts = {}
-    entitlements = {}
-    new_subscription_start_date = None
-    new_subscription_id = None
-    open_subscription = flask.request.args.get("subscription", None)
-    is_test_backend = flask.request.args.get("test_backend", False)
-
-    stripe_publishable_key = os.getenv(
-        "STRIPE_LIVE_PUBLISHABLE_KEY", "pk_live_68aXqowUeX574aGsVck8eiIE"
-    )
-
-    api_url = flask.current_app.config["CONTRACTS_LIVE_API_URL"]
-
-    if is_test_backend:
-        stripe_publishable_key = os.getenv(
-            "STRIPE_TEST_PUBLISHABLE_KEY",
-            "pk_test_yndN9H0GcJffPe0W58Nm64cM00riYG4N46",
-        )
-        api_url = flask.current_app.config["CONTRACTS_TEST_API_URL"]
-
-    if user_info(flask.session):
-        advantage = AdvantageContracts(
-            session,
-            flask.session["authentication_token"],
-            api_url=api_url,
-        )
-
-        try:
-            accounts = advantage.get_accounts()
-        except HTTPError as http_error:
-            if http_error.response.status_code == 401:
-                # We got an unauthorized request, so we likely
-                # need to re-login to refresh the macaroon
-                flask.current_app.extensions["sentry"].captureException(
-                    extra={
-                        "session_keys": flask.session.keys(),
-                        "request_url": http_error.request.url,
-                        "request_headers": http_error.request.headers,
-                        "response_headers": http_error.response.headers,
-                        "response_body": http_error.response.json(),
-                        "response_code": http_error.response.json()["code"],
-                        "response_message": http_error.response.json()[
-                            "message"
-                        ],
-                    }
-                )
-
-                empty_session(flask.session)
-
-                return flask.render_template("advantage/index.html")
-
-            raise http_error
-
-        for account in accounts:
-            account["contracts"] = advantage.get_account_contracts(account)
-
-            for contract in account["contracts"]:
-                contract["token"] = advantage.get_contract_token(contract)
-                contract["machineCount"] = get_machine_usage(
-                    advantage, contract
-                )
-
-                if contract["contractInfo"].get("origin", "") == "free":
-                    personal_account = account
-                    personal_account["free_token"] = contract["token"]
-                    for entitlement in contract["contractInfo"][
-                        "resourceEntitlements"
-                    ]:
-                        if entitlement["type"] == "esm-infra":
-                            entitlements["esm-infra"] = True
-                        elif entitlement["type"] == "esm-apps":
-                            entitlements["esm-apps"] = True
-                        elif entitlement["type"] == "livepatch":
-                            entitlements["livepatch"] = True
-                        elif entitlement["type"] == "fips":
-                            entitlements["fips"] = True
-                        elif entitlement["type"] == "cc-eal":
-                            entitlements["cc-eal"] = True
-                    personal_account["entitlements"] = entitlements
-                else:
-                    entitlements = {}
-                    for entitlement in contract["contractInfo"][
-                        "resourceEntitlements"
-                    ]:
-                        contract["supportLevel"] = "-"
-                        if entitlement["type"] == "esm-infra":
-                            entitlements["esm-infra"] = True
-                        elif entitlement["type"] == "esm-apps":
-                            entitlements["esm-apps"] = True
-                        elif entitlement["type"] == "livepatch":
-                            entitlements["livepatch"] = True
-                        elif entitlement["type"] == "fips":
-                            entitlements["fips"] = True
-                        elif entitlement["type"] == "cc-eal":
-                            entitlements["cc-eal"] = True
-                        elif entitlement["type"] == "support":
-                            contract["supportLevel"] = entitlement[
-                                "affordances"
-                            ]["supportLevel"]
-                    contract["entitlements"] = entitlements
-                    created_at = dateutil.parser.parse(
-                        contract["contractInfo"]["createdAt"]
-                    )
-                    contract["contractInfo"][
-                        "createdAtFormatted"
-                    ] = created_at.strftime("%d %B %Y")
-                    contract["contractInfo"]["status"] = "active"
-
-                    time_now = datetime.utcnow().replace(tzinfo=pytz.utc)
-
-                    # TODO(frankban): what is the logic below about?
-                    # Why do we do the same thing in both branches of the
-                    # condition?
-                    if not contract["machineCount"].attached:
-                        if not new_subscription_start_date:
-                            new_subscription_start_date = created_at
-                            new_subscription_id = contract["contractInfo"][
-                                "id"
-                            ]
-                        elif created_at > new_subscription_start_date:
-                            new_subscription_start_date = created_at
-                            new_subscription_id = contract["contractInfo"][
-                                "id"
-                            ]
-
-                    if "effectiveTo" in contract["contractInfo"]:
-                        effective_to = dateutil.parser.parse(
-                            contract["contractInfo"]["effectiveTo"]
-                        )
-                        contract["contractInfo"][
-                            "effectiveToFormatted"
-                        ] = effective_to.strftime("%d %B %Y")
-
-                        if effective_to < time_now:
-                            contract["contractInfo"]["status"] = "expired"
-                            contract["contractInfo"][
-                                "expired_restart_date"
-                            ] = time_now - timedelta(days=1)
-
-                        date_difference = effective_to - time_now
-                        contract["expiring"] = date_difference.days <= 30
-                        contract["contractInfo"][
-                            "daysTillExpiry"
-                        ] = date_difference.days
-
-                    try:
-                        contract["renewal"] = make_renewal(
-                            advantage, contract["contractInfo"]
-                        )
-                    except KeyError:
-                        flask.current_app.extensions[
-                            "sentry"
-                        ].captureException()
-                        contract["renewal"] = None
-
-                    enterprise_contract = enterprise_contracts.setdefault(
-                        contract["accountInfo"]["name"], []
-                    )
-                    # If a subscription id is present and this contract
-                    # matches add it to the start of the list
-                    if contract["contractInfo"]["id"] == open_subscription:
-                        enterprise_contract.insert(0, contract)
-                    elif contract["contractInfo"]["id"] == new_subscription_id:
-                        enterprise_contract.insert(0, contract)
-                    else:
-                        enterprise_contract.append(contract)
-
-    return flask.render_template(
-        "advantage/index.html",
-        accounts=accounts,
-        enterprise_contracts=enterprise_contracts,
-        personal_account=personal_account,
-        open_subscription=open_subscription,
-        new_subscription_id=new_subscription_id,
-        stripe_publishable_key=stripe_publishable_key,
-        is_test_backend=is_test_backend,
-    )
-
-
-def get_machine_usage(advantage, contract):
-    """Return machine usage for the given contract as a MachineUsage object."""
-    allowances = contract.get("contractInfo", {}).get("allowances", [])
-    allowed = sum(a["value"] for a in allowances)
-    attached_machines = advantage.get_contract_machines(contract).get(
-        "machines", []
-    )
-    attached = len(attached_machines)
-    return MachineUsage(attached=attached, allowed=allowed)
-
-
-class MachineUsage(namedtuple("MachineUsage", ["attached", "allowed"])):
-    """Store attached and allowed machine count in a tuple."""
-
-    __slots__ = ()
-
-    def __str__(self):
-        if self.allowed:
-            return f"{self.attached}/{self.allowed}"
-        return str(self.attached)
-
-
-def post_advantage_subscriptions(preview):
-    is_test_backend = flask.request.args.get("test_backend", False)
-
-    api_url = flask.current_app.config["CONTRACTS_LIVE_API_URL"]
-
-    if is_test_backend:
-        api_url = flask.current_app.config["CONTRACTS_TEST_API_URL"]
-
-    user_token = flask.session.get("authentication_token")
-    guest_token = flask.session.get("guest_authentication_token")
-
-    if user_info(flask.session) or guest_token:
-        advantage = AdvantageContracts(
-            session,
-            user_token or guest_token,
-            token_type=("Macaroon" if user_token else "Bearer"),
-            api_url=api_url,
-        )
-    else:
-        return flask.jsonify({"error": "authentication required"}), 401
-
-    payload = flask.request.json
-    if not payload:
-        return flask.jsonify({}), 400
-
-    account_id = payload.get("account_id")
-    previous_purchase_id = payload.get("previous_purchase_id")
-    last_subscription = {}
-
-    if not guest_token:
-        try:
-            subscriptions = (
-                advantage.get_account_subscriptions_for_marketplace(
-                    account_id=account_id, marketplace="canonical-ua"
-                )
-            )
-        except HTTPError:
-            flask.current_app.extensions["sentry"].captureException(
-                extra={"payload": payload}
-            )
-            return (
-                flask.jsonify(
-                    {"error": "could not retrieve account subscriptions"}
-                ),
-                500,
-            )
-
-        if subscriptions:
-            last_subscription = subscriptions["subscriptions"][0]
-
-    # If there is a subscription we get the current metric
-    # value for each product listing so we can generate a
-    # purchase request with updated quantities later.
-    subscribed_quantities = {}
-    if "purchasedProductListings" in last_subscription:
-        for item in last_subscription["purchasedProductListings"]:
-            product_listing_id = item["productListing"]["id"]
-            subscribed_quantities[product_listing_id] = item["value"]
-
-    purchase_items = []
-    for product in payload.get("products"):
-        product_listing_id = product["product_listing_id"]
-        metric_value = product["quantity"] + subscribed_quantities.get(
-            product_listing_id, 0
-        )
-
-        purchase_items.append(
-            {
-                "productListingID": product_listing_id,
-                "metric": "active-machines",
-                "value": metric_value,
-            }
-        )
-
-    purchase_request = {
-        "accountID": account_id,
-        "purchaseItems": purchase_items,
-        "previousPurchaseID": previous_purchase_id,
-    }
-
-    try:
-        if not preview:
-            purchase = advantage.purchase_from_marketplace(
-                marketplace="canonical-ua", purchase_request=purchase_request
-            )
-        else:
-            purchase = advantage.preview_purchase_from_marketplace(
-                marketplace="canonical-ua", purchase_request=purchase_request
-            )
-    except HTTPError as http_error:
-        flask.current_app.extensions["sentry"].captureException(
-            extra={
-                "purchase_request": purchase_request,
-                "api_response": http_error.response.json(),
-            }
-        )
-        return (
-            flask.jsonify({"error": "could not complete this purchase"}),
-            500,
-        )
-
-    return flask.jsonify(purchase), 200
-
-
-@store_maintenance
-def advantage_shop_view():
-    account = previous_purchase_id = None
-    is_test_backend = flask.request.args.get("test_backend", False)
-
-    stripe_publishable_key = os.getenv(
-        "STRIPE_LIVE_PUBLISHABLE_KEY", "pk_live_68aXqowUeX574aGsVck8eiIE"
-    )
-    api_url = flask.current_app.config["CONTRACTS_LIVE_API_URL"]
-
-    if is_test_backend:
-        stripe_publishable_key = os.getenv(
-            "STRIPE_TEST_PUBLISHABLE_KEY",
-            "pk_test_yndN9H0GcJffPe0W58Nm64cM00riYG4N46",
-        )
-        api_url = flask.current_app.config["CONTRACTS_TEST_API_URL"]
-
-    if user_info(flask.session):
-        advantage = AdvantageContracts(
-            session,
-            flask.session["authentication_token"],
-            api_url=api_url,
-        )
-        if flask.session.get("guest_authentication_token"):
-            flask.session.pop("guest_authentication_token")
-
-        try:
-            account = advantage.get_purchase_account()
-        except HTTPError as err:
-            code = err.response.status_code
-            if code == 401:
-                # We got an unauthorized request, so we likely
-                # need to re-login to refresh the macaroon
-                flask.current_app.extensions["sentry"].captureException(
-                    extra={
-                        "session_keys": flask.session.keys(),
-                        "request_url": err.request.url,
-                        "request_headers": err.request.headers,
-                        "response_headers": err.response.headers,
-                        "response_body": err.response.json(),
-                        "response_code": err.response.json()["code"],
-                        "response_message": err.response.json()["message"],
-                    }
-                )
-
-                empty_session(flask.session)
-
-                return flask.render_template(
-                    "advantage/subscribe/index.html",
-                    account=None,
-                    previous_purchase_id=None,
-                    product_listings=[],
-                    stripe_publishable_key=stripe_publishable_key,
-                    is_test_backend=is_test_backend,
-                )
-            if code != 404:
-                raise
-            # There is no purchase account yet for this user.
-            # One will need to be created later, but this is an expected
-            # condition.
-    else:
-        advantage = AdvantageContracts(session, None, api_url=api_url)
-
-    if account is not None:
-        resp = advantage.get_account_subscriptions_for_marketplace(
-            account["id"], "canonical-ua"
-        )
-        subs = resp.get("subscriptions")
-        if subs:
-            previous_purchase_id = subs[0].get("lastPurchaseID")
-
-    listings_response = advantage.get_marketplace_product_listings(
-        "canonical-ua"
-    )
-    product_listings = listings_response.get("productListings")
-    if not product_listings:
-        # For the time being, no product listings means the shop has not been
-        # activated, so fallback to shopify. This should become an error later.
-        return flask.redirect("https://buy.ubuntu.com/")
-
-    products = {pr["id"]: pr for pr in listings_response["products"]}
-    listings = []
-    for listing in product_listings:
-        if "price" not in listing:
-            continue
-        listing["product"] = products[listing["productID"]]
-        listings.append(listing)
-
-    return flask.render_template(
-        "advantage/subscribe/index.html",
-        account=account,
-        previous_purchase_id=previous_purchase_id,
-        product_listings=listings,
-        stripe_publishable_key=stripe_publishable_key,
-        is_test_backend=is_test_backend,
-    )
-
-
-@store_maintenance
-def advantage_thanks_view():
-    email = flask.request.args.get("email")
-
-    if user_info(flask.session):
-        return flask.redirect("/advantage")
-    else:
-        return flask.render_template(
-            "advantage/subscribe/thank-you.html",
-            email=email,
-        )
-
-
-def make_renewal(advantage, contract_info):
-    """Return the renewal as present in the given info, or None."""
-    renewals = contract_info.get("renewals")
-    if not renewals:
-        return None
-
-    sorted_renewals = sorted(
-        (r for r in renewals if r["status"] != "closed"),
-        key=lambda renewal: dateutil.parser.parse(renewal["start"]),
-    )
-
-    if len(sorted_renewals) == 0:
-        return None
-
-    renewal = sorted_renewals[0]
-
-    # If the renewal is processing, we need to find out
-    # whether payment failed and requires user action,
-    # which is information only available in the fuller
-    # renewal object get_renewal gives us.
-    if renewal["status"] == "processing":
-        renewal = advantage.get_renewal(renewal["id"])
-
-    renewal["renewable"] = False
-
-    if renewal["status"] == "done":
-        try:
-            renewal_modified_date = dateutil.parser.parse(
-                renewal["lastModified"]
-            )
-            oneHourAgo = datetime.now(timezone.utc) - timedelta(hours=1)
-
-            renewal["recently_renewed"] = oneHourAgo < renewal_modified_date
-        except KeyError:
-            renewal["recently_renewed"] = False
-
-    # Only actionable renewals are renewable.
-    # If "actionable" isn't set, it's not actionable
-    # If "actionable" IS set, but not true, it's not actionable
-    if "actionable" not in renewal:
-        renewal["actionable"] = False
-        return renewal
-    elif not renewal["actionable"]:
-        return renewal
-
-    # The renewal is renewable only during its time window.
-    start = dateutil.parser.parse(renewal["start"])
-    end = dateutil.parser.parse(renewal["end"])
-    if not (start <= datetime.now(timezone.utc) <= end):
-        return renewal
-
-    # Pending renewals are renewable.
-    if renewal["status"] == "pending":
-        renewal["renewable"] = True
-        return renewal
-
-    # Renewals not pending or processing are never renewable.
-    if renewal["status"] != "processing":
-        return renewal
-
-    invoices = renewal.get("stripeInvoices")
-    if invoices:
-        invoice = invoices[-1]
-        renewal["renewable"] = (
-            invoice["pi_status"] == "requires_payment_method"
-            or invoice["pi_status"] == "requires_action"
-        ) and invoice["subscription_status"] == "incomplete"
-
-    return renewal
-
-
-def post_anonymised_customer_info():
-    user_token = flask.session.get("authentication_token")
-    guest_token = flask.session.get("guest_authentication_token")
-    is_test_backend = flask.request.args.get("test_backend", False)
-
-    api_url = flask.current_app.config["CONTRACTS_LIVE_API_URL"]
-
-    if is_test_backend:
-        api_url = flask.current_app.config["CONTRACTS_TEST_API_URL"]
-
-    if user_info(flask.session) or guest_token:
-        advantage = AdvantageContracts(
-            session,
-            user_token or guest_token,
-            token_type=("Macaroon" if user_token else "Bearer"),
-            api_url=api_url,
-        )
-
-        if not flask.request.is_json:
-            return flask.jsonify({"error": "JSON required"}), 400
-
-        account_id = flask.request.json.get("account_id")
-        if not account_id:
-            return flask.jsonify({"error": "account_id required"}), 400
-
-        address = flask.request.json.get("address")
-        if not address:
-            return flask.jsonify({"error": "address required"}), 400
-
-        tax_id = flask.request.json.get("tax_id")
-
-        return advantage.put_anonymous_customer_info(
-            account_id, address, tax_id
-        )
-    else:
-        return flask.jsonify({"error": "authentication required"}), 401
-
-
-def post_customer_info():
-    user_token = flask.session.get("authentication_token")
-    guest_token = flask.session.get("guest_authentication_token")
-    is_test_backend = flask.request.args.get("test_backend", False)
-
-    api_url = flask.current_app.config["CONTRACTS_LIVE_API_URL"]
-
-    if is_test_backend:
-        api_url = flask.current_app.config["CONTRACTS_TEST_API_URL"]
-
-    if user_info(flask.session) or guest_token:
-        advantage = AdvantageContracts(
-            session,
-            user_token or guest_token,
-            token_type=("Macaroon" if user_token else "Bearer"),
-            api_url=api_url,
-        )
-
-        if not flask.request.is_json:
-            return flask.jsonify({"error": "JSON required"}), 400
-
-        payment_method_id = flask.request.json.get("payment_method_id")
-        if not payment_method_id:
-            return flask.jsonify({"error": "payment_method_id required"}), 400
-
-        account_id = flask.request.json.get("account_id")
-        if not account_id:
-            return flask.jsonify({"error": "account_id required"}), 400
-
-        address = flask.request.json.get("address")
-        name = flask.request.json.get("name")
-        tax_id = flask.request.json.get("tax_id")
-
-        return advantage.put_customer_info(
-            account_id, payment_method_id, address, name, tax_id
-        )
-    else:
-        return flask.jsonify({"error": "authentication required"}), 401
-
-
-def post_stripe_invoice_id(tx_type, tx_id, invoice_id):
-    user_token = flask.session.get("authentication_token")
-    guest_token = flask.session.get("guest_authentication_token")
-    is_test_backend = flask.request.args.get("test_backend", False)
-
-    api_url = flask.current_app.config["CONTRACTS_LIVE_API_URL"]
-
-    if is_test_backend:
-        api_url = flask.current_app.config["CONTRACTS_TEST_API_URL"]
-
-    if user_info(flask.session) or guest_token:
-        advantage = AdvantageContracts(
-            session,
-            user_token or guest_token,
-            token_type=("Macaroon" if user_token else "Bearer"),
-            api_url=api_url,
-        )
-
-        return advantage.post_stripe_invoice_id(tx_type, tx_id, invoice_id)
-    else:
-        return flask.jsonify({"error": "authentication required"}), 401
-
-
-def get_purchase(purchase_id):
-    user_token = flask.session.get("authentication_token")
-    guest_token = flask.session.get("guest_authentication_token")
-    is_test_backend = flask.request.args.get("test_backend", False)
-
-    api_url = flask.current_app.config["CONTRACTS_LIVE_API_URL"]
-
-    if is_test_backend:
-        api_url = flask.current_app.config["CONTRACTS_TEST_API_URL"]
-
-    if user_info(flask.session) or guest_token:
-        advantage = AdvantageContracts(
-            session,
-            user_token or guest_token,
-            token_type=("Macaroon" if user_token else "Bearer"),
-            api_url=api_url,
-        )
-
-        return advantage.get_purchase(purchase_id)
-    else:
-        return flask.jsonify({"error": "authentication required"}), 401
-
-
-def ensure_purchase_account():
-    """
-    Returns an object with the ID of an account a user can make
-    purchases on. If the user is not logged in, the object also
-    contains an auth token required for subsequent calls to the
-    contract API.
-    """
-    is_test_backend = flask.request.args.get("test_backend", False)
-
-    api_url = flask.current_app.config["CONTRACTS_LIVE_API_URL"]
-
-    if is_test_backend:
-        api_url = flask.current_app.config["CONTRACTS_TEST_API_URL"]
-
-    if not flask.request.is_json:
-        return flask.jsonify({"error": "JSON required"}), 400
-
-    auth_token = None
-    if user_info(flask.session):
-        auth_token = flask.session["authentication_token"]
-    advantage = AdvantageContracts(
-        session,
-        auth_token,
-        api_url=api_url,
-    )
-
-    request = flask.request.json
-    try:
-        account = advantage.ensure_purchase_account(
-            email=request.get("email"),
-            account_name=request.get("account_name"),
-            payment_method_id=request.get("payment_method_id"),
-        )
-    except UnauthorizedError as err:
-        # This kind of errors are handled js side.
-        return err.asdict(), 200
-    except HTTPError as err:
-        flask.current_app.extensions["sentry"].captureException()
-        return err.response.content, 500
-
-    # The guest authentication token is included in the response only when the
-    # user is not logged in.
-    token = account.get("token")
-    if token:
-        flask.session["guest_authentication_token"] = token
-    return flask.jsonify(account), 200
-
-
-def get_renewal(renewal_id):
-    is_test_backend = flask.request.args.get("test_backend", False)
-
-    api_url = flask.current_app.config["CONTRACTS_LIVE_API_URL"]
-
-    if is_test_backend:
-        api_url = flask.current_app.config["CONTRACTS_TEST_API_URL"]
-
-    if user_info(flask.session):
-        advantage = AdvantageContracts(
-            session,
-            flask.session["authentication_token"],
-            api_url=api_url,
-        )
-
-        return advantage.get_renewal(renewal_id)
-    else:
-        return flask.jsonify({"error": "authentication required"}), 401
-
-
-def get_customer_info(account_id):
-    is_test_backend = flask.request.args.get("test_backend", False)
-
-    api_url = flask.current_app.config["CONTRACTS_LIVE_API_URL"]
-
-    if is_test_backend:
-        api_url = flask.current_app.config["CONTRACTS_TEST_API_URL"]
-
-    if user_info(flask.session):
-        advantage = AdvantageContracts(
-            session,
-            flask.session["authentication_token"],
-            api_url=api_url,
-        )
-
-        return advantage.get_customer_info(account_id)
-    else:
-        return flask.jsonify({"error": "authentication required"}), 401
-
-
-def accept_renewal(renewal_id):
-    is_test_backend = flask.request.args.get("test_backend", False)
-
-    api_url = flask.current_app.config["CONTRACTS_LIVE_API_URL"]
-
-    if is_test_backend:
-        api_url = flask.current_app.config["CONTRACTS_TEST_API_URL"]
-
-    if user_info(flask.session):
-        advantage = AdvantageContracts(
-            session,
-            flask.session["authentication_token"],
-            api_url=api_url,
-        )
-
-        return advantage.accept_renewal(renewal_id)
-    else:
-        return flask.jsonify({"error": "authentication required"}), 401
-
-
->>>>>>> 30dc2771
 def build_tutorials_index(session, tutorials_docs):
     def tutorials_index():
         page = flask.request.args.get("page", default=1, type=int)
