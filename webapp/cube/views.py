--- conflicted
+++ resolved
@@ -2,11 +2,6 @@
 import json
 
 from urllib.parse import quote_plus
-<<<<<<< HEAD
-from flask import g
-from requests import Session
-=======
->>>>>>> ebb54908
 from webapp.advantage.context import get_stripe_publishable_key
 from webapp.advantage.decorators import cube_decorator
 from webapp.advantage.ua_contracts.api import UAContractsUserHasNoAccount
@@ -165,12 +160,7 @@
             courses.append(course)
 
     edx_register_url = f"{edx_url}{flask.request.base_url}"
-<<<<<<< HEAD
-    study_url = "/cube/study"
-    if flask.request.args.get("test_backend"):
-=======
     if flask.request.args.get("test_backend") == "true":
->>>>>>> ebb54908
         edx_register_url = edx_register_url + "?test_backend=true"
         study_url = study_url + "?test_backend=true"
 
@@ -330,12 +320,6 @@
         {
             "account_id": account["id"] if account else None,
             "stripe_publishable_key": get_stripe_publishable_key(),
-<<<<<<< HEAD
-            "edx_user": edx_user,
-            "edx_register_url": f"{edx_url}%2F",
-            "sso_user": sso_user,
-=======
->>>>>>> ebb54908
             "certified_badge": certified_badge or None,
             "modules": sorted(
                 courses, key=lambda c: MODULES_ORDER.index(c["id"])
@@ -379,35 +363,4 @@
 
 
 def cube_home():
-<<<<<<< HEAD
-    return flask.render_template("cube/index.html")
-=======
-    return flask.render_template("cube/index.html")
-
-
-@cube_decorator(response="json")
-def cube_study_labs_button(
-    badgr_issuer, badge_certified, ua_api, badgr_api, edx_api
-):
-    sso_user = user_info(flask.session)
-    study_labs = "course-v1:CUBE+study_labs+2020"
-    edx_user = edx_api.get_user(sso_user["email"])
-    enrollments = [
-        enrollment["course_details"]["course_id"]
-        for enrollment in edx_api.get_enrollments(edx_user["username"])
-        if enrollment["is_active"]
-    ]
-
-    text = "Purchase study labs access"
-    redirect_url = "/cube/microcerts"
-
-    if study_labs in enrollments:
-        text = "Access study labs"
-        prepare_materials_path = quote_plus(f"/courses/{study_labs}/course/")
-        redirect_url = (
-            f"{edx_api.base_url}/auth/login/tpa-saml/"
-            f"?auth_entry=login&idp=ubuntuone&next={prepare_materials_path}"
-        )
-
-    return flask.jsonify({"text": text, "redirect_url": redirect_url})
->>>>>>> ebb54908
+    return flask.render_template("cube/index.html")