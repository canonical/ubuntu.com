import os
import flask
import talisker.requests
import talisker.sentry
<<<<<<< HEAD
import yaml
=======
>>>>>>> 9b8e498e
import json

from urllib.parse import quote_plus
<<<<<<< HEAD
from flask import current_app
=======
from flask import g
>>>>>>> 9b8e498e
from requests import Session
from webapp.advantage.decorators import cube_decorator
from webapp.advantage.ua_contracts.api import UAContractsUserHasNoAccount
from webapp.cube.api import BadgrAPI, EdxAPI
from webapp.login import user_info
<<<<<<< HEAD
from webapp.advantage.ua_contracts.api import UAContractsAPI
=======

QA_BADGR_ISSUER = "36ZEJnXdTjqobw93BJElog"
QA_CERTIFIED_BADGE = "x9kzmcNhSSyqYhZcQGz0qg"
QA_STUDY_LABS = "course-v1:ubuntu+cubereview+coursecommandsdev"
>>>>>>> 9b8e498e

BADGR_ISSUER = "eTedPNzMTuqy1SMWJ05UbA"
CERTIFIED_BADGE = "hs8gVorCRgyO2mNUfeXaLw"
STUDY_LABS = "course-v1:CUBE+study_labs+2020"

QA_BADGR_ISSUER = "36ZEJnXdTjqobw93BJElog"
QA_CERTIFIED_BADGE = "x9kzmcNhSSyqYhZcQGz0qg"
QA_STUDY_LABS = "course-v1:ubuntu+cubereview+coursecommandsdev"

BADGR_ISSUER = "eTedPNzMTuqy1SMWJ05UbA"
CERTIFIED_BADGE = "hs8gVorCRgyO2mNUfeXaLw"
STUDY_LABS = "course-v1:CUBE+study_labs+2020"

badgr_session = Session()
talisker.requests.configure(badgr_session),
badgr_api = BadgrAPI(
    os.getenv("BADGR_URL"),
    os.getenv("BAGDR_USER"),
    os.getenv("BADGR_PASSWORD"),
    badgr_session,
)

# This API lives under a sub-domain of ubuntu.com but requests to it
# still need proxying, so we configure the session manually to avoid
# it loading the configurations from environment variables, since those
# default to not proxy requests for ubuntu.com sub-domains and that is
# the intended behaviour for most of our apps
proxies = {"http": os.getenv("HTTP_PROXY"), "https": os.getenv("HTTPS_PROXY")}
edx_session = Session()
edx_session.proxies.update(proxies)
talisker.requests.configure(edx_session)

edx_api = EdxAPI(
    os.getenv("CUBE_EDX_URL"),
    os.getenv("CUBE_EDX_CLIENT_ID"),
    os.getenv("CUBE_EDX_CLIENT_SECRET"),
    edx_session,
)

ua_contracts_session = Session()
talisker.requests.configure(ua_contracts_session)


@cube_decorator(response="html")
def cube_microcerts():
    """
    View for Microcerts homepage
    """
    sso_user = user_info(flask.session)
    account = None

    if sso_user:
        try:
            account = g.api.get_purchase_account()
        except UAContractsUserHasNoAccount:
            # There is no purchase account yet for this user.
            # One will need to be created later; expected condition.
            pass

    edx_url = (
        f"{edx_api.base_url}/auth/login/tpa-saml/"
        "?auth_entry=login&idp=ubuntuone&next="
    )

    edx_user = edx_api.get_user(sso_user["email"]) if sso_user else None
    product_listings = g.api.get_product_listings("canonical-cube")[
        "productListings"
    ]
    study_labs = None
    study_labs_url = None
    assertions = {}
    enrollments = []
    passed_courses = 0

    if edx_user:
        assertions = {
            assertion["badgeclass"]: assertion
            for assertion in badgr_api.get_assertions(
                BADGR_ISSUER, edx_user["email"]
            )["result"]
        }

        enrollments = [
            enrollment["course_details"]["course_id"]
            for enrollment in edx_api.get_enrollments(edx_user["username"])
            if enrollment["is_active"]
        ]

    certified_badge = {}
    if CERTIFIED_BADGE in assertions:
        assertion = assertions.pop(CERTIFIED_BADGE)
        if not assertion["revoked"]:
            certified_badge["image"] = assertion["image"]
            certified_badge["share_url"] = assertion["openBadgeId"]

    courses = []
    for product_list in product_listings:
        attempts = []
        product_ids = [
            edx_id["IDs"]
            for edx_id in product_list["externalIDs"]
            if edx_id["origin"] == "EdX"
        ]

        try:
            course_id = product_ids[0][0]
        except KeyError:
            # course_id is not found in the API endpoint
            # Skip to next course
            break

        course = {
            "id": course_id,
            "product_listing_id": product_list["id"],
            "value": product_list["price"]["value"],
        }

        # Get UA Contracts content
        if "metadata" in product_list:
            for course_meta in product_list["metadata"]:
                if course_meta["key"] == "topics":
                    course_meta["value"] = json.loads(course_meta["value"])

                course[course_meta["key"]] = course_meta["value"]

            if edx_user:
                # Get Edx content
                attempts = edx_api.get_course_attempts(
                    course["id"], edx_user["username"]
                )["proctored_exam_attempts"]

        else:
            # study lab
            study_labs = [
                ids["IDs"]
                for ids in product_list["externalIDs"]
                if ids["origin"] == "EdX"
            ][0][0]

        # This codition skips study labs
        # Which don't have badgr data
        if "badge-class" in course:
            assertion = assertions.get(course["badge-class"])
            course["status"] = "not-enrolled"
            if assertion and not assertion["revoked"]:
                course["badge_url"] = assertion["image"]
                course["status"] = "passed"
                passed_courses += 1
            elif attempts:
                course["status"] = (
                    "in-progress"
                    if not attempts[0]["completed_at"]
                    else "failed"
                )
            elif course["id"] in enrollments:
                course["status"] = "enrolled"

            course_id = course["id"]
            courseware_name = course_id.split("+")[1]

            course["take_url"] = edx_url + quote_plus(
                f"/courses/{course_id}/courseware/2020/start/?child=first"
            )

            course["study_lab"] = edx_url + quote_plus(
                f"/courses/{study_labs}"
                f"/courseware/{courseware_name}/?child=first"
            )

            study_labs_url = edx_url + quote_plus(
                f"/courses/{study_labs}/course/"
            )

            courses.append(course)

    return flask.render_template(
        "cube/microcerts.html",
        **{
            "account_id": account["id"] if account else None,
            "edx_user": edx_user,
            "edx_register_url": f"{edx_url}%2F",
            "sso_user": sso_user,
            "certified_badge": certified_badge or None,
            "modules": courses,
            "passed_courses": passed_courses,
            "has_enrollments": len(enrollments) > 0,
            "has_study_labs": study_labs in enrollments,
            "study_labs_url": study_labs_url,
        },
    )


<<<<<<< HEAD
@login_required
def get_microcerts():

    # backend_true requires query string,
    # therefore we need context
    # also this avoids loading contracts api where not required
    is_test_backend = (
        current_app.config["CONTRACTS_TEST_API_URL"]
        if flask.request.args.get("test_backend", "false")
        else current_app.config["CONTRACTS_LIVE_API_URL"]
    )
    sso_user = user_info(flask.session)

    ua_contracts_api = UAContractsAPI(
        session=ua_contracts_session,
        authentication_token=(flask.session.get("authentication_token")),
        api_url=is_test_backend,
    )
=======
@cube_decorator(response="json")
def get_microcerts():
    """
    View for Microcerts homepage

    This view is a duplicate of cube_microcerts,
    as that will be removed in the near future
    returns: json
    """
    sso_user = user_info(flask.session)
    account = None

    if sso_user:
        try:
            account = g.api.get_purchase_account()
        except UAContractsUserHasNoAccount:
            # There is no purchase account yet for this user.
            # One will need to be created later; expected condition.
            pass
>>>>>>> 9b8e498e

    edx_url = (
        f"{edx_api.base_url}/auth/login/tpa-saml/"
        "?auth_entry=login&idp=ubuntuone&next="
    )

    edx_user = edx_api.get_user(sso_user["email"]) if sso_user else None
<<<<<<< HEAD
    product_listings = ua_contracts_api.get_product_listings("canonical-cube")[
        "productListings"
    ]

    assertions = {}
    enrollments = []
    passed_courses = 0
=======
    product_listings = g.api.get_product_listings("canonical-cube")[
        "productListings"
    ]
    study_labs = None
    study_labs_url = None
    assertions = {}
    enrollments = []
    passed_courses = 0

>>>>>>> 9b8e498e
    if edx_user:
        assertions = {
            assertion["badgeclass"]: assertion
            for assertion in badgr_api.get_assertions(
                BADGR_ISSUER, edx_user["email"]
            )["result"]
        }

        enrollments = [
            enrollment["course_details"]["course_id"]
            for enrollment in edx_api.get_enrollments(edx_user["username"])
            if enrollment["is_active"]
        ]

    certified_badge = {}
    if CERTIFIED_BADGE in assertions:
        assertion = assertions.pop(CERTIFIED_BADGE)
        if not assertion["revoked"]:
            certified_badge["image"] = assertion["image"]
            certified_badge["share_url"] = assertion["openBadgeId"]

    courses = []
    for product_list in product_listings:
        attempts = []
<<<<<<< HEAD

        course_id = [
            edx_id
            for edx_id in product_list["externalIDs"]
            if edx_id["origin"] == "EdX"
        ][0]["IDs"][0]
=======
        product_ids = [
            edx_id["IDs"]
            for edx_id in product_list["externalIDs"]
            if edx_id["origin"] == "EdX"
        ]

        try:
            course_id = product_ids[0][0]
        except KeyError:
            # course_id is not found in the API endpoint
            # Skip to next course
            break
>>>>>>> 9b8e498e

        course = {
            "id": course_id,
            "product_listing_id": product_list["id"],
            "value": product_list["price"]["value"],
        }

        # Get UA Contracts content
<<<<<<< HEAD
        for course_meta in product_list["metadata"]:
            if course_meta["key"] == "topics":
                course_meta["value"] = json.loads(course_meta["value"])

            course[course_meta["key"]] = course_meta["value"]

        if edx_user:
            # Get Edx content
            attempts = edx_api.get_course_attempts(
                course["id"], edx_user["username"]
            )["proctored_exam_attempts"]

=======
        if "metadata" in product_list:
            for course_meta in product_list["metadata"]:
                if course_meta["key"] == "topics":
                    course_meta["value"] = json.loads(course_meta["value"])

                course[course_meta["key"]] = course_meta["value"]

            if edx_user:
                # Get Edx content
                attempts = edx_api.get_course_attempts(
                    course["id"], edx_user["username"]
                )["proctored_exam_attempts"]

        else:
            # study lab
            study_labs = [
                ids["IDs"]
                for ids in product_list["externalIDs"]
                if ids["origin"] == "EdX"
            ][0][0]

        # This codition skips study labs
        # Which don't have badgr data
        if "badge-class" in course:
>>>>>>> 9b8e498e
            assertion = assertions.get(course["badge-class"])
            course["status"] = "not-enrolled"
            if assertion and not assertion["revoked"]:
                course["badge_url"] = assertion["image"]
                course["status"] = "passed"
                passed_courses += 1
            elif attempts:
                course["status"] = (
                    "in-progress"
                    if not attempts[0]["completed_at"]
                    else "failed"
                )
            elif course["id"] in enrollments:
                course["status"] = "enrolled"

            course_id = course["id"]
            courseware_name = course_id.split("+")[1]

            course["take_url"] = edx_url + quote_plus(
                f"/courses/{course_id}/courseware/2020/start/?child=first"
            )

            course["study_lab"] = edx_url + quote_plus(
<<<<<<< HEAD
                f"/courses/{STUDY_LABS}"
=======
                f"/courses/{study_labs}"
>>>>>>> 9b8e498e
                f"/courseware/{courseware_name}/?child=first"
            )

            study_labs_url = edx_url + quote_plus(
<<<<<<< HEAD
                f"/courses/{STUDY_LABS}/course/"
=======
                f"/courses/{study_labs}/course/"
>>>>>>> 9b8e498e
            )

            courses.append(course)

<<<<<<< HEAD
        def getCourseIndex(course):
            for i, c in enumerate(CUBE_CONTENT["courses"]):
                if course["id"] == c["id"]:
                    return i
            return -1

        courses = sorted(courses, key=getCourseIndex)

    return flask.jsonify(
        {
            "edx_user": edx_user,
            "edx_register_url": f"{edx_url}%2F",
            "sso_user": sso_user,
            "certified_badge": certified_badge,
            "modules": courses,
            "passed_courses": passed_courses,
            "has_enrollments": len(enrollments) > 0,
            "has_study_labs": STUDY_LABS in enrollments,
=======
    return flask.jsonify(
        {
            "account_id": account["id"] if account else None,
            "edx_user": edx_user,
            "edx_register_url": f"{edx_url}%2F",
            "sso_user": sso_user,
            "certified_badge": certified_badge or None,
            "modules": courses,
            "passed_courses": passed_courses,
            "has_enrollments": len(enrollments) > 0,
            "has_study_labs": study_labs in enrollments,
>>>>>>> 9b8e498e
            "study_labs_url": study_labs_url,
        }
    )


<<<<<<< HEAD
@login_required
def post_microcerts_purchase():
    """
    Purchase preview for CUBE microcertifications
    """
    account_id = flask.request.json["account_id"]

    # Only purchase of one item allowed at a time
    product_listing_id = flask.request.json["product_listing_id"]
    preview = flask.request.json["preview"]
    test_backend = flask.request.args.get("test_backend", "true")
    contracts_api_url = current_app.config["CONTRACTS_LIVE_API_URL"]

    if test_backend:
        contracts_api_url = current_app.config["CONTRACTS_TEST_API_URL"]

    ua_contracts_api = UAContractsAPI(
        session=ua_contracts_session,
        authentication_token=flask.session.get("authentication_token"),
        api_url=contracts_api_url,
    )
=======
@cube_decorator(response="json")
def post_microcerts_purchase():
    """
    Purchase preview and complete purchase
    for CUBE microcertifications
    """
    account_id = flask.request.json.get("account_id")
    # Only purchase of one item allowed at a time
    product_listing_id = flask.request.json.get("product_listing_id")
    preview = flask.request.json.get("preview")
>>>>>>> 9b8e498e

    purchase_request = {
        "accountID": account_id,
        "purchaseItems": [
<<<<<<< HEAD
            {
                "productListingID": product_listing_id,
                "value": 1,
            }
        ],
    }

    if preview:
        purchase = ua_contracts_api.preview_purchase_from_marketplace(
            marketplace="canonical-cube", purchase_request=purchase_request
        )
    else:
        purchase = ua_contracts_api.purchase_from_marketplace(
=======
            {"productListingID": product_listing_id, "value": 1}
        ],
    }

    if preview == "true":
        purchase = g.api.preview_purchase_from_marketplace(
            marketplace="canonical-cube", purchase_request=purchase_request
        )
    else:
        purchase = g.api.purchase_from_marketplace(
>>>>>>> 9b8e498e
            marketplace="canonical-cube", purchase_request=purchase_request
        )

    return flask.jsonify(purchase)


def cube_home():
    return flask.render_template("cube/index.html")


@cube_decorator(response="html")
def cube_study_labs_button():
    sso_user = user_info(flask.session)

    edx_user = edx_api.get_user(sso_user["email"])
    enrollments = [
        enrollment["course_details"]["course_id"]
        for enrollment in edx_api.get_enrollments(edx_user["username"])
        if enrollment["is_active"]
    ]

    text = "Purchase study labs access"
    redirect_url = "/cube/microcerts"

    if STUDY_LABS in enrollments:
        text = "Access study labs"
        prepare_materials_path = quote_plus(f"/courses/{STUDY_LABS}/course/")
        redirect_url = (
            f"{edx_api.base_url}/auth/login/tpa-saml/"
            f"?auth_entry=login&idp=ubuntuone&next={prepare_materials_path}"
        )

    return flask.jsonify({"text": text, "redirect_url": redirect_url})<|MERGE_RESOLUTION|>--- conflicted
+++ resolved
@@ -2,31 +2,19 @@
 import flask
 import talisker.requests
 import talisker.sentry
-<<<<<<< HEAD
-import yaml
-=======
->>>>>>> 9b8e498e
 import json
 
 from urllib.parse import quote_plus
-<<<<<<< HEAD
-from flask import current_app
-=======
 from flask import g
->>>>>>> 9b8e498e
 from requests import Session
 from webapp.advantage.decorators import cube_decorator
 from webapp.advantage.ua_contracts.api import UAContractsUserHasNoAccount
 from webapp.cube.api import BadgrAPI, EdxAPI
 from webapp.login import user_info
-<<<<<<< HEAD
-from webapp.advantage.ua_contracts.api import UAContractsAPI
-=======
 
 QA_BADGR_ISSUER = "36ZEJnXdTjqobw93BJElog"
 QA_CERTIFIED_BADGE = "x9kzmcNhSSyqYhZcQGz0qg"
 QA_STUDY_LABS = "course-v1:ubuntu+cubereview+coursecommandsdev"
->>>>>>> 9b8e498e
 
 BADGR_ISSUER = "eTedPNzMTuqy1SMWJ05UbA"
 CERTIFIED_BADGE = "hs8gVorCRgyO2mNUfeXaLw"
@@ -219,26 +207,6 @@
     )
 
 
-<<<<<<< HEAD
-@login_required
-def get_microcerts():
-
-    # backend_true requires query string,
-    # therefore we need context
-    # also this avoids loading contracts api where not required
-    is_test_backend = (
-        current_app.config["CONTRACTS_TEST_API_URL"]
-        if flask.request.args.get("test_backend", "false")
-        else current_app.config["CONTRACTS_LIVE_API_URL"]
-    )
-    sso_user = user_info(flask.session)
-
-    ua_contracts_api = UAContractsAPI(
-        session=ua_contracts_session,
-        authentication_token=(flask.session.get("authentication_token")),
-        api_url=is_test_backend,
-    )
-=======
 @cube_decorator(response="json")
 def get_microcerts():
     """
@@ -258,7 +226,6 @@
             # There is no purchase account yet for this user.
             # One will need to be created later; expected condition.
             pass
->>>>>>> 9b8e498e
 
     edx_url = (
         f"{edx_api.base_url}/auth/login/tpa-saml/"
@@ -266,15 +233,6 @@
     )
 
     edx_user = edx_api.get_user(sso_user["email"]) if sso_user else None
-<<<<<<< HEAD
-    product_listings = ua_contracts_api.get_product_listings("canonical-cube")[
-        "productListings"
-    ]
-
-    assertions = {}
-    enrollments = []
-    passed_courses = 0
-=======
     product_listings = g.api.get_product_listings("canonical-cube")[
         "productListings"
     ]
@@ -284,7 +242,6 @@
     enrollments = []
     passed_courses = 0
 
->>>>>>> 9b8e498e
     if edx_user:
         assertions = {
             assertion["badgeclass"]: assertion
@@ -309,14 +266,6 @@
     courses = []
     for product_list in product_listings:
         attempts = []
-<<<<<<< HEAD
-
-        course_id = [
-            edx_id
-            for edx_id in product_list["externalIDs"]
-            if edx_id["origin"] == "EdX"
-        ][0]["IDs"][0]
-=======
         product_ids = [
             edx_id["IDs"]
             for edx_id in product_list["externalIDs"]
@@ -329,7 +278,6 @@
             # course_id is not found in the API endpoint
             # Skip to next course
             break
->>>>>>> 9b8e498e
 
         course = {
             "id": course_id,
@@ -338,20 +286,6 @@
         }
 
         # Get UA Contracts content
-<<<<<<< HEAD
-        for course_meta in product_list["metadata"]:
-            if course_meta["key"] == "topics":
-                course_meta["value"] = json.loads(course_meta["value"])
-
-            course[course_meta["key"]] = course_meta["value"]
-
-        if edx_user:
-            # Get Edx content
-            attempts = edx_api.get_course_attempts(
-                course["id"], edx_user["username"]
-            )["proctored_exam_attempts"]
-
-=======
         if "metadata" in product_list:
             for course_meta in product_list["metadata"]:
                 if course_meta["key"] == "topics":
@@ -376,7 +310,6 @@
         # This codition skips study labs
         # Which don't have badgr data
         if "badge-class" in course:
->>>>>>> 9b8e498e
             assertion = assertions.get(course["badge-class"])
             course["status"] = "not-enrolled"
             if assertion and not assertion["revoked"]:
@@ -400,44 +333,16 @@
             )
 
             course["study_lab"] = edx_url + quote_plus(
-<<<<<<< HEAD
-                f"/courses/{STUDY_LABS}"
-=======
                 f"/courses/{study_labs}"
->>>>>>> 9b8e498e
                 f"/courseware/{courseware_name}/?child=first"
             )
 
             study_labs_url = edx_url + quote_plus(
-<<<<<<< HEAD
-                f"/courses/{STUDY_LABS}/course/"
-=======
                 f"/courses/{study_labs}/course/"
->>>>>>> 9b8e498e
             )
 
             courses.append(course)
 
-<<<<<<< HEAD
-        def getCourseIndex(course):
-            for i, c in enumerate(CUBE_CONTENT["courses"]):
-                if course["id"] == c["id"]:
-                    return i
-            return -1
-
-        courses = sorted(courses, key=getCourseIndex)
-
-    return flask.jsonify(
-        {
-            "edx_user": edx_user,
-            "edx_register_url": f"{edx_url}%2F",
-            "sso_user": sso_user,
-            "certified_badge": certified_badge,
-            "modules": courses,
-            "passed_courses": passed_courses,
-            "has_enrollments": len(enrollments) > 0,
-            "has_study_labs": STUDY_LABS in enrollments,
-=======
     return flask.jsonify(
         {
             "account_id": account["id"] if account else None,
@@ -449,35 +354,11 @@
             "passed_courses": passed_courses,
             "has_enrollments": len(enrollments) > 0,
             "has_study_labs": study_labs in enrollments,
->>>>>>> 9b8e498e
             "study_labs_url": study_labs_url,
         }
     )
 
 
-<<<<<<< HEAD
-@login_required
-def post_microcerts_purchase():
-    """
-    Purchase preview for CUBE microcertifications
-    """
-    account_id = flask.request.json["account_id"]
-
-    # Only purchase of one item allowed at a time
-    product_listing_id = flask.request.json["product_listing_id"]
-    preview = flask.request.json["preview"]
-    test_backend = flask.request.args.get("test_backend", "true")
-    contracts_api_url = current_app.config["CONTRACTS_LIVE_API_URL"]
-
-    if test_backend:
-        contracts_api_url = current_app.config["CONTRACTS_TEST_API_URL"]
-
-    ua_contracts_api = UAContractsAPI(
-        session=ua_contracts_session,
-        authentication_token=flask.session.get("authentication_token"),
-        api_url=contracts_api_url,
-    )
-=======
 @cube_decorator(response="json")
 def post_microcerts_purchase():
     """
@@ -488,26 +369,10 @@
     # Only purchase of one item allowed at a time
     product_listing_id = flask.request.json.get("product_listing_id")
     preview = flask.request.json.get("preview")
->>>>>>> 9b8e498e
 
     purchase_request = {
         "accountID": account_id,
         "purchaseItems": [
-<<<<<<< HEAD
-            {
-                "productListingID": product_listing_id,
-                "value": 1,
-            }
-        ],
-    }
-
-    if preview:
-        purchase = ua_contracts_api.preview_purchase_from_marketplace(
-            marketplace="canonical-cube", purchase_request=purchase_request
-        )
-    else:
-        purchase = ua_contracts_api.purchase_from_marketplace(
-=======
             {"productListingID": product_listing_id, "value": 1}
         ],
     }
@@ -518,7 +383,6 @@
         )
     else:
         purchase = g.api.purchase_from_marketplace(
->>>>>>> 9b8e498e
             marketplace="canonical-cube", purchase_request=purchase_request
         )
 
