--- conflicted
+++ resolved
@@ -60,15 +60,15 @@
         name="topic",
     ),
     path(
-<<<<<<< HEAD
         r"blog/topics/snappy",
         topic,
         {"slug": "snappy", "template_path": "blog/topics/snappy.html"},
-=======
+        name="topic",
+    ),
+    path(
         r"blog/topics/juju",
         topic,
         {"slug": "juju", "template_path": "blog/topics/juju.html"},
->>>>>>> 0097df13
         name="topic",
     ),
     path(r"blog", include("canonicalwebteam.blog.django.urls")),
