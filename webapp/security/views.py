--- conflicted
+++ resolved
@@ -394,10 +394,7 @@
         elif (
             support_date > datetime.now() or esm_date > datetime.now()
         ) and release_date < datetime.now():
-<<<<<<< HEAD
-=======
             selected_releases.append(release)
->>>>>>> ea68126e
             maintained_releases.append(release)
         elif release["lts"] and release_date < datetime.now():
             lts_releases.append(release)
