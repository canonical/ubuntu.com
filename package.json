--- conflicted
+++ resolved
@@ -76,11 +76,7 @@
   "dependencies": {
     "@canonical/cookie-policy": "3.0.4",
     "@canonical/global-nav": "2.4.5",
-<<<<<<< HEAD
     "@canonical/latest-news": "1.0.3",
-=======
-    "@canonical/latest-news": "1.0.4",
->>>>>>> c9cd1493
     "url-polyfill": "1.1.11",
     "date-fns": "2.14.0",
     "url-search-params-polyfill": "8.1.0",
