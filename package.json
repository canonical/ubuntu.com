--- conflicted
+++ resolved
@@ -77,11 +77,7 @@
     "date-fns": "2.17.0",
     "smartquotes": "2.3.2",
     "url-search-params-polyfill": "8.1.0",
-<<<<<<< HEAD
-    "vanilla-framework": "2.23.0"
-=======
     "vanilla-framework": "2.24.0"
->>>>>>> 814914ce
   },
   "resolutions": {
     "lodash": "4.17.20",
