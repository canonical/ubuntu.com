--- conflicted
+++ resolved
@@ -115,11 +115,7 @@
     "typescript": "4.5.4",
     "url-polyfill": "1.1.12",
     "url-search-params-polyfill": "8.1.1",
-<<<<<<< HEAD
-    "vanilla-framework": "4.1.0",
-=======
     "vanilla-framework": "4.3.0",
->>>>>>> a52bb2db
     "yup": "0.32.11"
   },
   "resolutions": {
