.mobile-features {
  .row-hero {
    overflow: hidden;

    @media only screen and (min-width : $breakpoint-medium) {
      overflow: hidden;
      padding: 40px 10px 20px;
    }

    @media only screen and (min-width : $breakpoint-large) {
      padding: 100px 40px;
    }

    &:before {

      @media only screen and (min-width : $breakpoint-medium) {
        background: url('#{$asset-server}4edf954e-tablet-browser-video.png?w=800') center center no-repeat;
        background-size: contain;
        content: '';
        display: block;
        height: 85%;
        overflow: visible;
        position: absolute;
        right: -30vw;
        top: 40px;
        width: 80vw;
      }

      @media only screen and (min-width : $breakpoint-large) {
        right: 10vw;
        width: 40vw;
      }
    }
  }

  .row--design {
    background-color: #000;
    background-image: none;
  }
<<<<<<< HEAD
}

.mobile-partners {
  .row-hero {
    overflow: hidden;

    &__image {
      margin: 10px 0;
    }

    &:before {
      @media only screen and (min-width : $breakpoint-medium) {
        background: url('#{$asset-server}969bb3c1-9a.-scope-task-switcher-tablet-portrait-landscape.png?w=700') center center no-repeat;
        background-size: contain;
        content: '';
        display: block;
        height: 80%;
        overflow: visible;
        position: absolute;
        right: -24vw;
        top: 10%;
        width: 70vw;
      }

      @media only screen and (min-width : 769px) {
        right: 2vw;
        width: 47vw;
      }

      @media only screen and (min-width : 1400px) {
        right: 2vw;
        width: 50vw;
      }
    }
  }

  .row-more--image {
    @media only screen and (min-width : $breakpoint-medium) {
      margin-bottom: 40px;
      margin-top: 60px;
    }
  }
}

.mobile-developers {
  .row-hero {
    overflow: hidden;

    @media only screen and (min-width : $breakpoint-medium + 1) {
      min-height: 550px;
=======

  .row--scopes {

    @media only screen and (min-width : $breakpoint-medium) {
      padding-left: 0 !important;
    }

    @media only screen and (min-width : $breakpoint-large) {
      align-items: center;
      display: flex;
      min-height: 730px;
>>>>>>> c5f34848
    }

    &:before {

      @media only screen and (min-width : $breakpoint-medium) {
<<<<<<< HEAD
        background: url('#{$asset-server}7fbc7231-tablet-developers-hero.png?w=646') center center no-repeat;
        background-size: contain;
        content: '';
        display: block;
        height: 85%;
        overflow: visible;
        position: absolute;
        right: -30vw;
        top: 40px;
        width: 80vw;
      }

      @media only screen and (min-width : $breakpoint-large) {
        right: 10vw;
        width: 40vw;
      }
    }
  }

  .row--one-app__image {
    @media only screen and (min-width : $breakpoint-medium) {
      margin-top: 30px;
    }

    @media only screen and (min-width : $breakpoint-large) {
      margin-top: 60px;
=======
        background: url('#{$asset-server}b6052399-scopes-tablet-portrait.png?w=890') center right no-repeat;
        background-size: contain;
        content: '';
        height: 80%;
        left: 4vw;
        position: absolute;
        top: 10%;
        width: 48vw;
      }

      @media only screen and (min-width : $breakpoint-large) {
        background-size: auto;
        height: 500px;
        left: 0;
        top: 110px;
        width: 50vw;
      }
    }

    &__image {
      margin: 10px 0;
    }
  }

  .row--applications .grid-list__img {
    @media only screen and (min-width : $breakpoint-medium) {
      max-width: 100%;
>>>>>>> c5f34848
    }
  }
}<|MERGE_RESOLUTION|>--- conflicted
+++ resolved
@@ -37,7 +37,51 @@
     background-color: #000;
     background-image: none;
   }
-<<<<<<< HEAD
+
+  .row--scopes {
+
+    @media only screen and (min-width : $breakpoint-medium) {
+      padding-left: 0 !important;
+    }
+
+    @media only screen and (min-width : $breakpoint-large) {
+      align-items: center;
+      display: flex;
+      min-height: 730px;
+    }
+
+    &:before {
+
+      @media only screen and (min-width : $breakpoint-medium) {
+        background: url('#{$asset-server}b6052399-scopes-tablet-portrait.png?w=890') center right no-repeat;
+        background-size: contain;
+        content: '';
+        height: 80%;
+        left: 4vw;
+        position: absolute;
+        top: 10%;
+        width: 48vw;
+      }
+
+      @media only screen and (min-width : $breakpoint-large) {
+        background-size: auto;
+        height: 500px;
+        left: 0;
+        top: 110px;
+        width: 50vw;
+      }
+    }
+
+    &__image {
+      margin: 10px 0;
+    }
+  }
+
+  .row--applications .grid-list__img {
+    @media only screen and (min-width : $breakpoint-medium) {
+      max-width: 100%;
+    }
+  }
 }
 
 .mobile-partners {
@@ -88,25 +132,11 @@
 
     @media only screen and (min-width : $breakpoint-medium + 1) {
       min-height: 550px;
-=======
-
-  .row--scopes {
-
-    @media only screen and (min-width : $breakpoint-medium) {
-      padding-left: 0 !important;
-    }
-
-    @media only screen and (min-width : $breakpoint-large) {
-      align-items: center;
-      display: flex;
-      min-height: 730px;
->>>>>>> c5f34848
     }
 
     &:before {
 
       @media only screen and (min-width : $breakpoint-medium) {
-<<<<<<< HEAD
         background: url('#{$asset-server}7fbc7231-tablet-developers-hero.png?w=646') center center no-repeat;
         background-size: contain;
         content: '';
@@ -133,35 +163,6 @@
 
     @media only screen and (min-width : $breakpoint-large) {
       margin-top: 60px;
-=======
-        background: url('#{$asset-server}b6052399-scopes-tablet-portrait.png?w=890') center right no-repeat;
-        background-size: contain;
-        content: '';
-        height: 80%;
-        left: 4vw;
-        position: absolute;
-        top: 10%;
-        width: 48vw;
-      }
-
-      @media only screen and (min-width : $breakpoint-large) {
-        background-size: auto;
-        height: 500px;
-        left: 0;
-        top: 110px;
-        width: 50vw;
-      }
-    }
-
-    &__image {
-      margin: 10px 0;
-    }
-  }
-
-  .row--applications .grid-list__img {
-    @media only screen and (min-width : $breakpoint-medium) {
-      max-width: 100%;
->>>>>>> c5f34848
     }
   }
 }