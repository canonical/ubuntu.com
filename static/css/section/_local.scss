body {
  background-size: cover;
  @media only screen and (min-width : $breakpoint-medium) {
    padding-top: 30px;
  }
}

@media only screen and (min-width : $breakpoint-large) {
  .inner-wrapper {
    margin-bottom: 30px;
  }
}

@media only screen and (max-width : $breakpoint-medium) {
  .inner-wrapper {
    border-radius: 0;
    box-shadow: none;
    padding-bottom: 0;
  }
}

// Style all range input boxes with ubuntu fancy styles
[type=range] {
  @extend %input-range;
}


// XXX Graham (10.04.2016)
// Move to Vanilla
// remove negative margin and add border back
.row.row-grey {
  border-bottom: 1px dotted $warm-grey;
  margin-top: 0;
}

.row.row-grey.no-border,
.no-border {
  border-bottom: 0;
}

/// XXX Peter - marketo required field marker
.mktoLabel > span,
.mktError {
  color: #df382c;
}
// XXX Peter - a white row?
/// strips
.row.row-white {
  background-color: $white;
}

// fixes main nav not closing issue
@media only screen and (max-width: $navigation-threshold) {
  .banner .nav-primary #nav:hover {
    display: inherit;
  }
  #menu.active:after {
    background-image: url("#{$asset-server}f9f534bd-nav-arrow.svg");
    background-repeat: no-repeat;
    background-position: 50% 26px;
    content: "";
    display: block;
    height: 23px;
    margin-left: 0;
    padding-bottom: 17px;
    position: relative;
    top: -5px;
    width: 48px;
    z-index: 999;
  }
  .banner .nav-primary ul {
    display: none;
    li {
      border-left: 1px solid #cccccc;
      border-right: 0;
      a,
      a.active,
      a.active:link,
      a:link {
        font-weight: 300;
      }
      // XXX Ant (10.04.2016)
      // Added !important to override some deep selectors in Vanilla
      a:hover,
      a:link:hover {
        background: $light-grey !important;
        color: $text-color !important;
      }
      a.active:hover,
      a.active:link:hover {
        background: #dddddd !important;
        color: $text-color !important;
      }
    }
    &.active {
      display: block;
      ul {
        display: none;
      }
    }
  }
  .nav-secondary .breadcrumb {
    padding-bottom: 0;
    padding-top: 0;
  }
  .nav-secondary {
    ul.third-level-nav {
      margin-top: -15px;
      padding-top: 0;

      li {
        box-sizing: border-box;
        padding-left: 10px;
        width: 50%;

        a,
        a:link {
          font-size: 1.142857143em;
        }
      }
    }

    ul.second-level-nav li {
      box-sizing: border-box;
      width: 50%;
      margin: 0;
      float: left;
      a,
      a:link {
        font-size: 1.142857143em;
      }
    }
    .breadcrumb {
      padding-bottom: 0;
      padding-top: 0;
      li .after {
        background-image: url('#{$asset-server}74545443-nav-down-arrow.svg');
        background-position: center center;
        background-repeat: no-repeat;
        background-size: 18px;
        float: right;
        height: 18px;
        padding: 10px;
        position: relative;
        right: 3px;
        top: 0;
        width: 18px;
      }
      li .breadcrumb-link {
        border-bottom: 1px solid $alto-grey;
        color: $text-color;
        outline: none;
        font-size: 1.142857143em;

        &--second-level:after,
        &:after {
          content: '';
        }
      }
      li a.active,
      li a.active:link {
        font-weight: 700;
        color: $black;
      }
      li:first-of-type {
        border-bottom: 0;
      }
    }
    &.open {
      border-bottom: 1px solid $alto-grey;
      display: inherit;

      ul.breadcrumb li .after {
        background-image: url('#{$asset-server}cadd096c-nav-up-arrow.svg');
      }
    }
  }
}

// Hide the breadcrumb expand button in expanded nav
@media only screen and (min-width: $navigation-threshold) {
  .nav-secondary .breadcrumb li .after {
    display: none;
  }
}

.breadcrumb .third-level-nav .active a {
  color: $ubuntu-orange;
}

.breadcrumb-link--second-level:after {
  color: $warm-grey;
}

@media only screen and (max-width: $navigation-threshold - 1) {
  .breadcrumbs .second-level-nav,
  .breadcrumbs .second-level-nav:hover,
  .breadcrumbs .third-level-nav,
  .breadcrumbs .third-level-nav:hover {
    border: 0;
    margin-bottom: 4px;
  }

  .breadcrumbs:hover {
    .second-level-nav,
    .third-level-nav {
      display: none;
    }
    .second-level-nav {
      border: 0;
    }
  }

  .breadcrumbs.open {
    .second-level-nav,
    .third-level-nav {
      display: block;
    }
  }
}

// pulling in the old guidelines version of combined-list
.row .combined-list {
  div,
  ul {
    margin-bottom: 0;
  }
  li.last-item {
    border-bottom: 1px dotted $warm-grey;
    padding-bottom: 10px;
  }
  .last-col {
    margin-bottom: 20px;
    li.last-item {
      border-bottom: 0;
      padding-bottom: 0;
    }
  }
}
@media only screen and (min-width : $breakpoint-medium) {
  .row .combined-list {
    div,
    ul {
      margin-bottom: 20px;
    }
    li.last-item {
      border-bottom: 0;
      padding-bottom: 0;
    }
  }
}
// end @media only screen and (max-width : $breakpoint-medium)
.row-hero {
    margin-top: 40px;
    padding-top: 0;
    @media only screen and (max-width: 768px) {
        margin-top: 20px;
    }
}
// local override for uvt list ticks
.list-ticks li,
.list-ticks--compact li {
  background-image: url('#{$asset-server}c4b02d61-tick-orange.svg');
}
// flex container
@media only screen and (min-width: $breakpoint-medium) {
  .flex,
  .phone .row .flex-container {
    display: flex;
    margin: auto;
  }
}
// align content vertically
.vertically-center {
  display: flex;
  align-items: center;
  justify-content: center;
}
.flex-align-center {
  align-self: center;
}
// the small icons to the left of headings need to not be full width on small screens - this may well become a pattern
.inline-small {
  float: left;
  margin-bottom: 10px;
  width: 48px;
  // this is to vertically center the heading/icon
  & + div > h3,
  & + div > h2,
  & + h2 {
    float: left;
    margin-left: 1em;
    padding-top: 8px;
    width: 66%;
  }
  @media only screen and (min-width: $breakpoint-medium) {
    margin-bottom: inherit;
    width: 48px;
    & + div > h3,
    & + h2 {
      padding-top: 0;
    }
  }
  @media only screen and (min-width: $breakpoint-medium) {
    & + .three-col {
      width: 48.8938%;
    }
  }
  img {
    width: 38px;
    @media only screen and (min-width: $breakpoint-medium) {
      width: 50px;
    }
  }
}
// newsletter sign up. Remove 2 x 5px padding added by guidelines
.vertical-divider .box-digest li:last-of-type,
.vertical-divider div.box-digest {
  padding-bottom: 0;
}
.strip-light {
  background-color: #fff;
}
// billboard__content
.billboard__content {
  background: rgba(255,255,255,.85);
  color: $cool-grey;
  @media only screen and (min-width : $breakpoint-medium) {
    padding: 20px;
  }
}
.billboard__title {
  @media only screen and (min-width : $breakpoint-large) {
    font-size: 2.8125em;
    line-height: 1;
  }
}
.billboard__copy {
  @media only screen and (min-width : $breakpoint-medium) {
    font-size: 1.438em;
  }
  @media only screen and (min-width : $breakpoint-large) {
    font-size: 2em;
  }
}
.billboard__title + .billboard__copy {
  @media only screen and (min-width : $breakpoint-medium) {
    font-size: 1em;
  }
  @media only screen and (min-width : $breakpoint-large) {
    font-size: 1.438em;
  }
}
// Events listings
.event-map {
  float: left;
  img {
    margin-right: 20px;
    width: 76px;
  }
}
.event-details-wrapper h3 {
  margin-bottom: 5px;
}
.event-details {
  color: #888;
  font-size: 0.8125em;
  line-height: 1.2;
  margin-bottom: 0;
  width: 70%;
  clear: none;
  display: inline;
  float: left;
  margin-top: 4px;
}
.event-details dd {
  margin-left: 0;
  padding-right: 0;
}
.location {
  background-size: 20px 20px;
  box-sizing: border-box;
  background-image: url('https://insights.ubuntu.com/wp-content/themes/resource-centre/static/img/location.svg');
  background-position: 0 5px;
  background-repeat: no-repeat;
  display: block;
  float: left;
  padding: 6px 20px 6px 24px;
  width: 100%;
}
.venue {
  background-size: 20px 20px;
  box-sizing: border-box;
  background-image: url('https://insights.ubuntu.com/wp-content/themes/resource-centre/static/img/gps.svg');
  background-position: 0 5px;
  background-repeat: no-repeat;
  display: block;
  float: left;
  padding: 6px 20px 6px 24px;
  width: 100%;
}
.event-date {
  background-size: 20px 20px;
  background-image: url('https://insights.ubuntu.com/wp-content/themes/resource-centre/static/img/calendar.svg');
  background-position: 0 4px;
  background-repeat: no-repeat;
  clear: both;
  display: block;
  padding: 6px 20px 6px 24px;
}
.image-wrap {
  background-size: 78px 78px;
  position: relative;
  display: inline-block;
  max-width: 100%;
  vertical-align: middle;
  margin-bottom: 0;
}
.image-wrap img {
  border-radius: 4px;
  margin-top: 7px;
}
// Full width sections
.server,
.ubuntu-search,
.download,
.desktop,
.homepage,
.cloud,
.phone,
.server,
.tablet {
  .wrapper {
    background: none;
    width: 100%;
    max-width: 100%;
  }
  @media only screen and (min-width : $breakpoint-large) {
    .cookie-policy .wrapper {
      width: $breakpoint-large;
    }
  }
  @media only screen and (min-width : $breakpoint-medium) {
    .strip-inner-wrapper {
      background: none;
      border: none;
      margin: 0;
      padding: 0 8px;
      -webkit-box-shadow: none;
      -moz-box-shadow: none;
      box-shadow: none;
      box-sizing: border-box;
      margin: 0 auto;
      max-width: $breakpoint-large;
      float: none;
    }
  }
  #main-content {
    background: none;
    box-shadow: none;
  }
  .inner-wrapper {
      max-width: 100%;
      margin-top: 0;
      margin-bottom: 0;
      padding-bottom: 0;
  }
  .row {
    padding-left: 0;
    padding-right: 0;
  }
  .nav-secondary ul.breadcrumb {
    margin-left: 0;
    @media only screen and (max-width : $breakpoint-large) {
      margin-left: 10px;
    }
    @media only screen and (max-width : $breakpoint-medium) {
      margin-left: 0;
    }
  }
  @media only screen and (min-width : $breakpoint-medium) {
    .strip-inner-wrapper {
      padding: 0 30px;
    }
  }
  @media only screen and (min-width : $breakpoint-large) {
    .row {
      padding: 40px 0;
    }
    .strip-inner-wrapper {
      padding: 0;
    }
  }
}
.nav-secondary .second-level-nav li a:hover,
.nav-secondary .third-level-nav li a:hover {
  color: $link-color;
}

// extra rules for full width sections other than homepage
.cloud,
.server,
.desktop,
.phone,
<<<<<<< HEAD
.tablet,
.download {
=======
.server,
.tablet {
>>>>>>> c72d53c0
  .row--dark {
      background: #262626;
      color: #ebebea;
  }
  header.banner {
    margin-bottom: 0;
  }

  .nav-secondary .strip-inner-wrapper {
    padding: 0;
  }

  .row--dark {
    background: #262626;
    color: #ebebea;
  }
}
  // The default section row padding
.cloud,
.server,
.desktop,
.phone,
.tablet,
<<<<<<< HEAD
.download {
=======
.server {
>>>>>>> c72d53c0
  .row-hero {
    margin-top: 0;

    h1 {
      padding-top: 20px;
    }
    @media only screen and (min-width : $breakpoint-medium) {
      margin-top: 0;
      padding-top: 40px;
    }
    @media only screen and (min-width : $breakpoint-large) {
      padding-top: 100px;
    }
  }
}

.download {
  .row {
    padding: 40px 10px 40px 10px;
  }
  .row-hero {
    margin-top: 40px;
    @media only screen and (min-width : $breakpoint-medium) {
      margin-top: 0;
      padding-top: 40px;
    }
    @media only screen and (min-width : $breakpoint-large) {
      padding-top: 40px;
    }
  }
}

.cloud,
.server,
.desktop,
.phone,
.tablet,
<<<<<<< HEAD
.download {
=======
.phone,
.server {
>>>>>>> c72d53c0
  .row {
    padding: 20px 10px 0;

    @media only screen and (min-width : $breakpoint-medium) {
      padding: 40px 10px 20px;
    }

    @media only screen and (min-width : $breakpoint-large) {
      padding: 100px 40px;
    }
    
    &.no-padding-bottom {
      padding-bottom: 0;
    }
  }

  .row-hero {
    padding: 0 10px 0;

    @media only screen and (min-width : $breakpoint-medium) {
      padding: 40px 10px 20px;
    }
    @media only screen and (min-width : $breakpoint-large) {
      padding: 100px 40px;
    }
  }
}

/*
* Cookie policy style updates
* To be updated in core-patterns
*/
// this removes the empty global nav container if javascript is off
.no-js body {
  padding-top: 0;
}
strong {
  font-weight: 400;
}
// Overrides the top padding on video container which was only required when the
// youtube have fixed controls pushing the video up by 30px.
.video-container {
  padding-top: 0;
}
// was causing horizontal scroll on mobile
.nav-secondary ul {
  margin-left: 0;
}

.cookie-policy {
  box-shadow: (0 -1px 2px rgba(0, 0, 0, 0.2));
  background-color: #fae4dc;
  bottom: 0;
  position: fixed;
  width: 100%;
  z-index: 1000;
  .wrapper {
    background: transparent;
  }
  p {
    box-sizing: border-box;
    font-size: 13px;
    margin-bottom: 0;
    margin-left: 0;
    padding: 8px 10px;
    width: 100%;
  }
  .link-cta {
    background-image: url('#{$asset-server}3f057022-close-orange.svg');
    background-repeat: no-repeat;
    color: #fff;
    float: right;
    font-size: 1em;
    height: 15px;
    margin: 12px 10px;
    padding: 0;
    text-decoration: none;
    text-indent: -9999px;
    width: 16px;
  }
}
html.no-svg,
html.opera-mini {
  .cookie-policy .link-cta {
    background-image: url('#{$asset-server}898777ac-close-orange.png');
  }
}
html.opera-mini {
  .cookie-policy {
    position: relative;
    top: 0;
  }
}
/* resource hub content */
.strip-dark .resource--link {
  &:before {
    border-right-color: #2c001e;
  }
  &,
  &:active,
  &:hover,
  &:link,
  &:visited {
    color: #333;
    -moz-box-shadow: none;
    -webkit-box-shadow: none;
    box-shadow: none;
  }
}
.row-grey .resource--link:before {
  border-right-color: #f7f7f7;
}
.resource--link {
  display: block;
  &,
  &:active,
  &:hover,
  &:link,
  &:visited {
    color: inherit;
    text-decoration: none;
    outline: 0;
    h2 {
      color: #dd4814;
    }
  }
  &:hover .title {
    text-decoration: underline;
  }
  -moz-transition: background 0.2s ease-out;
  -webkit-transition: background 0.2s ease-out;
  transition: background 0.2s ease-out;
  position: relative;
  cursor: pointer;
  padding-bottom: 40px;
  &.four-col h2 {
    a:link,
    a:visited {
      font-size: 1.125em;
      /* 36 / 32 */
    }
  }
  &.twelve-col h2 {
    a:link,
    a:visited {
      font-size: 1.40625em;
      /* 36 / 32 */
    }
  }
  &:hover {
    background-color: #fafafa;
  }
  &:after {
    -moz-transition: all 0.2s ease-out;
    -webkit-transition: all 0.2s ease-out;
    transition: all 0.2s ease-out;
    content: "";
    position: absolute;
    z-index: 2;
    right: -6px;
    top: 14px;
    height: 1px;
    width: 41px;
    -ms-transform: rotate(45deg);
    -webkit-transform: rotate(45deg);
    transform: rotate(45deg);
    -moz-box-shadow: 0 -1px 2px 0 #ddd;
    -webkit-box-shadow: 0 -1px 2px 0 #ddd;
    box-shadow: 0 -1px 2px 0 #ddd;
  }
  &:hover:after {
    right: -9px;
    top: 18px;
    width: 48px;
  }
  &:before {
    content: "";
    position: absolute;
    -moz-transition: border-width 0.2s ease-out;
    -webkit-transition: border-width 0.2s ease-out;
    transition: border-width 0.2s ease-out;
    top: -2px;
    right: -3px;
    width: 0;
    height: 0;
    border-bottom: 30px solid #fdfdfd;
    border-right: 30px solid #fff;
    -webkit-box-shadow: -2px 2px 2px rgba(176, 176, 176, 0.4);
    -moz-box-shadow: -2px 2px 2px rgba(176, 176, 176, 0.4);
    box-shadow: -2px 2px 2px rgba(176, 176, 176, 0.4);
    z-index: 2;
    border-radius: 0 0 0 0;
  }
  &:hover:before {
    border-bottom-width: 35px;
    border-right-width: 35px;
  }
  &:last-of-type {
    margin-bottom: 30px;
  }
  .content-cat {
    color: $warm-grey;
    font-size: 14px;
    letter-spacing: 1px;
    margin: 0;
    padding: 0 0 0 20px;
    position: absolute;
    text-transform: uppercase;
  }
  .content-cat {
    background: url("#{$asset-server}ed42aefa-icon-resource-hub-icon-document.png") left center no-repeat;
  }
  .content-cat-webinar {
    background: url("#{$asset-server}8f8326fa-icon-resource-hub-webinar.png") left center no-repeat;
  }
  &.box-image-centered div + span img {
    margin-top: 40px;
  }
}
html.js .resource:hover a {
  text-decoration: underline;
}
.row-grey .resource:before {
  border-right-color: #F7F7F7;
}
.command-line {
  position: relative;
  border-radius: 4px;
  background-color: $dark-aubergine;
  border: 1px solid $dark-aubergine;
  overflow: hidden;
  transition: all 0.2s;
  &__input {
    border: 0;
    background: transparent;
    font-size: 1em;
    font-family: Ubuntu Mono;
    font-weight: 300;
    padding: 0.7em 1em;
    color: #fff;
    width: 100%;
  }
  &__copy-button {
    transition: background-color 0.2s;
    position: absolute;
    right: 0;
    top: 0;
    width: 50px;
    border: 0;
    height: 100%;
    display: block;
    text-indent: -9999px;
    background-image: url('#{$asset-server}994e60f9-get-link-url_16.svg');
    background-repeat: no-repeat;
    background-position: center;
    background-color: #fff;
    &:hover {
      background-color: darken(#fff, 4%);
    }
  }
  &.is-copied {
    border-color: $success;
    //background-color: $mid-aubergine;
  }
}


// for headings of external list links, currentley only seen on download/alternative-downloads
.external--title span {
  background: url("#{$asset-server}e1bba201-external-link-cool-grey.svg") left center no-repeat;
  background-size: 20px;
  padding-left: 26px;
}

#livechat-compact-container,
#livechat-full {
  display: none;
}
/* Medium / Tablet viewport
-------------------------------------------------------------- */
@media only screen and (min-width : $breakpoint-medium) {

  .resource .content-cat {
    bottom: 16px;
    left: 20px;
  }
  #livechat-compact-container,
  #livechat-full {
    display: block;
    -moz-box-shadow: none;
    -webkit-box-shadow: none;
    box-shadow: none;
  }

}

@media only screen and (max-width : 842px) and (min-width : $breakpoint-medium) {
  header.banner nav.nav-primary {
    ul li a:active,
    ul li a:hover,
    ul li a:link,
    ul li a:visited {
      padding: 12px 10px 14px;
      transition: padding 0.4s;
    }
  }
}
@media only screen and (max-width : $breakpoint-medium) {
  header.banner {
    .search-toggle {
      right: 48px;
    }
  }
}
// end @media only screen and (min-width : $breakpoint-large)


/* start of fix for vanilla margins on non-full screen pages */
@media only screen and (min-width: $breakpoint-medium) {

  .about,
  .cloud,
  .desktop,
  .internet-of-things,
  .legal,
  .management,
  .server,
  .support {
    .row {
      padding-left: 20px;
      padding-right: 20px;
    }
  }
  /* XXX vanilla fix? */
  .equal-height--vertical-divider .equal-height--vertical-divider__item {
    border-bottom: 0;
  }
}

@media only screen and (min-width: $breakpoint-large) {

  .about,
  .desktop,
  .legal,
  .management,
  .server,
  .support {
    .row {
      padding-left: 40px;
      padding-right: 40px;
    }
  }
} /* end fix for vanilla margins on non-full screen pages */

@media only screen and (min-width: $breakpoint-medium) {
    .info-release-end-of-life {
        .for-mobile,
        .for-small {
            display: none;
        }
    }
}

.row.row-full-width {
  padding: 0;
}
// for large util
.for-large {
  @media only screen and (max-width: 1024px) {
    display: none !important;
  }
}
// XXX Ant (10.04.2016)
// Move to Vanilla
// Untility class for-medium fix
@media only screen and (max-width: $breakpoint-medium) {
  .for-medium,
  .for-tablet {
    display: block;
  }
}
// inline-icons imported from old guidelines
.inline-icons {
  margin: 0 0 $gutter-width;
  li {
    margin-right: 20px;
    margin-bottom: 20px;
    text-align: left;
    display: inline-block;
    &.last-item {
      margin-right: 0;
    }
  }
  &.no-margin-bottom li {
    margin-bottom: 0;
  }
  img {
    vertical-align: middle;
    height: 30px;
  }
}
@media only screen and (min-width: $breakpoint-large) {
  .inline-icons {
    text-align: left;
    margin-bottom: 20px;
  }
}
// end @media only screen and (min-width: $breakpoint-large)
// box-padded-feature imported from old guidelines
.box-padded-feature {
  border-radius: 4px;
  background: $warm-grey url('#{$asset-path}c88fbee7-soft-centre-bkg.gif') repeat scroll 0 0;
  border: 0;
  margin-bottom: 20px;
  padding: 11px 5px 6px;
  h3 {
    color: $white;
    font-size: 1.21875em;
    margin-left: ($gutter-width / 4);
  }
  h4 {
    font-size: 1em;
    font-weight: normal;
  }
  > div {
    background: $white;
    border-radius: 4px;
    overflow: hidden;
    padding: 20px 8px;
  }
  div div {
    margin-bottom: 0;
  }
  .inline-icons {
    display: table;
    margin: 0;
    text-align: center;
    width: 100%;
    li {
      display: table-cell;
      text-align: left;
      float: none;
    }
  }
  .one-col {
    width: 48px;
    float: left;
  }
}
// XXX Ant (09.04.2016)
// https://github.com/ubuntudesign/www.ubuntu.com/issues/242
// Utility clas to clear both directions
.clear {
  clear: both;
}
// XXX Ant (10.04.2016)
// Deactivated styles for buttons
a.button--primary__deactivated,
a.button--primary__deactivated:hover,
button.button--primary__deactivated,
button.button--primary__deactivated:hover {
  background: $ubuntu-orange;
  color: $white;
  cursor: not-allowed;
  opacity: .3;
}
// XXX Ant (10.04.2016)
// https://github.com/ubuntudesign/www.ubuntu.com/issues/260
// Remove border of grey-box as it didnt have borders before but is extending
// box in the theme.
.box-grey {
  border: 0;
}
// Override the "align-items: center" from equal-height__align-vertically,
// which makes all items appear horizontally centered
.equal-height > .equal-height__align-vertically {
  h2,
  p {
    align-items: stretch;
    width: 100%;
  }
}
.pull-left--less {
  margin-left: -20px;
}
@media only screen and (min-width : $navigation-threshold) {
    .nav-secondary .breadcrumb {
        padding-bottom: 14px;
    }
    .nav-secondary .breadcrumb li a {
        padding-top: 8px;
        padding-right: 10px;
        padding-bottom: 0;
        padding-left: 10px;
    }
}
/// XXX Karl (10.04.2016)
/// we're using a similar style in various places, cosider pushing upstream
.external-heading {
  background: url("#{$asset-server}e1bba201-external-link-cool-grey.svg") left center no-repeat;
  background-size: 16px;
  padding-left: 22px;
}
.header-search input[type=search] {
  padding-right: 40px;
}

/// XXX Robin 2016-04-19
/// A candidate to replace the `.instruction` module, which
/// requires lots of unnecessary markup
$item-spacing: 20px;

.list-stepped {
  counter-reset: instructions;
  list-style: none;
  margin-left: 0;
  padding-left: 70px;

  @media only screen and (max-width : $breakpoint-medium) {
    padding-left: 0;
  }
}

.list-stepped__item {
  counter-increment: instructions;
  min-height: 50px;
  padding-top: $item-spacing;
  padding-bottom: $item-spacing;
  @extend %vf-clearfix;

  &:before {
    display: block;
    margin-left: 0;
    margin-bottom: 20px;
    float: none;
    content: counter(instructions);
    background: #888888;
    border-radius: 100%;
    color: white;
    text-align: center;
    vertical-align: top;
    font-size: 2em;
    line-height: 50px;
    font-weight: 300;
    width: 50px;
    height: 50px;

    @media only screen and (min-width: $breakpoint-medium) {
      float: left;
      margin-left: -70px;
      margin-bottom: 0;
    }
  }
  .box {
    clear: both;
  }
}

.list-stepped__title {
  font-size: 1.066625em;

  @media only screen and (min-width: $breakpoint-medium) {
    font-size: 1.1428125em;
  }

  @media only screen and (min-width: $breakpoint-large) {
    font-size: 1.4375em;
    padding-top: .4em;
  }
}

.list-stepped__box {
  background-color: #f7f7f7;
  padding-top: $item-spacing;
  padding-bottom: $item-spacing;
  padding-left: $item-spacing;
  padding-right: $item-spacing;

  @media only screen and (min-width: $breakpoint-medium) {
    margin-top: -$item-spacing;
    margin-bottom: -($item-spacing - 2);
  }
}

.list-stepped--spaced {
  @extend .list-stepped;

  .list-stepped__item {
    padding-top: $item-spacing * 2;
    padding-bottom: $item-spacing * 2;
    margin-bottom: 0;
  }

  .list-stepped__box {
      padding-top: $item-spacing * 2;
      padding-bottom: $item-spacing * 2;
      padding-left: $item-spacing * 2;
      padding-right: $item-spacing * 2;

      @media only screen and (min-width: $breakpoint-medium) {
        margin-top: -$item-spacing * 2;
        margin-bottom: -( ( $item-spacing * 2 ) - 2 );
      }
  }
}

// Full-width nav alignment fix
.nav-secondary .strip-inner-wrapper .breadcrumb li .breadcrumb-link {
  @media only screen and (min-width : $navigation-threshold) {
    padding-left: 0;
  }
}

/// Pre needs margin-bottom in smaller screens too
/// XXX Robin 2016-04-20
/// Update in typography vanilla? or ubuntu-vanilla-them?
/// https://github.com/ubuntudesign/vanilla-framework/blob/master/scss/modules/_typography.scss#L357
pre {
  margin-bottom: .75em;
}

.row.row-ubuntu-advantage-promo {
  
  @media only screen and (min-width: $breakpoint-medium) {
    background-image: url('#{$asset-server}a4b68f44-activities-listing.png?W=600');
    background-repeat: no-repeat;
    background-size: 56%;
    background-position: 158% 45px;
  }
  
  @media only screen and (min-width: $breakpoint-large) {
    background-image: url('#{$asset-server}a4b68f44-activities-listing.png?W=800');
    background-position: right top;
    background-size: 40%;
  }
}<|MERGE_RESOLUTION|>--- conflicted
+++ resolved
@@ -502,13 +502,9 @@
 .server,
 .desktop,
 .phone,
-<<<<<<< HEAD
 .tablet,
-.download {
-=======
-.server,
-.tablet {
->>>>>>> c72d53c0
+.download,
+.server {
   .row--dark {
       background: #262626;
       color: #ebebea;
@@ -532,11 +528,8 @@
 .desktop,
 .phone,
 .tablet,
-<<<<<<< HEAD
-.download {
-=======
+.download,
 .server {
->>>>>>> c72d53c0
   .row-hero {
     margin-top: 0;
 
@@ -574,12 +567,8 @@
 .desktop,
 .phone,
 .tablet,
-<<<<<<< HEAD
-.download {
-=======
-.phone,
+.download,
 .server {
->>>>>>> c72d53c0
   .row {
     padding: 20px 10px 0;
 
