--- conflicted
+++ resolved
@@ -5,12 +5,8 @@
 
   	CONTENTS:
 	-----------------------------------------------------------------
-<<<<<<< HEAD
 */
-=======
->>>>>>> 39b87c89
 
-*/
 // additional helper class for shouty text
 .caps {
 	text-transform: uppercase;
