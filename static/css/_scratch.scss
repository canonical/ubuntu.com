/*
 * This stylesheet is used to override the core styles until the monthly merge.
 *
 * Please comment your changes to help documentation.

      CONTENTS:
    -----------------------------------------------------------------
*/

// Disable default iOS styling on page elements
input[type=button],
input[type=submit],
button {
  -webkit-appearance: none;
}

// Temporarally adding this until the small-viewport change
// is merged into the theme. - KW 20160409
body {
  background-color: $light-grey;
  background-image: url('#{$asset-path}img/backgrounds/image-background-paper.png?w=$breakpoint-medium');
  background-position: center top;
  background-repeat: repeat-y;

  @media only screen and (min-width : $breakpoint-medium) {
    background-image: url('#{$asset-path}img/backgrounds/image-background-paper.png');
  }
}

// additional helper class for shouty text
.caps {
    text-transform: uppercase;
}

// for hidding with javascript
.js-hidden {
  display: none;
}

// less margin on ua pricing tables
.ua-table {
  margin-bottom: 1.5em;
}

@media only screen and (max-width : 768px) {
    // helper class for small
    .small-align-center {
        text-align: center;
    }
}

/* Chinese Social links */

.list--social__item {
    height: 37px;
    margin-right: 20px;
    padding: 0;
    text-indent: -999em;
    width: 37px;
    float: left;
    display: inline-block;

  &:after {
    content: " " !important;
    }

    a {
        display: block;
        height: 37px;
        width: 37px;
        margin: 0;
        overflow: hidden;
    }

    &.active a {
    background-image:
            url('#{$asset-server}aab97879-icon-wechat.svg'),
            url('#{$asset-server}2be70a94-qr-code-wechat.png');
        background-repeat: no-repeat;
        background-position: left top, right top;
        background-size: 37px 37px, auto;
        width: 140px;
        height: 116px;
    }
} // &__item

.list--social__item--wechat a {
    background: url('#{$asset-server}aab97879-icon-wechat.svg') no-repeat;
}

.list--social__item--weibo a {
    background: url('#{$asset-server}d2d0d5b0-icon-weibo.svg') no-repeat;
}

main .list--social {
    display: inline;
}

.china-mobile {
    float: left;
    margin-right: 40px;
}

.homepage footer .list--social {
    display: none;
}

form input[type="url"] {
    -webkit-appearance: none;
    -webkit-border-radius: 2px;
    -moz-border-radius: 2px;
    border-radius: 2px;
    background: #fff;
    border: 1px solid #999;
    display: block;
    font-family: Ubuntu,Arial,"libra sans",sans-serif;
    font-size: 1em;
    font-weight: 300;
    padding: 0.6956522em 0.869565em;
}

header.banner .nav-primary li:hover ul:after {
    left: 0;
    background-position: 20px 0;
}

// fade in list animation - located on desktop overview 'Benefits for all industry sectors' GB 16/10/2015
// only hide it if js is on
.js .list-fade {
  opacity: 0;
}

.list-fade__title {
  margin-bottom: 40px;
}

.list-fade__item {
  -moz-animation-duration: 1.2s;
  -webkit-animation-duration: 1.2s;
  animation-duration: 1.2s;
  line-height: 1.3;
  overflow: visible;
  text-align: center;
  text-decoration: none;
  position: relative;

  a {
    color: $warm-grey;

    img {
      -moz-animation-duration: 1.2s;
      -webkit-animation-duration: 1.2s;
      animation-duration: 1.2s;
      margin-bottom: 10px;

      &:hover {
        opacity: .8;
      }
    }
  }
}

// the .run class is added with js
.run {
  .list-fade {
    opacity: 0;
    animation: fadeIn .9s linear forwards;
    animation-delay: 1s;
    -moz-animation: fadeIn .9s linear forwards;
    -moz-animation-delay: 1s;
    -webkit-animation: fadeIn .9s linear forwards;
    -webkit-animation-delay: 1s;

    .list-fade__item {
      animation: fadeIn .2s linear forwards, scaleIn .3s linear forwards;
      -webkit-animation: fadeIn .2s linear forwards, scaleIn .3s linear forwards;
      -moz-animation: fadeIn .2s linear forwards, scaleIn .3s linear forwards;
      opacity: 0;
    }

    .list-fade__item:first-child {
      -moz-animation-delay: 1s;
      -webkit-animation-delay: 1s;
      animation-delay: 1s;
    }

    .list-fade__item:nth-child(2) {
      -moz-animation-delay: 1.1s;
      -webkit-animation-delay: 1.1s;
      animation-delay: 1.1s;
    }

    .list-fade__item:nth-child(3) {
      -moz-animation-delay: 1.2s;
      -webkit-animation-delay: 1.2s;
      animation-delay: 1.2s;
    }

    .list-fade__item:nth-child(4) {
      -moz-animation-delay: 1.3s;
      -webkit-animation-delay: 1.3s;
      animation-delay: 1.3s;
    }
  }
}

// partners logos with copy on /internet-of-things/digital-signage not used anywhere else but could become a pattern
.list-partners {

  &__image {
    max-height: 65px;
  }

  &__image-container {
    border-bottom: 1px dotted $warm-grey;
    padding-bottom: 20px;
  }
}

<<<<<<< HEAD
// Nested ordered list items (e.g., 1.. 1.1, 1.2). Only needed in legal at the moment
// KW 2016-06-22

.nested-counter {
  list-style-type: none;
  counter-reset: item;
  margin-left: 0;

  .nested-counter {
    margin-top: 10px;
  }

  &__item {
    counter-increment: item;
    padding-left: 4px;

    &:before {
      content: counters(item, ".") ". ";
    }

    .nested-counter__item {
      padding-left: 24px;

      &:before {
        content: counters(item, ".") " ";
      }
=======
// aubergine hero
.aubergine-hero {
  background-color: $dark-aubergine;
  color: $light-grey;
  max-height: 100%;
  padding: 2rem;

  @media (min-width:$breakpoint-medium) {
    padding: 4rem 0;
  }

  .box-highlight {
    background-color: $light-grey;
    color: $cool-grey;
    box-shadow: none;
    border: 0;

    @media (max-width:$breakpoint-medium) {
      margin-top: 2rem;
    }

    .last-col {
      padding-top: 1rem;
>>>>>>> 537ce1c2
    }
  }
}<|MERGE_RESOLUTION|>--- conflicted
+++ resolved
@@ -217,7 +217,6 @@
   }
 }
 
-<<<<<<< HEAD
 // Nested ordered list items (e.g., 1.. 1.1, 1.2). Only needed in legal at the moment
 // KW 2016-06-22
 
@@ -244,7 +243,10 @@
       &:before {
         content: counters(item, ".") " ";
       }
-=======
+    }
+  }
+}
+
 // aubergine hero
 .aubergine-hero {
   background-color: $dark-aubergine;
@@ -268,7 +270,6 @@
 
     .last-col {
       padding-top: 1rem;
->>>>>>> 537ce1c2
     }
   }
 }