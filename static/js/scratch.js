
if (!core) { var core = {}; }

// The cookie policy injection and interaction
core.cookiePolicy = function() {
  if (getCookie('_cookies_accepted') !== 'true'){
    state('open');
  }

  function state(stateChange) {
    switch(stateChange) {
      case 'open':
        var range = document.createRange();
        var cookieNode = range.createContextualFragment('<div class="p-notification p-notification--floating cookie-policy"><p class="p-notification__response">We use cookies to improve your experience. By your continued use of this site you accept such use.<br /> This notice will disappear by itself. To change your settings please <a href="https://www.ubuntu.com/legal/terms-and-policies/privacy-policy#cookies">see our policy</a>.</p><button class="p-icon--close js-close">Close</button></div>');
        document.body.insertBefore(cookieNode, document.body.lastChild);
        document.querySelector('footer.p-footer').classList.add('has-cookie');
        window.setTimeout(function() {
          state('close');
        }, 10000);
        window.addEventListener('unload', function() {
          state('close');
        });
        document.querySelector('.cookie-policy .js-close').addEventListener('click', function(e) {
          e.preventDefault();
          state('close');
        });
        break;
      case 'close':
        document.querySelector('.cookie-policy').style.display = 'none';
        setCookie('_cookies_accepted', 'true', 3000);
        break;
    }
  }

  function setCookie(cname, cvalue, exdays) {
    var d = new Date();
    d.setTime(d.getTime() + (exdays*24*60*60*1000));
    var expires = 'expires=' + d.toUTCString();
    document.cookie = cname + '=' + cvalue + '; ' + expires;
  }

  function getCookie(cname) {
    var name = cname + '=';
    var ca = document.cookie.split(';');
    for(var i = 0; i <ca.length; i++) {
      var c = ca[i];
      while (c.charAt(0)==' ') {
        c = c.substring(1);
      }
      if (c.indexOf(name) === 0) {
        return c.substring(name.length,c.length);
      }
    }
    return '';
  }
};

// Toogles classes the active and open classes on the footer titles
core.footerMobileNav = function() {
  var footerTitlesA = document.querySelectorAll('footer li h2');
  footerTitlesA.forEach(function(node) {
    node.addEventListener('click', function(e) {
      e.target.classList.toggle('active');
    });
  });
};

// Adds click eventlistener to the copy-to-clipboard buttons. Selects the input
// and tries to copy the value to the clipboard.
core.commandLine = function () {
  document.querySelectorAll('.p-code-snippet').forEach(function(node) {
    var copyButton = node.querySelector('.p-code-snippet__action');
    var commandInput = node.querySelector('.p-code-snippet__input');
    if (copyButton && commandInput) {
      copyButton.addEventListener('click', function(e) {
        commandInput.select();
        e.preventDefault;
        try {
          var successful = document.execCommand('copy');
          dataLayer.push({
            'event': 'GAEvent',
            'eventCategory': 'Copy to clipboard',
            'eventAction': commandInput.value,
            'eventLabel': document.URL,
            'eventValue': undefined
          });
          node.classList.add('is-copied');
          setTimeout(function(e) {
            node.classList.remove('is-copied');
          }, 300);
        } catch(err) {
          node.classList.add('is-not-copied');
          console.log('Unable to copy');
        }
      });
    }

    if (commandInput) {
      commandInput.addEventListener('click', function(e) {
        this.select();
      });
    }
  });
};

// Attach listeners to switch between two pieces of content with links
core.swapContent = function(primaryContainerClass, secondaryContainerClass, showPrimaryClass, showSecondaryClass) {
  var showPrimary = document.querySelector(showPrimaryClass);
  var showSecondary = document.querySelector(showSecondaryClass);
  var primaryElement = document.querySelector(primaryContainerClass);
  var secondaryElement = document.querySelector(secondaryContainerClass);

  if (showPrimary) {
    showPrimary.addEventListener('click', function(e) {
      e.preventDefault();
      primaryElement.classList.remove('u-off-screen');
      secondaryElement.classList.add('u-off-screen');
    });
  }

  if (showSecondary) {
    showSecondary.addEventListener('click', function(e) {
      e.preventDefault();
      secondaryElement.classList.remove('u-off-screen');
      primaryElement.classList.add('u-off-screen');
    });
  }
};

core.cookiePolicy();
core.footerMobileNav();
core.commandLine();

// v1

core.siteSearch = function(){

  siteSearchToggle = document.querySelector('.search-toggle__link');
  siteSearchForm  = document.querySelector('.p-site-search__form');
  siteSearchInput  = document.querySelector('.p-site-search__input');

<<<<<<< HEAD
  siteSearchToggle.addEventListener('click', function(e) {
    siteSearchForm.classList.toggle('u-visible');
    siteSearchInput.focus();
    e.preventDefault();
  });
=======
  if (siteSearchToggle) {
    siteSearchToggle.addEventListener('click', function(e) {
      siteSearchForm.classList.toggle('u-visible');
      e.preventDefault();
    });
  }
>>>>>>> 926aafb1
};

core.siteSearch();

// Contributor form toggle
core.contributorFormToggle = function(){

  individualContributorRadio = document.querySelector('#tfa_Iamsigningasanin1');
  individualForm = document.querySelector('#tfa_CanonicalIndivid');

  orgContributorRadio  = document.querySelector('#tfa_Iamsigningonbeha1');
  orgForm = document.querySelector('#tfa_CanonicalEntityC');

  if(individualContributorRadio) {
    individualContributorRadio.addEventListener('click', function(e) {
      individualForm.classList.remove('u-hidden');
      orgForm.classList.add('u-hidden');
    });
  }
  if(orgContributorRadio) {
    orgContributorRadio.addEventListener('click', function(e) {
      orgForm.classList.remove('u-hidden');
      individualForm.classList.add('u-hidden');
    });
  }
};

core.contributorFormToggle();<|MERGE_RESOLUTION|>--- conflicted
+++ resolved
@@ -139,20 +139,12 @@
   siteSearchForm  = document.querySelector('.p-site-search__form');
   siteSearchInput  = document.querySelector('.p-site-search__input');
 
-<<<<<<< HEAD
-  siteSearchToggle.addEventListener('click', function(e) {
-    siteSearchForm.classList.toggle('u-visible');
-    siteSearchInput.focus();
-    e.preventDefault();
-  });
-=======
   if (siteSearchToggle) {
     siteSearchToggle.addEventListener('click', function(e) {
       siteSearchForm.classList.toggle('u-visible');
       e.preventDefault();
     });
   }
->>>>>>> 926aafb1
 };
 
 core.siteSearch();
