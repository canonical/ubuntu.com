--- conflicted
+++ resolved
@@ -1,19 +1,10 @@
 import React from "react";
 
-<<<<<<< HEAD
-import { Table, TableRow } from "@canonical/react-components";
 import {
   default as TableHeaderComponent,
   TableHeaderProps,
 } from "@canonical/react-components/dist/components/TableHeader";
-=======
-import {
-  Table,
-  TableHeader,
-  TableRow,
-  Pagination,
-} from "@canonical/react-components";
->>>>>>> d433f88d
+import { Table, TableRow, Pagination } from "@canonical/react-components";
 
 import { UserRole, Users } from "../../types";
 import UserRow from "./UserRow";
@@ -79,41 +70,14 @@
   }, [pageNumber, users, pageSize]);
 
   return (
-<<<<<<< HEAD
-    <Table responsive={true}>
-      <thead>
-        <TableRow>
-          <UsersTableHeader label="email" />
-          <UsersTableHeader label="role" width="20%" />
-          <UsersTableHeader label="last sign in" width="15%" />
-          <UsersTableHeader label="actions" width="20%" />
-        </TableRow>
-      </thead>
-      <tbody>
-        {users.map((user) => (
-          <UserRow
-            key={user.id}
-            user={user}
-            variant={getVariant(user.id, userInEditModeById)}
-            setUserInEditModeById={setUserInEditModeById}
-            dismissEditMode={dismissEditMode}
-            handleEditSubmit={handleEditSubmit}
-            handleDeleteConfirmationModalOpen={
-              handleDeleteConfirmationModalOpen
-            }
-          />
-        ))}
-      </tbody>
-    </Table>
-=======
     <>
       <Table responsive={true}>
         <thead>
           <TableRow>
-            <TableHeader>email</TableHeader>
-            <TableHeader width="20%">role</TableHeader>
-            <TableHeader width="15%">last sign in</TableHeader>
-            <TableHeader width="20%">actions</TableHeader>
+            <UsersTableHeader label="email" />
+            <UsersTableHeader label="role" width="20%" />
+            <UsersTableHeader label="last sign in" width="15%" />
+            <UsersTableHeader label="actions" width="20%" />
           </TableRow>
         </thead>
         <tbody>
@@ -139,7 +103,6 @@
         totalItems={users.length}
       />
     </>
->>>>>>> d433f88d
   );
 };
 
