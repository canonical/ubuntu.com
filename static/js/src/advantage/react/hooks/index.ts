export { useCancelContract } from "./useCancelContract";
export { useContractToken } from "./useContractToken";
export { useLastPurchaseIds } from "./useLastPurchaseIds";
export { useLoadWindowData } from "./useLoadWindowData";
<<<<<<< HEAD
=======
export { usePendingPurchaseId } from "./usePendingPurchaseId";
export { useStripePublishableKey } from "./useStripePublishableKey";
>>>>>>> 5833e9a9
export { useURLs } from "./useURLs";
export { useUserSubscriptions } from "./useUserSubscriptions";<|MERGE_RESOLUTION|>--- conflicted
+++ resolved
@@ -2,10 +2,6 @@
 export { useContractToken } from "./useContractToken";
 export { useLastPurchaseIds } from "./useLastPurchaseIds";
 export { useLoadWindowData } from "./useLoadWindowData";
-<<<<<<< HEAD
-=======
-export { usePendingPurchaseId } from "./usePendingPurchaseId";
 export { useStripePublishableKey } from "./useStripePublishableKey";
->>>>>>> 5833e9a9
 export { useURLs } from "./useURLs";
 export { useUserSubscriptions } from "./useUserSubscriptions";