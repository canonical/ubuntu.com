<<<<<<< HEAD
import type { QueryClient } from "react-query";

const getWindowData = () => ({});

export const useLoadWindowData = (queryClient: QueryClient) => {
  const windowData = getWindowData();
  // TODO fetch the stripe key:
  // https://github.com/canonical-web-and-design/ubuntu.com/pull/10423
  console.log(windowData, queryClient.isFetching());
=======
import { PendingPurchaseId, StripePublishableKey } from "advantage/api/types";
import type { QueryClient } from "react-query";

declare global {
  interface Window {
    pendingPurchaseId?: PendingPurchaseId;
    stripePublishableKey?: StripePublishableKey;
  }
}

const getWindowData = () => ({
  pendingPurchaseId:
    window.pendingPurchaseId === "None" ? null : window.pendingPurchaseId,
  stripePublishableKey: window.stripePublishableKey,
});

export const useLoadWindowData = (queryClient: QueryClient) => {
  const { pendingPurchaseId, stripePublishableKey } = getWindowData();
  // Insert the data from the template into the react-query store.
  queryClient.setQueryData("pendingPurchaseId", pendingPurchaseId);
  queryClient.setQueryData("stripePublishableKey", stripePublishableKey);
>>>>>>> 5833e9a9
};<|MERGE_RESOLUTION|>--- conflicted
+++ resolved
@@ -1,34 +1,18 @@
-<<<<<<< HEAD
-import type { QueryClient } from "react-query";
-
-const getWindowData = () => ({});
-
-export const useLoadWindowData = (queryClient: QueryClient) => {
-  const windowData = getWindowData();
-  // TODO fetch the stripe key:
-  // https://github.com/canonical-web-and-design/ubuntu.com/pull/10423
-  console.log(windowData, queryClient.isFetching());
-=======
-import { PendingPurchaseId, StripePublishableKey } from "advantage/api/types";
+import { StripePublishableKey } from "advantage/api/types";
 import type { QueryClient } from "react-query";
 
 declare global {
   interface Window {
-    pendingPurchaseId?: PendingPurchaseId;
     stripePublishableKey?: StripePublishableKey;
   }
 }
 
 const getWindowData = () => ({
-  pendingPurchaseId:
-    window.pendingPurchaseId === "None" ? null : window.pendingPurchaseId,
   stripePublishableKey: window.stripePublishableKey,
 });
 
 export const useLoadWindowData = (queryClient: QueryClient) => {
-  const { pendingPurchaseId, stripePublishableKey } = getWindowData();
+  const { stripePublishableKey } = getWindowData();
   // Insert the data from the template into the react-query store.
-  queryClient.setQueryData("pendingPurchaseId", pendingPurchaseId);
   queryClient.setQueryData("stripePublishableKey", stripePublishableKey);
->>>>>>> 5833e9a9
 };