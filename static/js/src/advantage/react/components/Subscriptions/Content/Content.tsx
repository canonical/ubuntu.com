--- conflicted
+++ resolved
@@ -1,12 +1,9 @@
-<<<<<<< HEAD
 import {
   Card,
   Notification,
   NotificationSeverity,
+  Spinner,
 } from "@canonical/react-components";
-=======
-import { Card, Spinner } from "@canonical/react-components";
->>>>>>> bf4bffc9
 import { useUserSubscriptions } from "advantage/react/hooks";
 import { useScrollIntoView } from "advantage/react/hooks/useScrollIntoView";
 import React, { useCallback, useEffect, useState } from "react";
@@ -46,7 +43,13 @@
     }
   }, [selectedId, setSelectedId, allSubscriptions, isLoading]);
 
-<<<<<<< HEAD
+  if (isLoading) {
+    return (
+      <Card className="u-no-margin--bottom" data-test="initial-load">
+        <Spinner /> Loading&hellip;
+      </Card>
+    );
+  }
   if (isError) {
     return (
       <Notification
@@ -57,13 +60,6 @@
         Your subscriptions could not be loaded. Please refresh the page or try
         again later.
       </Notification>
-=======
-  if (isLoading) {
-    return (
-      <Card className="u-no-margin--bottom" data-test="initial-load">
-        <Spinner /> Loading&hellip;
-      </Card>
->>>>>>> bf4bffc9
     );
   }
 
