import { Card, Spinner } from "@canonical/react-components";
import { UserSubscriptionMarketplace } from "advantage/api/enum";
import { useUserSubscriptions } from "advantage/react/hooks";
import { useScrollIntoView } from "advantage/react/hooks/useScrollIntoView";
import { sortSubscriptionsByStartDate } from "advantage/react/utils";
import React, { useCallback, useEffect, useState } from "react";

import SubscriptionDetails from "../SubscriptionDetails";
import SubscriptionList from "../SubscriptionList";
import { SelectedId } from "./types";

const Content = () => {
  const [modalActive, setModalActive] = useState(false);
  const [selectedId, setSelectedId] = useState<SelectedId>(null);
  const [scrollTargetRef, scrollIntoView] = useScrollIntoView<HTMLDivElement>(
    20
  );
  const { data: allSubscriptions, isLoading } = useUserSubscriptions();
  const onSetActive = useCallback(
    (token: SelectedId) => {
      // Only set the token if it has changed to another token. The selected
      // token is always needed for large screens.
      if (token) {
        setSelectedId(token);
        scrollIntoView();
      }
      setModalActive(!!token);
    },
    [setSelectedId]
  );

  // Select a token on the first load.
  useEffect(() => {
    if (!selectedId && !isLoading && allSubscriptions?.length) {
      const sortedSubscriptions = sortSubscriptionsByStartDate(
        allSubscriptions
      );
      // Get the first UA subscription, or if there are none then get the first
      // available.
      const firstSubscription =
        sortedSubscriptions.find(
          ({ marketplace }) =>
            marketplace === UserSubscriptionMarketplace.CanonicalUA
        ) || sortedSubscriptions[0];
      // This only sets the selected token and does not set the modal to active
      // to prevent the modal appearing on first load on mobile.
<<<<<<< HEAD
      setSelectedId(firstSubscription.contract_id);
=======
      setSelectedId(allSubscriptions[0].id);
>>>>>>> 4a692a47
    }
  }, [selectedId, setSelectedId, allSubscriptions, isLoading]);

  if (isLoading) {
    return (
      <Card className="u-no-margin--bottom" data-test="initial-load">
        <Spinner /> Loading&hellip;
      </Card>
    );
  }

  return (
    <Card className="u-no-margin--bottom u-no-padding p-subscriptions__card">
      <SubscriptionList selectedId={selectedId} onSetActive={onSetActive} />
      <SubscriptionDetails
        // Give the component a key so that the internal state gets reset when
        // changing subscriptions. This is to prevent displaying notifications,
        // showing the cancel form or retaining other state that should not be
        // kept when clicking on a different subscription.
        key={selectedId}
        modalActive={modalActive}
        onCloseModal={() => {
          onSetActive(null);
        }}
        ref={scrollTargetRef}
        selectedId={selectedId}
      />
    </Card>
  );
};

export default Content;<|MERGE_RESOLUTION|>--- conflicted
+++ resolved
@@ -44,11 +44,7 @@
         ) || sortedSubscriptions[0];
       // This only sets the selected token and does not set the modal to active
       // to prevent the modal appearing on first load on mobile.
-<<<<<<< HEAD
-      setSelectedId(firstSubscription.contract_id);
-=======
-      setSelectedId(allSubscriptions[0].id);
->>>>>>> 4a692a47
+      setSelectedId(firstSubscription.id);
     }
   }, [selectedId, setSelectedId, allSubscriptions, isLoading]);
 
