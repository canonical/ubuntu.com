--- conflicted
+++ resolved
@@ -75,37 +75,6 @@
     );
   };
 
-<<<<<<< HEAD
-=======
-  const BuyButton = ({
-    areTermsChecked,
-    isDescriptionChecked,
-    isMarketingOptInChecked,
-    setTermsChecked,
-    setIsMarketingOptInChecked,
-    setIsDescriptionChecked,
-    setError,
-    setStep,
-    isUsingFreeTrial,
-  }: BuyButtonProps) => {
-    return (
-      <RenewButton
-        renewalID={subscription.renewal_id}
-        closeModal={closeModal}
-        areTermsChecked={areTermsChecked}
-        isMarketingOptInChecked={isMarketingOptInChecked}
-        isDescriptionChecked={isDescriptionChecked}
-        setTermsChecked={setTermsChecked}
-        setIsMarketingOptInChecked={setIsMarketingOptInChecked}
-        setIsDescriptionChecked={setIsDescriptionChecked}
-        setError={setError}
-        setStep={setStep}
-        isUsingFreeTrial={isUsingFreeTrial}
-      />
-    );
-  };
-
->>>>>>> 103971da
   return (
     <>
       <Button
@@ -122,7 +91,6 @@
           });
         }}
       >
-<<<<<<< HEAD
         Renew subscription&hellip;
       </Button>
 
@@ -140,22 +108,6 @@
         </Portal>
       ) : null}
     </>
-=======
-        <PurchaseModal
-          accountId={subscription.account_id}
-          termsLabel={termsLabel}
-          descriptionLabel={descriptionLabel}
-          marketingLabel={marketingLabel}
-          quantity={subscription.number_of_machines}
-          closeModal={closeModal}
-          Summary={RenewalSummary}
-          BuyButton={BuyButton}
-          modalTitle={`Renew ${subscription.product_name}`}
-          marketplace="canonical-ua"
-        />
-      </div>
-    </div>
->>>>>>> 103971da
   );
 };
 
