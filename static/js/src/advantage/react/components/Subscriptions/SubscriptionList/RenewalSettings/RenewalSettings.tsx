import {
  ContextualMenu,
  Notification,
  NotificationSeverity,
  Spinner,
} from "@canonical/react-components";
import React, { ReactNode, RefObject, useState } from "react";
import { Formik } from "formik";

import RenewalSettingsFields from "./RenewalSettingsFields";
<<<<<<< HEAD
import { sendAnalyticsEvent } from "advantage/react/utils/sendAnalyticsEvent";
=======
import { useUserInfo, useUserSubscriptions } from "advantage/react/hooks";
import { selectAutoRenewableUASubscriptions } from "advantage/react/hooks/useUserSubscriptions";
import { UserInfo } from "advantage/api/types";
import { formatDate } from "advantage/react/utils";
>>>>>>> 77cd5460

type Props = {
  positionNodeRef: RefObject<HTMLDivElement>;
};

const generatePrice = (userInfo: UserInfo): string => {
  const formatter = new Intl.NumberFormat("en-US", {
    currency: userInfo.currency,
    maximumFractionDigits: 2,
    minimumFractionDigits: 2,
    style: "currency",
  });
  // The total is in cents so it needs to be divided by 100.
  return formatter.format((userInfo.total || 0) / 100);
};

const RenewalSettings = ({ positionNodeRef }: Props): JSX.Element => {
  const [menuOpen, setMenuOpen] = useState<boolean>(false);
  const {
    data: userInfo,
    isError: isUserInfoError,
    isLoading: isLoadingUserInfo,
  } = useUserInfo();
  const {
    data: monthlySubscriptions,
    isError: isSubscriptionsError,
    isLoading: isLoadingSubscriptions,
  } = useUserSubscriptions({
    select: selectAutoRenewableUASubscriptions,
  });
  let content: ReactNode = null;
  if (isLoadingUserInfo || isLoadingSubscriptions) {
    content = <Spinner text="Loading..." />;
  } else if (isUserInfoError || !userInfo) {
    content = (
      <Notification
        data-test="user-info-loading-error"
        severity={NotificationSeverity.NEGATIVE}
      >
        There was a problem fetching your auto renewal settings. Please refresh
        the page or try again later.
      </Notification>
    );
  } else if (isSubscriptionsError || !monthlySubscriptions) {
    content = (
      <Notification
        data-test="subscriptions-loading-error"
        severity={NotificationSeverity.NEGATIVE}
      >
        There was a problem loading your subscription information. Please
        refresh the page or try again later.
      </Notification>
    );
  } else {
    content = (
      <>
        <p className="u-no-padding--top u-no-margin--bottom u-sv1">
          <strong data-test="subscription-count">
            {monthlySubscriptions.length} monthly subscription
            {monthlySubscriptions.length === 1 ? " is" : "s are"} affected by
            auto-renew settings.
          </strong>
        </p>
        <hr />
        {userInfo.next_payment_date ? (
          <p className="u-no-margin--bottom u-sv1" data-test="next-payment">
            Your next recurring payment of{" "}
            <strong data-test="monthly-price">{generatePrice(userInfo)}</strong>{" "}
            will be taken on{" "}
            <strong data-test="next-payment-date">
              {formatDate(userInfo.next_payment_date, "d MMMM yyyy")}
            </strong>
            .
          </p>
        ) : null}
        <Formik
          initialValues={{
            should_auto_renew: userInfo.is_auto_renewing,
          }}
          onSubmit={() => {
            // TODO: Implement updating the renewal settings:
            // https://github.com/canonical-web-and-design/commercial-squad/issues/99
          }}
        >
          <RenewalSettingsFields setMenuOpen={setMenuOpen} />
        </Formik>
      </>
    );
  }

  return (
    <ContextualMenu
      constrainPanelWidth
      dropdownClassName="p-subscription__renewal-dropdown"
      hasToggleIcon
      onToggleMenu={(isOpen) => {
        setMenuOpen(isOpen);
        sendAnalyticsEvent({
          eventCategory: "Advantage",
          eventAction: "subscription-auto-renewal-form",
          eventLabel: `auto renewal dropdown ${isOpen ? "opened" : "closed"}`,
        });
      }}
      position="left"
      positionNode={positionNodeRef.current}
      toggleClassName="is-dense u-no-margin--bottom"
      toggleLabel="Renewal settings"
      visible={menuOpen}
    >
<<<<<<< HEAD
      <p className="u-no-padding--top u-no-margin--bottom u-sv1">
        <strong>
          2 monthly subscriptions are affected by auto-renew settings.
        </strong>
      </p>
      <hr />
      <p className="u-no-margin--bottom u-sv1">
        Your next recurring payment of <strong>$30.00</strong> will be taken on{" "}
        <strong>17 July 2021</strong>.
      </p>
      <Formik
        initialValues={{
          // TODO: use the initial value from the subscription.
          should_auto_renew: false,
        }}
        onSubmit={({ should_auto_renew }) => {
          // TODO: Implement updating the renewal settings:
          // https://github.com/canonical-web-and-design/commercial-squad/issues/99
          sendAnalyticsEvent({
            eventCategory: "Advantage",
            eventAction: "subscription-auto-renewal-form",
            eventLabel: `auto renewal ${
              should_auto_renew ? "enabled" : "disabled"
            }`,
          });
        }}
      >
        <RenewalSettingsFields setMenuOpen={setMenuOpen} />
      </Formik>
=======
      {content}
>>>>>>> 77cd5460
    </ContextualMenu>
  );
};

export default RenewalSettings;<|MERGE_RESOLUTION|>--- conflicted
+++ resolved
@@ -8,14 +8,11 @@
 import { Formik } from "formik";
 
 import RenewalSettingsFields from "./RenewalSettingsFields";
-<<<<<<< HEAD
 import { sendAnalyticsEvent } from "advantage/react/utils/sendAnalyticsEvent";
-=======
 import { useUserInfo, useUserSubscriptions } from "advantage/react/hooks";
 import { selectAutoRenewableUASubscriptions } from "advantage/react/hooks/useUserSubscriptions";
 import { UserInfo } from "advantage/api/types";
 import { formatDate } from "advantage/react/utils";
->>>>>>> 77cd5460
 
 type Props = {
   positionNodeRef: RefObject<HTMLDivElement>;
@@ -95,9 +92,16 @@
           initialValues={{
             should_auto_renew: userInfo.is_auto_renewing,
           }}
-          onSubmit={() => {
+          onSubmit={({ should_auto_renew }) => {
             // TODO: Implement updating the renewal settings:
             // https://github.com/canonical-web-and-design/commercial-squad/issues/99
+            sendAnalyticsEvent({
+              eventCategory: "Advantage",
+              eventAction: "subscription-auto-renewal-form",
+              eventLabel: `auto renewal ${
+                should_auto_renew ? "enabled" : "disabled"
+              }`,
+            });
           }}
         >
           <RenewalSettingsFields setMenuOpen={setMenuOpen} />
@@ -125,39 +129,7 @@
       toggleLabel="Renewal settings"
       visible={menuOpen}
     >
-<<<<<<< HEAD
-      <p className="u-no-padding--top u-no-margin--bottom u-sv1">
-        <strong>
-          2 monthly subscriptions are affected by auto-renew settings.
-        </strong>
-      </p>
-      <hr />
-      <p className="u-no-margin--bottom u-sv1">
-        Your next recurring payment of <strong>$30.00</strong> will be taken on{" "}
-        <strong>17 July 2021</strong>.
-      </p>
-      <Formik
-        initialValues={{
-          // TODO: use the initial value from the subscription.
-          should_auto_renew: false,
-        }}
-        onSubmit={({ should_auto_renew }) => {
-          // TODO: Implement updating the renewal settings:
-          // https://github.com/canonical-web-and-design/commercial-squad/issues/99
-          sendAnalyticsEvent({
-            eventCategory: "Advantage",
-            eventAction: "subscription-auto-renewal-form",
-            eventLabel: `auto renewal ${
-              should_auto_renew ? "enabled" : "disabled"
-            }`,
-          });
-        }}
-      >
-        <RenewalSettingsFields setMenuOpen={setMenuOpen} />
-      </Formik>
-=======
       {content}
->>>>>>> 77cd5460
     </ContextualMenu>
   );
 };
