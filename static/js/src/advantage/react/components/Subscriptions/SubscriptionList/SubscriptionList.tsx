import { Spinner } from "@canonical/react-components";
<<<<<<< HEAD
import { UserSubscription } from "advantage/api/types";
import { useUserInfo, useUserSubscriptions } from "advantage/react/hooks";
=======
import { useUserSubscriptions } from "advantage/react/hooks";
>>>>>>> 43935fbc
import {
  selectFreeSubscription,
  selectUASubscriptions,
} from "advantage/react/hooks/useUserSubscriptions";
import { sortSubscriptionsByStartDate } from "advantage/react/utils";
import React from "react";
import { SelectedId } from "../Content/types";

import ListCard from "./ListCard";
import ListGroup from "./ListGroup";

type Props = {
  selectedId?: SelectedId;
  onSetActive: (token: SelectedId) => void;
};

const SubscriptionList = ({ selectedId, onSetActive }: Props) => {
  const {
    data: freeSubscription,
    isLoading: isLoadingFree,
  } = useUserSubscriptions({
    select: selectFreeSubscription,
  });
  const {
    data: uaSubscriptionsData = [],
    isLoading: isLoadingUA,
  } = useUserSubscriptions({
    select: selectUASubscriptions,
  });
  const { data: userInfo, isLoading: isLoadingUserInfo } = useUserInfo();
  if (isLoadingFree || isLoadingUA || isLoadingUserInfo) {
    return <Spinner />;
  }
  // Sort the subscriptions so that the most recently started subscription is first.
  const sortedUASubscriptions = sortSubscriptionsByStartDate(
    uaSubscriptionsData
  );
  const uaSubscriptions = sortedUASubscriptions.map((subscription, i) => (
    <ListCard
      data-test="ua-subscription"
      isSelected={selectedId === subscription.id}
      key={i}
      onClick={() => {
        onSetActive(subscription.id);
      }}
      subscription={subscription}
    />
  ));

  return (
    <div className="p-subscriptions__list">
      <div className="p-subscriptions__list-scroll">
        <ListGroup
          title="Ubuntu Advantage"
          showRenewalSettings={userInfo?.has_monthly_subscription}
        >
          {uaSubscriptions}
        </ListGroup>
        {freeSubscription ? (
          <ListGroup title="Free personal token" showRenewalSettings={false}>
            <ListCard
              data-test="free-subscription"
              isSelected={selectedId === freeSubscription.id}
              onClick={() => {
                onSetActive(freeSubscription.id);
              }}
              subscription={freeSubscription}
            />
          </ListGroup>
        ) : null}
      </div>
    </div>
  );
};

export default SubscriptionList;<|MERGE_RESOLUTION|>--- conflicted
+++ resolved
@@ -1,10 +1,5 @@
 import { Spinner } from "@canonical/react-components";
-<<<<<<< HEAD
-import { UserSubscription } from "advantage/api/types";
 import { useUserInfo, useUserSubscriptions } from "advantage/react/hooks";
-=======
-import { useUserSubscriptions } from "advantage/react/hooks";
->>>>>>> 43935fbc
 import {
   selectFreeSubscription,
   selectUASubscriptions,
