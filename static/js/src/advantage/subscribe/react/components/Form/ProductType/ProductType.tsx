import React, { useContext, useState } from "react";
import { Button, Col, Row } from "@canonical/react-components";
import { RadioInput } from "@canonical/react-components";
import {
  IoTDevices,
  isIoTDevice,
  isPublicCloud,
  ProductTypes,
  PublicClouds,
} from "advantage/subscribe/react/utils/utils";
import { FormContext } from "advantage/subscribe/react/utils/FormContext";

const PublicCloudInfo = {
  [PublicClouds.aws]: {
    title: "AWS",
    name: "AWS Marketplace",
    CTAName: "AWS marketplace",
    link:
      "https://aws.amazon.com/marketplace/search/results?page=1&filters=VendorId&VendorId=e6a5002c-6dd0-4d1e-8196-0a1d1857229b&searchTerms=ubuntu+pro",
  },
  [PublicClouds.azure]: {
    title: "Azure",
    name: "Azure Marketplace",
    CTAName: "Azure marketplace",
    link:
      "https://azuremarketplace.microsoft.com/en-us/marketplace/apps?search=Ubuntu%20Pro&page=1",
  },
  [PublicClouds.gcp]: {
    title: "GCP",
    name: "Google Compute Engine",
    CTAName: "GCE marketplace",
    link:
      "https://console.cloud.google.com/marketplace/browse?q=ubuntu%20pro%20canonical",
  },
  [PublicClouds.oracle]: {
    title: "Oracle",
    name: "Oracle",
    CTAName: "Oracle marketplace",
    link: "",
  },
};
const ProductType = () => {
  const localPublicCloud = localStorage.getItem("pro-selector-publicCloud");
<<<<<<< HEAD
  const { productType, setProductType } = useContext(FormContext);
=======
  const { productType, setProductType, iotDevice, setIoTDevice } = useContext(
    FormContext
  );
>>>>>>> 186dd6b1
  const [publicCloud, setPublicCloud] = useState(
    localPublicCloud
      ? (JSON.parse(localPublicCloud) as PublicClouds)
      : PublicClouds.aws
  );

  const handleProductTypeChange = (
    event: React.ChangeEvent<HTMLInputElement>
  ) => {
    setProductType(event.target.value as ProductTypes);
    localStorage.setItem(
      "pro-selector-productType",
      JSON.stringify(event.target.value as ProductTypes)
    );
  };

  const publicCloudsSelector = (
    <>
      <div className="p-segmented-control">
        <div
          className="p-segmented-control__list"
          role="tablist"
          aria-label="Public cloud options"
        >
          <button
            className="p-segmented-control__button"
            role="tab"
            aria-selected={publicCloud === PublicClouds.aws}
            aria-controls={PublicClouds.aws}
            id={PublicClouds.aws}
            onClick={(e) => {
              e.preventDefault();
              setPublicCloud(PublicClouds.aws);
              localStorage.setItem(
                "pro-selector-publicCloud",
                JSON.stringify(PublicClouds.aws)
              );
            }}
          >
            {PublicCloudInfo[PublicClouds.aws].title}
          </button>
          <button
            className="p-segmented-control__button"
            role="tab"
            aria-selected={publicCloud === PublicClouds.azure}
            aria-controls={PublicClouds.azure}
            id={PublicClouds.azure}
            onClick={(e) => {
              e.preventDefault();
              setPublicCloud(PublicClouds.azure);
              localStorage.setItem(
                "pro-selector-publicCloud",
                JSON.stringify(PublicClouds.azure)
              );
            }}
          >
            {PublicCloudInfo[PublicClouds.azure].title}
          </button>
          <button
            className="p-segmented-control__button"
            role="tab"
            aria-selected={publicCloud === PublicClouds.gcp}
            aria-controls={PublicClouds.gcp}
            id={PublicClouds.gcp}
            onClick={(e) => {
              e.preventDefault();
              setPublicCloud(PublicClouds.gcp);
              localStorage.setItem(
                "pro-selector-publicCloud",
                JSON.stringify(PublicClouds.gcp)
              );
            }}
          >
            {PublicCloudInfo[PublicClouds.gcp].title}
          </button>
        </div>
      </div>

      <p>
        <strong>{PublicCloudInfo[publicCloud]?.title}</strong>
      </p>
      <p>
        You can buy Ubuntu Pro on the {PublicCloudInfo[publicCloud]?.name} at an
        hourly, per-machine rate. If you need tech support as well,{" "}
        <a href="/support/contact-us">contact us</a>.
      </p>
      <Button
        appearance="positive"
        element="a"
        href={PublicCloudInfo[publicCloud]?.link}
      >
        Visit {PublicCloudInfo[publicCloud]?.CTAName}
      </Button>
    </>
  );

  const IoTDeviceselector = (
    <>
      <div className="p-segmented-control">
        <div
          className="p-segmented-control__list"
          role="tablist"
          aria-label="IoT device options"
        >
          <button
            className="p-segmented-control__button"
            role="tab"
            aria-selected={iotDevice === IoTDevices.classic}
            aria-controls={IoTDevices.classic}
            id={IoTDevices.classic}
            onClick={(e) => {
              e.preventDefault();
              setIoTDevice(IoTDevices.classic);
              localStorage.setItem(
                "pro-selector-iotDevice",
                JSON.stringify(IoTDevices.classic)
              );
            }}
          >
            Ubuntu Classic
          </button>
          <dfn></dfn>
          <button
            className="p-segmented-control__button"
            role="tab"
            aria-selected={iotDevice === IoTDevices.core}
            aria-controls={IoTDevices.core}
            id={IoTDevices.core}
            onClick={(e) => {
              e.preventDefault();
              setIoTDevice(IoTDevices.core);
              localStorage.setItem(
                "pro-selector-iotDevice",
                JSON.stringify(IoTDevices.core)
              );
            }}
          >
            Ubuntu Core
          </button>
        </div>
      </div>
      {iotDevice === IoTDevices.core && (
        <>
          <p>
            <strong> Ubuntu Core </strong>
          </p>
          <p>
            If you are interested in Ubuntu Core, please{" "}
            <a href="/core/contact-us">contact us</a>.
          </p>
          <Button element="a" href="/core">
            Learn more about Ubuntu Core
          </Button>
        </>
      )}
    </>
  );

  return (
    <>
      <Row>
        <Col size={12}>
          <RadioInput
            label="Physical servers with unlimited VMs"
            name="type"
            value={ProductTypes.physical}
            onChange={handleProductTypeChange}
            checked={productType === ProductTypes.physical}
          />
        </Col>
        {productType === "physical" && (
          <Col size={12} style={{ marginLeft: "35px" }}>
            <p>
              <strong>Unlimited VMs on selected hypervisors</strong>
            </p>
            <p>
              Any of: KVM | Qemu | Boch, VMWare ESXi, LXD | LXC, Xen, Hyper-V
              (WSL, Multipass), VirtualBox, z/VM, Docker. All Nodes in the
              cluster have to be subscribed to the service in order to benefit
              from the unlimited VM support
            </p>
          </Col>
        )}
        <Col size={12}>
          <RadioInput
            label="Public cloud instances"
            name="type"
            value={ProductTypes.publicCloud}
            onChange={handleProductTypeChange}
            checked={productType == ProductTypes.publicCloud}
          />
        </Col>
        <Col size={12} style={{ marginLeft: "35px" }}>
          {isPublicCloud(productType) ? publicCloudsSelector : null}
        </Col>
        <Col size={12}>
          <RadioInput
            label="Desktops"
            name="type"
            value={ProductTypes.desktop}
            onChange={handleProductTypeChange}
            checked={productType === ProductTypes.desktop}
          />
        </Col>
        <Col size={12}>
          <RadioInput
            label="IoT and devices"
            name="type"
            value={ProductTypes.iotDevice}
            onChange={handleProductTypeChange}
            checked={productType === ProductTypes.iotDevice}
          />
        </Col>
        <Col size={12} style={{ marginLeft: "35px" }}>
          {isIoTDevice(productType) ? IoTDeviceselector : null}
        </Col>
      </Row>
    </>
  );
};

export default ProductType;<|MERGE_RESOLUTION|>--- conflicted
+++ resolved
@@ -1,6 +1,6 @@
 import React, { useContext, useState } from "react";
-import { Button, Col, Row } from "@canonical/react-components";
-import { RadioInput } from "@canonical/react-components";
+import { Button, Col, RadioInput, Row } from "@canonical/react-components";
+import { FormContext } from "advantage/subscribe/react/utils/FormContext";
 import {
   IoTDevices,
   isIoTDevice,
@@ -8,7 +8,6 @@
   ProductTypes,
   PublicClouds,
 } from "advantage/subscribe/react/utils/utils";
-import { FormContext } from "advantage/subscribe/react/utils/FormContext";
 
 const PublicCloudInfo = {
   [PublicClouds.aws]: {
@@ -41,13 +40,9 @@
 };
 const ProductType = () => {
   const localPublicCloud = localStorage.getItem("pro-selector-publicCloud");
-<<<<<<< HEAD
-  const { productType, setProductType } = useContext(FormContext);
-=======
   const { productType, setProductType, iotDevice, setIoTDevice } = useContext(
     FormContext
   );
->>>>>>> 186dd6b1
   const [publicCloud, setPublicCloud] = useState(
     localPublicCloud
       ? (JSON.parse(localPublicCloud) as PublicClouds)
