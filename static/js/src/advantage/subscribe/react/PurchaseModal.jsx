--- conflicted
+++ resolved
@@ -1,8 +1,4 @@
-<<<<<<< HEAD
-import React, { useEffect, useRef, useState } from "react";
-=======
 import React, { useEffect, useState } from "react";
->>>>>>> 6d846918
 import * as Sentry from "@sentry/react";
 import useStripeCustomerInfo from "./APICalls/useStripeCustomerInfo";
 import registerPaymentMethod from "./APICalls/registerPaymentMethod";
@@ -92,15 +88,6 @@
     });
   };
 
-<<<<<<< HEAD
-  const closeModal = () => {
-    // I have no idea what's going on here, but without it the modal won't close for guest users. ¯\_(ツ)_/¯
-    buttonRef.current.click();
-    buttonRef.current.click();
-  };
-
-=======
->>>>>>> 6d846918
   return (
     <Formik
       initialValues={initialValues}
@@ -109,30 +96,10 @@
     >
       <>
         {step === 1 ? (
-<<<<<<< HEAD
-          <StepOne error={error} closeModal={closeModal} />
-        ) : (
-          <StepTwo
-            setStep={setStep}
-            error={error}
-            setError={setError}
-            closeModal={closeModal}
-          />
-        )}
-        <button
-          ref={buttonRef}
-          aria-controls="purchase-modal"
-          aria-hidden="true"
-          style={{ position: "absolute", left: "-9999px", opacity: 0 }}
-        >
-          Cancel
-        </button>
-=======
           <StepOne error={error} />
         ) : (
           <StepTwo setStep={setStep} error={error} setError={setError} />
         )}
->>>>>>> 6d846918
       </>
     </Formik>
   );
