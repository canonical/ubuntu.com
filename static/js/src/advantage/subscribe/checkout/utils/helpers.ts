import { FormValues, Product, UserInfo } from "./types";

export function getInitialFormValues(
  product: Product,
  canTrial: boolean,
  userInfo?: UserInfo
): FormValues {
  const accountName = userInfo?.accountInfo?.name;
  const customerName = userInfo?.customerInfo.name;
  const buyingFor =
    customerName && accountName === customerName ? "myself" : "organisation";

  return {
    email: userInfo?.customerInfo?.email ?? "",
    name: customerName ?? "",
    buyingFor: buyingFor,
    organisationName: accountName ?? "",
    defaultPaymentMethod: userInfo?.customerInfo?.defaultPaymentMethod,
    address: userInfo?.customerInfo?.address?.line1 ?? "",
    postalCode: userInfo?.customerInfo?.address?.postal_code ?? "",
    country: userInfo?.customerInfo?.address?.country ?? "",
    city: userInfo?.customerInfo?.address?.city ?? "",
    usState: userInfo?.customerInfo?.address?.state ?? "",
    caProvince: userInfo?.customerInfo?.address?.state ?? "",
    VATNumber: userInfo?.customerInfo?.taxID?.value ?? "",
    captchaValue: window.captcha,
    TermsAndConditions: false,
    MarketingOptIn: false,
    Description: false,
    FreeTrial: canTrial && !window.currentPaymentId ? "useFreeTrial" : "payNow",
    marketplace: product.marketplace,
    isTaxSaved: !!userInfo?.customerInfo?.address?.country,
    isCardValid: !!userInfo?.customerInfo?.defaultPaymentMethod,
    isInfoSaved: !!userInfo?.customerInfo?.defaultPaymentMethod,
<<<<<<< HEAD
=======
    totalPrice: undefined,
    TermsOfService: false,
    DataPrivacy: false,
>>>>>>> 89cfde88
  };
}

export const canBeTrialled = (
  productCanBeTrialled?: boolean,
  userCanTrial?: boolean
) => {
  if (productCanBeTrialled == undefined) {
    return false;
  }

  if (userCanTrial == undefined) {
    return productCanBeTrialled;
  }

  return userCanTrial && productCanBeTrialled;
};<|MERGE_RESOLUTION|>--- conflicted
+++ resolved
@@ -32,12 +32,8 @@
     isTaxSaved: !!userInfo?.customerInfo?.address?.country,
     isCardValid: !!userInfo?.customerInfo?.defaultPaymentMethod,
     isInfoSaved: !!userInfo?.customerInfo?.defaultPaymentMethod,
-<<<<<<< HEAD
-=======
-    totalPrice: undefined,
     TermsOfService: false,
     DataPrivacy: false,
->>>>>>> 89cfde88
   };
 }
 
