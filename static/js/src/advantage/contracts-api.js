--- conflicted
+++ resolved
@@ -12,19 +12,14 @@
   return data;
 }
 
-<<<<<<< HEAD
-export async function ensurePurchaseAccount(email, name, paymentMethodID) {
-  const queryString = window.location.search;
-
-  let response = await fetch(`/advantage/purchase-account${queryString}`, {
-=======
 export async function ensurePurchaseAccount(
   email,
   accountName,
   paymentMethodID
 ) {
+  const queryString = window.location.search;
+  
   let response = await fetch(`/advantage/purchase-account`, {
->>>>>>> fd552a8c
     method: "POST",
     cache: "no-store",
     credentials: "include",
