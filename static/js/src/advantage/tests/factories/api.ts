--- conflicted
+++ resolved
@@ -39,10 +39,7 @@
   ({ sequence }) => ({
     account_id: `aBWF0x8vv5S684ZTeXMnJmUuVO7AyCYZzvjY3J${sequence}`,
     contract_id: `mUuVO7AyCYZzvjY3JaBWF0x8vv5S684ZTeXMnJ${sequence}`,
-<<<<<<< HEAD
-=======
     currency: "USD",
->>>>>>> b26d21e0
     end_date: new Date("2022-07-09T07:21:21Z"),
     entitlements: [],
     listing_id: `lADzAkHCZRIASpBZ8YiAiCT2XbDpBSyER7j9vj${sequence}`,
@@ -64,10 +61,7 @@
   ({ sequence }) => ({
     account_id: `F9sf54ZfJt59AMwynubzPyaGE9Z4D${sequence}`,
     contract_id: `mUuVO7AyCYZzvjY3JaBWF0x8vv5S684ZTeXMnJ${sequence}`,
-<<<<<<< HEAD
-=======
     currency: "USD",
->>>>>>> b26d21e0
     end_date: null,
     entitlements: [],
     listing_id: null,
