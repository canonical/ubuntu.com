--- conflicted
+++ resolved
@@ -1,18 +1,9 @@
-<<<<<<< HEAD
-import {
-  AccountContractInfo,
-  AccountInfo,
-  GetContractTokenResponse,
-} from "./contracts-types";
 import {
   EntitlementType,
   SupportLevel,
   UserSubscriptionMarketplace,
   UserSubscriptionType,
 } from "./enum";
-=======
-import { EntitlementType, SupportLevel, UserSubscriptionType } from "./enum";
->>>>>>> 42e30c22
 
 export type PendingPurchaseId = string;
 
