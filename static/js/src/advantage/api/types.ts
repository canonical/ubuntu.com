--- conflicted
+++ resolved
@@ -1,12 +1,9 @@
 import {
   EntitlementType,
   SupportLevel,
-<<<<<<< HEAD
   UserSubscriptionMachineType,
+  UserSubscriptionMarketplace,
   UserSubscriptionPeriod,
-=======
-  UserSubscriptionMarketplace,
->>>>>>> 4539eaa4
   UserSubscriptionType,
 } from "./enum";
 
@@ -37,13 +34,8 @@
   end_date: Date | null;
   entitlements: UserSubscriptionEntitlement[];
   listing_id: string | null;
-<<<<<<< HEAD
+  marketplace: UserSubscriptionMarketplace;
   machine_type: UserSubscriptionMachineType;
-  marketplace: string;
-=======
-  machine_type: string;
-  marketplace: UserSubscriptionMarketplace;
->>>>>>> 4539eaa4
   number_of_machines: number;
   period: UserSubscriptionPeriod | null;
   price_per_unit: number | null;
