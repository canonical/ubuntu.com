--- conflicted
+++ resolved
@@ -32,10 +32,7 @@
 export type UserSubscription = {
   account_id: string;
   contract_id: string;
-<<<<<<< HEAD
-=======
   currency: string;
->>>>>>> b26d21e0
   end_date: Date | null;
   entitlements: UserSubscriptionEntitlement[];
   listing_id: string | null;
