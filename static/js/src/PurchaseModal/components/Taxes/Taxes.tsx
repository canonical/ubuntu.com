--- conflicted
+++ resolved
@@ -27,11 +27,7 @@
   setTaxSaved: React.Dispatch<React.SetStateAction<boolean>>;
 };
 
-<<<<<<< HEAD
-const Taxes = ({ product, quantity, setError }: TaxesProps) => {
-=======
-const Taxes = ({ product, quantity, setTaxSaved }: TaxesProps) => {
->>>>>>> 9c4cd703
+const Taxes = ({ product, quantity, setError, setTaxSaved }: TaxesProps) => {
   const {
     errors,
     touched,
@@ -68,9 +64,10 @@
 
   const onSaveClick = () => {
     setIsEditing(false);
-<<<<<<< HEAD
+
     if (isGuest || !window.accountId) {
       taxMutation.mutate();
+      setTaxSaved(true);
     } else {
       genericPurchaseMutation.mutate(
         {
@@ -83,6 +80,7 @@
         {
           onSuccess: () => {
             queryClient.invalidateQueries("preview");
+            setTaxSaved(true);
           },
           onError: (error) => {
             if (
@@ -101,10 +99,6 @@
         }
       );
     }
-=======
-    setTaxSaved(true);
-    taxMutation.mutate();
->>>>>>> 9c4cd703
   };
 
   const onEditClick = () => {
