import React, { useEffect, useRef, useState } from "react";
import * as Sentry from "@sentry/react";
import useStripeCustomerInfo from "./hooks/useStripeCustomerInfo";
import registerPaymentMethod from "./hooks/registerPaymentMethod";
import { Formik, FormikHelpers } from "formik";
import { useQueryClient } from "react-query";
import { getErrorMessage } from "../advantage/error-handler";
import { checkoutEvent } from "../advantage/ecom-events";
import {
  getUserInfoFromVariables,
  getInitialFormValues,
  FormValues,
  marketplaceDisplayName,
  Product,
  Action,
} from "./utils/utils";

import { Col, List, Notification, Row } from "@canonical/react-components";
import Taxes from "./components/Taxes";
import SignIn from "./components/SignIn";
import UserInfoForm from "./components/UserInfoForm";
import ConfirmAndBuy from "./components/ConfirmAndBuy";
import ModalFooter from "./components/ModalParts/ModalFooter";
import BuyButton from "./components/BuyButton";
import FreeTrial from "./components/FreeTrial";

type Props = {
  accountId?: string;
  termsLabel: React.ReactNode;
  descriptionLabel: React.ReactNode;
  marketingLabel: React.ReactNode;
  product: Product | null;
  quantity: number;
  closeModal: () => void;
  Summary: React.ComponentType;
  action?: Action;
};

const PurchaseModal = ({
  accountId,
  termsLabel,
  descriptionLabel,
  marketingLabel,
  product,
  quantity,
  closeModal,
  Summary,
  action = "purchase",
}: Props) => {
  if (!product) {
    return null;
  }

  // Block the scroll on the body when the modal is open
  useEffect(() => {
    document.body.style.height = "100vh";
    document.body.style.overflow = "hidden";

    return () => {
      document.body.style.height = "auto";
      document.body.style.overflow = "auto";
    };
  }, []);

  const [error, setError] = useState<React.ReactNode>(null);
  const { data: userInfo } = useStripeCustomerInfo();

  const [isCardValid, setCardValid] = useState(false);
  const [isTaxSaved, setTaxSaved] = useState(false);

  window.accountId = accountId ?? window.accountId;

  const titleRef = useRef<null | HTMLDivElement>(null);

  const queryClient = useQueryClient();

  const paymentMethodMutation = registerPaymentMethod();

  const initialValues = getInitialFormValues(
    userInfo,
    window.accountId,
    product.canBeTrialled
  );

  const isGuest = !userInfo?.customerInfo?.email;

  const GAFriendlyProduct = {
    id: product?.id,
    name: product?.name,
    price: product?.price?.value / 100,
    quantity: quantity,
  };
  const scrollToTop = () => {
    titleRef?.current?.scrollIntoView();
  };

  const onSubmit = (values: FormValues, actions: FormikHelpers<FormValues>) => {
    setError(null);
    checkoutEvent(GAFriendlyProduct, "2");
    paymentMethodMutation.mutate(
      { formData: values, marketplace: product.marketplace },
      {
        onSuccess: (data, variables) => {
          window.accountId = data.accountId;
          queryClient.setQueryData(
            "paymentModalUserInfo",
            getUserInfoFromVariables(data, variables.formData)
          );
          queryClient.invalidateQueries("preview");

          actions.setSubmitting(false);
        },
        onError: (error) => {
          if (error instanceof Error)
            if (error.message === "email_already_exists") {
              scrollToTop();
              setError(
                <>
                  An Ubuntu One account with this email address exists. Please{" "}
                  <a href="/login">sign in</a> to your account first.
                </>
              );
            } else if (error.message === "tax_id_invalid") {
              actions.setErrors({
                VATNumber:
                  "That VAT number is invalid. Check the number and try again.",
              });
            } else {
              const knownErrorMessage = getErrorMessage({
                message: "",
                code: error.message,
              });

              // Tries to match the error with a known error code and defaults to a generic error if it fails
              if (knownErrorMessage) {
                scrollToTop();
                setError(knownErrorMessage);
              } else {
                Sentry.captureException(error);
                scrollToTop();
                setError(
                  <>
                    Sorry, there was an unknown error with your credit card.
                    Check the details and try again. Contact{" "}
                    <a href="https://ubuntu.com/contact-us">Canonical sales</a>{" "}
                    if the problem persists.
                  </>
                );
              }
            }

          actions.setSubmitting(false);
        },
      }
    );
  };

  return (
    <div className="checkout-container">
      <Row>
        <h1 ref={titleRef}>
          Your {marketplaceDisplayName[product.marketplace]} purchase
        </h1>
        {error ? (
          <Notification severity="negative" title="error">
            {error}
          </Notification>
        ) : null}
        <Formik
          onSubmit={onSubmit}
          initialValues={initialValues}
          enableReinitialize={true}
        >
          <>
            <Col emptyLarge={7} size={6}>
              <p>* indicates a mandatory field</p>
            </Col>
            <List
              stepped
              detailed
              items={[
                {
                  title: "Region and taxes",
                  content: (
                    <Taxes
                      product={product}
                      quantity={quantity}
<<<<<<< HEAD
                      setError={setError}
=======
                      setTaxSaved={setTaxSaved}
>>>>>>> 9c4cd703
                    />
                  ),
                },
                {
                  title: "Your purchase",
                  content: <Summary />,
                },
                ...(isGuest
                  ? [
                      {
                        title: "Sign in",
                        content: <SignIn />,
                      },
                    ]
                  : []),
                {
                  title: "Your information",
                  content: (
                    <UserInfoForm
                      setCardValid={setCardValid}
                      isGuest={isGuest}
                    />
                  ),
                },
                ...(product.canBeTrialled
                  ? [
                      {
                        title: "Free trial",
                        content: <FreeTrial />,
                      },
                    ]
                  : []),
                {
                  title: "Confirm and buy",
                  content: (
                    <ConfirmAndBuy
                      termsLabel={termsLabel}
                      descriptionLabel={descriptionLabel}
                      marketingLabel={marketingLabel}
                    />
                  ),
                },
              ]}
            />
            <ModalFooter closeModal={closeModal}>
              <BuyButton
                setError={setError}
                product={product}
                quantity={quantity}
                action={action}
                isCardValid={isCardValid}
                isTaxSaved={isTaxSaved}
              ></BuyButton>
            </ModalFooter>
          </>
        </Formik>
      </Row>
    </div>
  );
};

export default PurchaseModal;<|MERGE_RESOLUTION|>--- conflicted
+++ resolved
@@ -185,11 +185,8 @@
                     <Taxes
                       product={product}
                       quantity={quantity}
-<<<<<<< HEAD
                       setError={setError}
-=======
                       setTaxSaved={setTaxSaved}
->>>>>>> 9c4cd703
                     />
                   ),
                 },
