import React, { useEffect, useState } from "react";
import * as Sentry from "@sentry/react";
import useStripeCustomerInfo from "./hooks/useStripeCustomerInfo";
import registerPaymentMethod from "./hooks/registerPaymentMethod";
import { Formik, FormikHelpers } from "formik";
import { useQueryClient } from "react-query";
import { getErrorMessage } from "../advantage/error-handler";
import { checkoutEvent } from "../advantage/ecom-events";
import {
  getUserInfoFromVariables,
  getInitialFormValues,
  FormValues,
  marketplace,
} from "./utils/utils";
import StepOne from "./components/ModalSteps/StepOne";
import StepTwo from "./components/ModalSteps/StepTwo";
import { BuyButtonProps } from "./utils/utils";
type Props = {
  accountId?: string;
  termsLabel: React.ReactNode;
  product?: any;
  preview?: any;
  quantity: number;
  closeModal: () => void;
  Summary: React.ComponentType;
  BuyButton: React.ComponentType<BuyButtonProps>;
<<<<<<< HEAD
  modalTitle?: string;
  isFreeTrialApplicable?: boolean;
=======
  marketplace: marketplace;
>>>>>>> 528187f2
};

const PurchaseModal = ({
  accountId,
  termsLabel,
  product,
  preview,
  quantity,
  closeModal,
  Summary,
  BuyButton,
<<<<<<< HEAD
  modalTitle,
  isFreeTrialApplicable,
=======
  marketplace,
>>>>>>> 528187f2
}: Props) => {
  const [error, setError] = useState<React.ReactNode>(null);
  const { data: userInfo } = useStripeCustomerInfo();
  const [step, setStep] = useState(
    userInfo?.customerInfo?.defaultPaymentMethod ? 2 : 1
  );

  window.accountId = accountId ?? window.accountId;

  const queryClient = useQueryClient();

  const paymentMethodMutation = registerPaymentMethod();

  const initialValues = getInitialFormValues(userInfo, window.accountId);

  useEffect(() => {
    if (userInfo?.customerInfo?.defaultPaymentMethod) {
      setStep(2);
    }
  }, [userInfo]);

  const GAFriendlyProduct = {
    id: product?.id,
    name: product?.name,
    price: product?.price?.value / 100,
    quantity: quantity,
  };

  const onSubmit = (values: FormValues, actions: FormikHelpers<FormValues>) => {
    setError(null);
    checkoutEvent(GAFriendlyProduct, "2");
<<<<<<< HEAD
    paymentMethodMutation.mutate(values, {
      onSuccess: (data, variables) => {
        window.accountId = data.accountId;
        setStep(2);
        queryClient.setQueryData(
          "paymentModalUserInfo",
          getUserInfoFromVariables(data, variables)
        );
=======
    paymentMethodMutation.mutate(
      { formData: values, marketplace: marketplace },
      {
        onSuccess: (data, variables) => {
          window.accountId = data.accountId;
          setStep(2);
          queryClient.setQueryData(
            "userInfo",
            getUserInfoFromVariables(data, variables.formData)
          );
          queryClient.invalidateQueries("preview");
>>>>>>> 528187f2

          actions.setSubmitting(false);
        },
        onError: (error) => {
          if (error instanceof Error)
            if (error.message === "email_already_exists") {
              setError(
                <>
                  An Ubuntu One account with this email address exists. Please{" "}
                  <a href="/login">sign in</a> to your account first.
                </>
              );
            } else {
              const knownErrorMessage = getErrorMessage({
                message: "",
                code: error.message,
              });

              // Tries to match the error with a known error code and defaults to a generic error if it fails
              if (knownErrorMessage) {
                setError(knownErrorMessage);
              } else {
                Sentry.captureException(error);
                setError(
                  <>
                    Sorry, there was an unknown error with your credit card.
                    Check the details and try again. Contact{" "}
                    <a href="https://ubuntu.com/contact-us">Canonical sales</a>{" "}
                    if the problem persists.
                  </>
                );
              }
            }

          actions.setSubmitting(false);
        },
      }
    );
  };

  return (
    <Formik
      initialValues={initialValues}
      enableReinitialize={true}
      onSubmit={onSubmit}
    >
      <>
        {step === 1 ? (
          <StepOne error={error} closeModal={closeModal} />
        ) : (
          <StepTwo
            termsLabel={termsLabel}
            setStep={setStep}
            error={error}
            setError={setError}
            Summary={Summary}
            closeModal={closeModal}
            product={product}
            preview={preview}
            BuyButton={BuyButton}
            modalTitle={modalTitle}
            isFreeTrialApplicable={isFreeTrialApplicable}
          />
        )}
      </>
    </Formik>
  );
};

export default PurchaseModal;<|MERGE_RESOLUTION|>--- conflicted
+++ resolved
@@ -24,12 +24,9 @@
   closeModal: () => void;
   Summary: React.ComponentType;
   BuyButton: React.ComponentType<BuyButtonProps>;
-<<<<<<< HEAD
   modalTitle?: string;
   isFreeTrialApplicable?: boolean;
-=======
   marketplace: marketplace;
->>>>>>> 528187f2
 };
 
 const PurchaseModal = ({
@@ -41,12 +38,9 @@
   closeModal,
   Summary,
   BuyButton,
-<<<<<<< HEAD
   modalTitle,
   isFreeTrialApplicable,
-=======
   marketplace,
->>>>>>> 528187f2
 }: Props) => {
   const [error, setError] = useState<React.ReactNode>(null);
   const { data: userInfo } = useStripeCustomerInfo();
@@ -78,16 +72,6 @@
   const onSubmit = (values: FormValues, actions: FormikHelpers<FormValues>) => {
     setError(null);
     checkoutEvent(GAFriendlyProduct, "2");
-<<<<<<< HEAD
-    paymentMethodMutation.mutate(values, {
-      onSuccess: (data, variables) => {
-        window.accountId = data.accountId;
-        setStep(2);
-        queryClient.setQueryData(
-          "paymentModalUserInfo",
-          getUserInfoFromVariables(data, variables)
-        );
-=======
     paymentMethodMutation.mutate(
       { formData: values, marketplace: marketplace },
       {
@@ -99,7 +83,6 @@
             getUserInfoFromVariables(data, variables.formData)
           );
           queryClient.invalidateQueries("preview");
->>>>>>> 528187f2
 
           actions.setSubmitting(false);
         },
