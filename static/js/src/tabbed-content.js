--- conflicted
+++ resolved
@@ -112,22 +112,12 @@
       tabContent.forEach((content) => {
         if (tabElement === tab) {
           tabElement.setAttribute("aria-selected", true);
-<<<<<<< HEAD
           tabElement.classList.add("is-active");
           content.removeAttribute("hidden");
         } else {
           tabElement.setAttribute("aria-selected", false);
           tabElement.classList.remove("is-active");
           content.setAttribute("hidden", true);
-=======
-          content.classList.remove("u-hide");
-          if (triggerReload) {
-            window.dispatchEvent(new Event("resize"));
-          }
-        } else {
-          tabElement.setAttribute("aria-selected", false);
-          content.classList.add("u-hide");
->>>>>>> 1f540f9f
         }
       });
     });
