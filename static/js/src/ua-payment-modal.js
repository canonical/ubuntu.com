--- conflicted
+++ resolved
@@ -120,11 +120,7 @@
       e.preventDefault();
       modal.classList.add("is-processing");
 
-<<<<<<< HEAD
-      if (currentTransaction.accountId === "" || currentTransaction.accountId === null) {
-=======
       if (!currentTransaction.accountId) {
->>>>>>> 27c74be9
         currentTransaction.accountId = data.accountId;
       }
     }
