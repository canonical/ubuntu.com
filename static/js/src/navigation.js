--- conflicted
+++ resolved
@@ -1,53 +1,30 @@
 const ANIMATION_DELAY = 200;
 const MOBILE_VIEW_BREAKPOINT = 1250;
-<<<<<<< HEAD
-let dropdowns = [];
-const navigation = document.querySelector(".p-navigation--sliding");
-=======
->>>>>>> cec160a0
 const dropdownWindow = document.querySelector(".dropdown-window");
 const dropdownWindowOverlay = document.querySelector(
   ".dropdown-window-overlay"
 );
-<<<<<<< HEAD
-const searchOverlay = navigation.querySelector(".p-navigation__search-overlay");
-const secondaryNav = document.querySelector(".p-navigation.is-secondary");
-const topLevelNavDropdowns = Array.from(
-  navigation.querySelectorAll(
-=======
 const searchOverlay = document.querySelector(".p-navigation__search-overlay");
 const secondaryNav = document.querySelector(".p-navigation.is-secondary");
 const navigation = document.querySelector(".p-navigation--sliding");
 const topLevelNavDropdowns = Array.from(
   document.querySelectorAll(
->>>>>>> cec160a0
     ".p-navigation__item--dropdown-toggle:not(.global-nav__dropdown-toggle):not(.js-back)"
   )
 );
 const nav = navigation.querySelector(".js-show-nav");
-<<<<<<< HEAD
-const menuButtons = navigation.querySelectorAll(".js-menu-button");
-const skipLink = navigation.querySelector(".p-link--skip");
-const jsBackbuttons = navigation.querySelectorAll(".js-back");
-const reducedNav = navigation.querySelector(
-  ".p-navigation--sliding.is-reduced "
-);
-=======
 const menuButtons = document.querySelectorAll(".js-menu-button");
 const skipLink = document.querySelector(".p-link--skip");
 const jsBackbuttons = document.querySelectorAll(".js-back");
 const reducedNav = document.querySelector(".p-navigation--sliding.is-reduced ");
 let dropdowns = [];
->>>>>>> cec160a0
 const mainList = document.querySelector(
   "nav.p-navigation__nav > .p-navigation__items"
 );
 const currentBubble = window.location.pathname.split("/")[1];
-<<<<<<< HEAD
 
 navigation.classList.add("js-enabled")
 nav.classList.remove("u-hide");
-
 
 //Helper functions
 
@@ -65,27 +42,6 @@
   );
 }
 
-=======
-
-nav.classList.remove("u-hide");
-
-//Helper functions
-
-function toggleIsActiveState(element, active) {
-  element.classList.toggle("is-active", active);
-}
-
-function addClassesToElements(elements, classes) {
-  elements.forEach((element, index) => element.classList.add(classes[index]));
-}
-
-function removeClassesFromElements(elements, classes) {
-  elements.forEach((element, index) =>
-    element.classList.remove(classes[index])
-  );
-}
-
->>>>>>> cec160a0
 function getAllElements(queryString) {
   const lists = [...dropdowns, mainList];
   let listItems = [];
@@ -160,7 +116,6 @@
   updateNavMenu(clickedDropdown, !isActive);
   setTabindex(clickedDropdown.querySelector("ul.p-navigation__dropdown"));
 }
-<<<<<<< HEAD
 
 function goBackOneLevel(e, backButton) {
   e.preventDefault();
@@ -175,22 +130,6 @@
   }
 }
 
-=======
-
-function goBackOneLevel(e, backButton) {
-  e.preventDefault();
-  const target = backButton.parentNode.parentNode;
-  target.setAttribute("aria-hidden", true);
-  toggleIsActiveState(backButton.closest(".is-active"), false);
-  toggleIsActiveState(backButton.closest(".is-active"), false);
-  setTabindex(target.parentNode.parentNode);
-
-  if (target.parentNode.getAttribute("role") == "menuitem") {
-    updateNavMenu(target.parentNode, false);
-  }
-}
-
->>>>>>> cec160a0
 function keyPressHandler(e) {
   if (e.key === "Escape") {
     closeAll();
@@ -268,17 +207,10 @@
   toggleIsActiveState(dropdown, show);
   if (dropdownContent) {
     toggleDropdownContentVisibility(dropdownContent, show, delay);
-<<<<<<< HEAD
   }
   if (dropdown.id === "all-canonical") {
     toggleGlobalNavVisibility(dropdownContent, show, delay);
   }
-=======
-  }
-  if (dropdown.id === "all-canonical") {
-    toggleGlobalNavVisibility(dropdownContent, show, delay);
-  }
->>>>>>> cec160a0
 }
 
 function updateMobileDropdownState(dropdown, show, isNested) {
@@ -334,7 +266,6 @@
   req.addEventListener("load", callback);
   req.send();
 }
-<<<<<<< HEAD
 
 function convertHTMLToNode(responseText, selector) {
   const tempElement = document.createElement("div");
@@ -342,15 +273,6 @@
   return tempElement.querySelector(selector);
 }
 
-=======
-
-function convertHTMLToNode(responseText, selector) {
-  const tempElement = document.createElement("div");
-  tempElement.innerHTML = responseText;
-  return tempElement.querySelector(selector);
-}
-
->>>>>>> cec160a0
 function deactivateActiveCTA(element) {
   toggleIsActiveState(element, false);
 }
@@ -455,7 +377,6 @@
   removeClassesFromElements([navigation, mainList], ["has-menu-open", "is-active"]);
   if (secondaryNav) {
     toggleSecondaryMobileNavDropdown();
-<<<<<<< HEAD
   }
   dropdownElements.forEach((dropdown) => {
     if (dropdown.classList.contains("is-active")) {
@@ -622,171 +543,6 @@
     });
 }
 
-=======
-  }
-  dropdownElements.forEach((dropdown) => {
-    if (dropdown.classList.contains("is-active")) {
-      toggleIsActiveState(dropdown, false);
-      const listItem = dropdown.querySelector("ul.p-navigation__dropdown");
-      listItem.setAttribute("aria-hidden", true);
-      toggleIsActiveState(listItem, false);
-    }
-  });
-}
-
-function closeAll() {
-  closeSearch();
-  closeNav();
-  setTabindex(mainList);
-}
-
-function openMenu(e) {
-  e.preventDefault();
-
-  menuButtons.forEach((menuButton) => {
-    menuButton.setAttribute("aria-pressed", true);
-  });
-
-  navigation.classList.add("has-menu-open");
-  document.addEventListener("keyup", keyPressHandler);
-  setTabindex(mainList);
-}
-
-// Setup and functions for navigaiton search
-function initNavigationSearch() {
-  searchButtons.forEach((searchButton) => searchButton.addEventListener("click", toggleSearch));
-
-  searchOverlay.addEventListener("click", toggleSearch);
-
-  if (menuButtons) {
-    menuButtons.forEach((menuButton) =>
-      menuButton.addEventListener("click", toggleMenu)
-    );
-  }
-}
-
-function toggleSearch(e) {
-  e.preventDefault();
-  if (navigation.classList.contains("has-search-open")) {
-    closeAll();
-  } else {
-    closeAll();
-    openSearch(e);
-  }
-}
-
-function openSearch(e) {
-  e.preventDefault();
-  const searchInput = navigation.querySelector(".p-search-box__input");
-  Array.from(searchButtons).forEach((searchButton) => {
-    searchButton.setAttribute("aria-pressed", true);
-  });
-
-  addClassesToElements([navigation], ["has-search-open"]);
-  if (secondaryNav) {
-    addClassesToElements([secondaryNav], ["u-hide"]);
-  }
-  searchInput.focus();
-  document.addEventListener("keyup", keyPressHandler);
-}
-
-function closeSearch() {
-  searchButtons.forEach((searchButton) => {
-    searchButton.removeAttribute("aria-pressed");
-  });
-
-  navigation.classList.remove("has-search-open");
-
-  if (secondaryNav) {
-    secondaryNav.classList.remove("u-hide");
-  }
-
-  document.removeEventListener("keyup", keyPressHandler);
-}
-
-const searchButtons = document.querySelectorAll(".js-search-button");
-const overlay = document.querySelector(".p-navigation__search-overlay");
-initNavigationSearch();
-
-// Setup global-nav
-function setUpGlobalNav() {
-  const globalNavTab = document.querySelector(".global-nav-mobile");
-  const globalNavMainTab = globalNavTab.querySelector("ul.p-navigation__items");
-
-  globalNavMainTab.classList.replace("u-hide", "dropdown-content-mobile");
-  globalNavMainTab.classList.replace("p-navigation__items", "p-navigation__dropdown",);
-  
-  globalNavMainTab.setAttribute("id", "all-canonical-content-mobile");
-
-  globalNavTab
-    .querySelectorAll(".p-navigation__dropdown")
-    .forEach((dropdown) => {
-      dropdown.setAttribute("aria-hidden", "true");
-      const dropdownToggle = dropdown.closest(
-        ".p-navigation__item--dropdown-toggle"
-      );
-      if (dropdownToggle.getAttribute("role") != "menuitem") {
-        const newDropdownId = `all-canonical-${dropdown.id}`;
-        dropdown.setAttribute("id", `${newDropdownId}-content-mobile`);
-        dropdownToggle.setAttribute("id", newDropdownId);
-        dropdownToggle
-          .querySelector("button.p-navigation__link")
-          .setAttribute("href", `#${newDropdownId}-content-mobile`);
-
-      }
-      const tempHTMLContainer = document.createElement("div");
-      tempHTMLContainer.innerHTML = `<li class="p-navigation__item--dropdown-close" id="${dropdown.id}-back">
-        <button class="p-navigation__link js-back" href="${dropdown.id}" aria-controls="${dropdown.id}" tabindex="-1">
-          Back
-        </button>
-      </li>`;
-      const backButton = tempHTMLContainer.firstChild.cloneNode(true);
-      dropdown.prepend(backButton);
-    });
-}
-document.addEventListener("DOMContentLoaded", () => {
-  setUpGlobalNav();
-});
-
-// Initiate login
-var accountContainer = document.querySelector(".js-account");
-if (accountContainer) {
-  fetch("/account.json")
-    .then((response) => response.json())
-    .then((data) => {
-      if (data.account === null) {
-        accountContainer.innerHTML = `<a href="/login" class="p-navigation__link" style="padding-right: 1rem;" tabindex="0" onclick="event.stopPropagation()">Sign in</a>`;
-      } else {
-        window.accountJSONRes = data.account;
-        accountContainer.innerHTML = `<button href="#" class="p-navigation__link is-signed-in" aria-controls="canonical-login-content-mobile" aria-expanded="false" aria-haspopup="true">Account</button>
-          <ul class="p-navigation__dropdown" id="canonical-login-content-mobile" aria-hidden="true">
-            <li class="p-navigation__item--dropdown-close" id="canonical-login-back">
-              <button class="p-navigation__link js-back" href="canonical-login-content-mobile" aria-controls="canonical-login-content-mobile" tabindex="-1"">
-                Back
-              </button>
-            </li>
-            <li class="p-navigation__account-name u-no-padding--bottom">
-              <p class="p-text--small">Logged in as <br/>
-              <strong>${data.account.email}</strong></p>
-              <hr class="is-dark u-no-margin" />
-            </li>
-            <li class="p-navigation__dropdown-item"><a class="p-link--inverted" href="/pro/dashboard" onclick="event.stopPropagation()">Ubuntu Pro dashboard</a></li>
-            <li class="p-navigation__dropdown-item">
-              <a class="p-link--inverted" href="/account/invoices" onclick="event.stopPropagation()">Invoices & Payments</a>
-            </li>
-            <li class="p-navigation__dropdown-item">
-              <a class="p-link--inverted" href="https://login.ubuntu.com/" onclick="event.stopPropagation()">Account settings</a>
-            </li>
-            <li class="p-navigation__dropdown-item">
-              <a class="p-link--inverted" href="/logout" onclick="event.stopPropagation()">Logout</a>
-            </li>
-          </ul>`;
-
-      }
-    });
-}
-
->>>>>>> cec160a0
 // Add GA events
 
 var origin = window.location.href;
