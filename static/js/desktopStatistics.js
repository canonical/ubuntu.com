function debounce(func, wait, immediate) {
  var timeout;
  return function () {
    var context = this,
      args = arguments;
    clearTimeout(timeout);
    timeout = setTimeout(function () {
      timeout = null;
      if (!immediate) func.apply(context, args);
    }, wait);
    if (immediate && !timeout) func.apply(context, args);
  };
}

function round(value, precision) {
  var multiplier = Math.pow(10, precision || 0);
  return Math.floor(value * multiplier) / multiplier;
}

function calcPercentage(dataset, datum) {
  var sum = d3.sum(dataset, function (d) {
    return d.value
  });
  var percentage = datum * 100 / sum;

  return percentage;
}

function formatTime(localData) {
  return d3.max(localData, function (d) {
    if (d.show) {
      return Math.floor(d.value / 1000) + ':' + Math.round((d.value % 1000) * 0.1) + 's';
    }
  });
}

function formatPercentage(localData) {
  var localValue = round(d3.max(localData, function (d) {
    if (d.show) return calcPercentage(localData, d.value)
  }), 1);
  return localValue + '%';
}

function setChartLabel(format, localData) {
  var labelText = '';
  switch (format) {
    case 'time':
      labelText = formatTime(localData);
      break;
    default:
      labelText = formatPercentage(localData);
      break;
  }
  return labelText;
}

function manipulateData(data, options) {
  // Set option defaults
  options = options || {};
  var truncPoint = options.hasOwnProperty('truncPoint') ? options.truncPoint : data.length;
  var sort = options.hasOwnProperty('sort') ? options.sort : undefined;
  var sortedData = data.slice();

  switch (sort) {
    case 'descending':
      sortedData.sort(function (a, b) {
        return d3.descending(a.value, b.value)
      });
      return sortedData.slice(0, truncPoint);

    case 'ascending':
      sortedData.sort(function (a, b) {
        return d3.ascending(a.value, b.value)
      });
      return sortedData.slice(sortedData.length - truncPoint, sortedData.length);

    default:
      return sortedData.slice(0, truncPoint);
  }
}

function colorShade(usageRange, colors) {
  var index = 0;
  if (usageRange <= 1) {
    index = 0;
  } else if (usageRange > 1 && usageRange <= 5) {
    index = 1;
  } else if (usageRange > 5 && usageRange <= 10) {
    index = 2;
  } else if (usageRange > 10 && usageRange <= 15) {
    index = 3;
  } else if (usageRange > 15 && usageRange <= 30) {
    index = 4;
  } else if (usageRange > 30) {
    index = 5;
  }
  return colors[index];
}

function wrapText(text, width) {
  text.each(function () {
    var text = d3.select(this);
    var words = text.text().split(/\s+/).reverse();
    var word;
    var line = [];
    var lineNumber = 0;
    var lineHeight = 1.5;
    var y = text.attr("y");
    var dy = parseFloat(text.attr("dy"));
    var tspan = text.text(null).style("font-size", "16px")
    .append("tspan").attr("x", -12).attr("y", y).attr("dy", dy + "em");

    while (word = words.pop()) {
      line.push(word);
      tspan.text(line.join(" "));
      if (tspan.node().getComputedTextLength() > width) {
        line.pop();
        tspan.text(line.join(" "));
        line = [word];
        tspan = text.append("tspan").attr("x", -12).attr("y", y).attr("dy", ++lineNumber * lineHeight + dy + "em").text(word);
      }
    }
  });
}

function showMaxDatum(target, dataset) {
  var maxDatum = manipulateData(dataset, 'descending', 1)[0];
  var percentage = calcPercentage(dataset, maxDatum.value)
  var roundedPercentage = round(percentage, 1);

  document.querySelector(target).innerHTML = (
    '<h3 style="margin:0">' + roundedPercentage + '%</h3>' +
    '<h4>' + maxDatum.label + '</h4>'
  );
}

function createBarChart(selector, dataset, options) {
  // Set option defaults
  options = options || {};
  var sort = options.hasOwnProperty('sort') ? options.sort : undefined;
  var truncPoint = options.hasOwnProperty('truncPoint') ? options.truncPoint : undefined;
  var margin = options.hasOwnProperty('margin') ? options.margin : {
    top: 20,
    right: 5,
    bottom: 50,
    left: 0
  };
  var colors = options.hasOwnProperty('colors') ? options.colors : ['#E95420', '#772953'];
  var ordinalColors = d3.scaleOrdinal(colors);

  // Create copy of dataset and manipulate according to options
  var data = dataset.slice();
  data = manipulateData(data, {
    sort: sort,
    truncPoint: truncPoint
  });

  // Orientate svg and give it class name
  var svg = d3.select(selector).attr("class", "p-bar-chart");
  var width = document.querySelector(selector).getBoundingClientRect().width - margin.right - margin.left;
  var height = +svg.attr("height") - margin.top - margin.bottom;
  var g = svg.append("g")
    .attr("transform", "translate(" + margin.left + "," + margin.top + ")");

  // Set axis domains and range
  var x = d3.scaleBand()
    .rangeRound([0, width])
    .padding(0.1)
    .domain(data.map(function (d) {
      return d.label
    }));

  var y = d3.scaleLinear()
    .rangeRound([height, 0])
    .domain([0, Math.ceil(d3.max(data, function (d) {
      return calcPercentage(data, d.value)
    }))]);

  // Generate axes
  g.append("g")
    .attr("transform", "translate(0," + height +  ")")
    .call(d3.axisBottom(x).tickSize(0).tickPadding(16))
    .selectAll(".tick text")
    .attr("text-anchor", "middle")
    .call(wrapText, x.bandwidth());

  // remove the x axis lines at the bottom
  g.selectAll(".domain").remove();

  // Generate bars
  g.selectAll(".p-bar-chart__bar")
    .data(data)
    .enter()
    .append("rect")
    .attr("class", "p-bar-chart__bar")
    .attr('fill', function (d, i) {
      return ordinalColors(i);
    })
    .attr("x", function (d) {
      return x(d.label)
    })
    .attr("y", function (d) {
      return y(calcPercentage(data, d.value))
    })
    .attr("width", x.bandwidth() - 24 )
    .attr("height", function (d) {
      return height - y(calcPercentage(data, d.value))
    });

    // Add text to the top of the bar
    g.append("g")
      .selectAll("text")
      .data(data)
      .enter()
      .append("text")
      .style("font-size", "16px")
      .attr("x", function (d) {
        return x(d.label) + (x.bandwidth() / 2) - 24;
      })
      .attr("dy", "-10px") // add padding to top of bar
      .attr("y", function (d) {
        return y(calcPercentage(data, d.value));
      })
      .attr("class", "label")
      .text(function (d) {
        return Math.floor(calcPercentage(data, d.value), 1) + "%";
      });
}

function createHorizontalBarChart(selector, dataset, options) {
  // Set option defaults
  options = options || {};
  var sort = options.hasOwnProperty('sort') ? options.sort : undefined;
  var truncPoint = options.hasOwnProperty('truncPoint') ? options.truncPoint : undefined;
  var margin = options.hasOwnProperty('margin') ? options.margin : {
    top: 20,
    right: 30,
    bottom: 20,
    left: 60
  };
  var colors = options.hasOwnProperty('colors') ? options.colors : ['#E95420', '#772953' ];
  var ordinalColors = d3.scaleOrdinal(colors);
  var chartTitle = options.hasOwnProperty('title') ? options.title : undefined;

  // Create copy of dataset and manipulate according to options
  var data = dataset.slice().reverse();
  data = manipulateData(data, {
    sort: sort,
    truncPoint: truncPoint
  });

  // Orientate svg and give it class name
  var svg = d3.select(selector).attr("class", "p-bar-chart");
  var width = document.querySelector(selector).getBoundingClientRect().width - margin.right - margin.left;
  var height = +svg.attr("height") - margin.top - margin.bottom;
  var g = svg.append("g")
    .attr("transform", "translate(" + margin.left + "," + margin.top + ")");

  // Set axis domains and range
  var y = d3.scaleBand()
    .range([height, 0])
    .padding(0.5)
    .domain(data.map(function (d) { return d.label; }));

  var x = d3.scaleLinear()
    .range([0, width])
    .domain([0, Math.ceil(d3.max(data, function (d) {
      return calcPercentage(data, d.value)
    }))]);

  // Generate bars
  g.selectAll(".p-bar-chart__bar")
    .data(data)
    .enter()
    .append("rect")
    .attr("class", "p-bar-chart__bar")
    .attr("fill", function (d, i) {
      return ordinalColors(i);
    })
    .attr("x", -3)
    .attr("y", function (d, i) {
      return y(d.label);
    })
    .attr("height", "16px")
    .attr("width", function (d) {
      return x(calcPercentage(data, d.value));
    });

  //add a value label to the right of each bar
  g.selectAll("text")
    .data(data)
    .enter()
    .append("text")
    .style("font-size", "14px")
    .attr("x", function (d) {
      return x(calcPercentage(data, d.value)) + 4;
    })
    .attr("y", function (d, i) {
      return y(d.label) + (y.bandwidth() / 2) + 4;
    })
    .attr("class", "label")
    .text(function (d) {
      return Math.floor(calcPercentage(data, d.value), 1) + "%";
    });

    g.selectAll("text.left-axis")
      .data(data)
      .enter()
      .append("text")
      .attr("text-anchor", "end")
      .attr("class", "left-axis")
      .attr("x", "-10")
      .attr("y", function (d) {
        return (y(d.label) + (y.bandwidth() / 2) + 5);
      })
      .text(function (d) {
        return d.label;
      });
}

function createOrderedList(target, dataset, options) {
  // Set option defaults
  options = options || {};
  var truncPoint = options.hasOwnProperty('truncPoint') ? options.truncPoint : undefined;
  var data = dataset.slice();

  var sortedList = data
    .sort(function (a, b) {
      return d3.descending(a.value, b.value)
    });
  var count = Math.min(dataset.length, truncPoint);
  var html = '';

  for (var i = 0; i < count; i++) {
    html += '<li>' + sortedList[i].label + '</li>';
  }

  document.querySelector(target).innerHTML = '<ol>' + html + '</ol>';
}

function createProgressChart(selector, dataset, options) {
  // Set option defaults
  options = options || {};
  var parentWidth = document.querySelector(selector).parentNode.clientWidth;
  var color = options.hasOwnProperty('color') ? options.color : '#E95420';
  var size = options.hasOwnProperty('size') ? options.size : 300;
  var format = options.hasOwnProperty('format') ? options.format : 'percent';
  // Create copy of dataset
  var data = dataset.slice();
  var label = setChartLabel(format, data);

  // Orientate svg
  size = Math.min(size, parentWidth);
  var height = size;
  var width = size;
  var svg = d3.select(selector)
    .attr('height', height)
    .attr('width', width)
    .attr('class', 'p-progress-chart');
  var g = svg.append("g");

  // Set axis domains and range
  var x = d3.scaleBand()
    .rangeRound([0, width]);

  var y = d3.scaleLinear()
    .rangeRound([height, 0])
    .domain([0, 100]);

  // Generate bar
  g.selectAll(".p-progress-chart__bar")
    .data(dataset)
    .enter()
    .append("rect")
    .attr("class", "p-progress-chart__bar")
    .attr('fill', color)
    .attr("y", function (d) {
      return y(calcPercentage(data, d.value))
    })
    .attr("width", x.bandwidth())
    .attr("height", function (d) {
      if (d.show) return height - y(calcPercentage(data, d.value))
    });

  // Append percentage over top of graph
  svg
    .append("text")
    .attr("class", "p-progress-chart__text")
    .attr("transform", function () {
      return "translate(" + height / 2 + "," + ((width + 20) / 2) + ")";
    })
    .attr("text-anchor", "middle")
    .text(function () {
      return label;
    });
}

function createPieChart(selector, dataset, options) {
  // Set option defaults
  options = options || {};
  var parentWidth = document.querySelector(selector).parentNode.clientWidth;
  var sort = options.hasOwnProperty('sort') ? options.sort : undefined;
  var truncPoint = options.hasOwnProperty('truncPoint') ? options.truncPoint : undefined;
<<<<<<< HEAD
  var colors = options.hasOwnProperty('colors') ? options.colors : ['#E95420', '#CCC', '#772953'];
=======
  var colors = options.hasOwnProperty('colors') ? options.colors : ['#E95420', '#ccc', '#772953'];
>>>>>>> 73a77c9e
  var donutRadius = options.hasOwnProperty('donutRadius') ? options.donutRadius : 15;
  var size = options.hasOwnProperty('size') ? options.size : parentWidth;
  var ordinalColors = d3.scaleOrdinal(colors);
  var labelKey = options.hasOwnProperty('centreLabel') ? options.centreLabel.title : undefined;
  var noStats = options.hasOwnProperty('noStats') ? options.noStats : false;
  var centreText = undefined;
  // Create copy of dataset and manipulate according to options
  var data = dataset.slice();

  if (labelKey && !noStats) {
    // Sum all the data
    var sum = d3.sum(data, function (d) {
      return d.value;
    });

    labelData = data.find(function (d) {
      return d.label.toUpperCase() === labelKey.toUpperCase();
    });

    centreText = (labelData && labelData.value) ? Math.floor((labelData.value / sum) * 100) + '%' : '';
  }

  data = manipulateData(data, {
    sort: sort,
    truncPoint: truncPoint
  });

  // Orientate svg
  size = Math.min(size, parentWidth);
  var svg = d3.select(selector)
    .attr('height', size)
    .attr('width', size)
    .attr('class', 'p-pie-chart');
  var radius = size / 2;
  var g = svg.append("g")
    .attr('transform', 'translate(' + radius + ',' + radius + ')');

  // Generate pie values
  var pie = d3.pie()
    .value(function (d) {
      return d.value
    });

  // Generate the arcs
  var arc = d3.arc()
    .innerRadius(donutRadius)
    .outerRadius(radius);

  // Generate the groups
  var arcs = g.selectAll('.p-pie-chart__wedge')
    .data(pie(data))
    .enter()
    .append('g')
    .attr('class', 'p-pie-chart__wedge');

  // Draw arc paths
  arcs.append('path')
    .attr('fill', function (d, i) {
      return ordinalColors(i);
    })
    .attr('d', arc);

  // Add labels to centre
  arcs.append("text")
    .text((centreText) ? centreText : '')
    .attr('text-anchor', 'middle')
    .attr('dy', (centreText) ? -5 : 0)
    .attr('class', 'p-heading--two');
  arcs.append("text")
    .text((labelKey) ? labelKey : '')
    .attr('dy', (centreText) ? 30 : 0)
    .attr('text-anchor', 'middle')
    .attr('class', 'p-pie-chart__text');
}

function createMap(selector, options, mapData) {
  var options = options || {};
  var element = document.querySelector(selector).getBoundingClientRect();
  var width = element.width;
  var height = element.height;

  function render(world) {
    //   Snapdata = country mapped to ids in objects
    // Get the countries and ids
    var svg = d3.select(selector);
    var g = svg.append('g');
    var offset = width * 0.1;
    var projection = d3.geoNaturalEarth1()
      .scale(width * 0.2)
      .translate([(width / 2), ((height + offset) / 2) ])
      .precision(.1);
    var geoPath = d3.geoPath().projection(projection);
    var countries = topojson.feature(world, world.objects.countries).features;
    g.selectAll('path')
      .data(countries)
      .enter()
      .append('path')
      .attr('fill', function (country) {
        if (country) {
          // Return the ubuntu usage stats for the country
          var countryStat = options.countryStats.find(function (ctryStat) {
            return parseInt(country.id, 10) === parseInt(ctryStat.id, 10);
          });

          if (countryStat) {
            var countryRatio = (countryStat.users * 100 / countryStat.total);
            var shade = colorShade(countryRatio, options.legend.colors);
            return shade;
          }
          return "#fed6ca";
        }

      })
      .attr('d', geoPath);
  }

  d3.json(mapData)
    .then(render)
    .catch(function (error) {
      throw new Error(error);
    });
}

function clearCharts() {
  var charts = document.querySelectorAll('.p-bar-chart, .p-pie-chart, .p-progress-chart');
  charts.forEach(function (chart) {
    chart.innerHTML = '';
  });
}

function buildCharts() {
  var breakpoint = 875;

  createPieChart('#what-graphics-one-screen', dummyData.numberScreens.dataset, {
    colors: ['#E95420', '#ccc' ],
    size: 184,
    donutRadius: 76,
    centreLabel: {
      title: 'One Screen'
    }
  });
  createPieChart('#what-graphics-one-gpu', dummyData.numberGPUs.dataset, {
    colors: ['#772953', '#ccc' ],
    size: 184,
    donutRadius: 76,
    centreLabel: {
      title: 'One GPU'
    }
  });

  createPieChart('#opt-in', dummyData.optIn.dataset, {
    size: 184,
    donutRadius: 76,
    centreLabel: {
      title: 'Opt-In'
    }
  });
  createPieChart('#real-or-virtual', dummyData.realOrVirtual.dataset, {
    size: 184,
    donutRadius: 76
  });
  createPieChart('#firmware-hw', dummyData.firmware.datasets.hardware, {
<<<<<<< HEAD
    colors: ['#772953','#E95420', '#CCC'],
=======
    colors: ['#772953','#E95420', '#ccc'],
>>>>>>> 73a77c9e
    size: 184,
    donutRadius: 76,
    centreLabel: {
      title: 'Physical'
    },
    noStats: true
  });


  createPieChart('#os-architecture', dummyData.osArchitecture.dataset, {
    size: 184,
    donutRadius: 76,
    centreLabel: {
      title: 'amd64'
    }
  });
  createPieChart('#display-server', dummyData.displayServer.dataset, {
    size: 184,
    donutRadius: 76,
    centreLabel: {
      title: 'X11'
    }
  });

  createHorizontalBarChart(
    '#install-or-upgrade-physical',
    dummyData.installOrUpgrade.dataset, {
      sort: 'ascending',
      truncPoint: 10,
      margin: {
        top: 20,
        right: 20,
        bottom: 20,
        left: 70
      },
      title: "Physical"
    }
  );
  createHorizontalBarChart(
    '#install-or-upgrade-vm',
    dummyData.installOrUpgrade.dataset, {
      sort: 'ascending',
      truncPoint: 10,
      margin: {
        top: 20,
        right: 20,
        bottom: 20,
        left: 70
      },
      title: "VMs"
    }
  );
  createBarChart('#number-of-cpus', dummyData.cpus.dataset, {
    colors: ['#E95420', '#772953' ],
    margin: {
      top: 20,
      right: 20,
      bottom: 30,
      left: -10
    }
  });
  createBarChart('#size-of-ram', dummyData.ram.dataset, {
    colors: ['#E95420', '#772953' ],
    margin: {
      top: 20,
      right: 20,
      bottom: 30,
      left: -10
    }
  });
  createBarChart('#pixel-density', dummyData.pixelDensity.dataset);
  createBarChart('#partition-number', dummyData.partitionNum.dataset);

  createBarChart('#language-list-chart', dummyData.languageList.dataset);
  createMap('#where-are-users', dummyData.whereUsersAre.datasets, '/static/js/world-110m.v1.json');
  createPieChart('#default-settings-hw', dummyData.defaultSettings.datasets.hardware, {
    size: 184,
    donutRadius: 76,
    centreLabel: {
      title: 'Physical'
    }
  });
  createPieChart('#restrict-add-on-hw', dummyData.restrictAddOn.datasets.hardware, {
    size: 184,
    donutRadius: 76,
    centreLabel: {
      title: 'Physical'
    }
  });
  createPieChart('#auto-login-hw', dummyData.autoLogin.datasets.hardware, {
    size: 184,
    donutRadius: 76,
    centreLabel: {
      title: 'Physical'
    }
  });
  createPieChart('#minimal-install-hw', dummyData.minimalInstall.datasets.hardware, {
    size: 184,
    donutRadius: 76,
    centreLabel: {
      title: 'Physical'
    }
  });
  createPieChart('#update-at-install-hw', dummyData.updateAtInstall.datasets.hardware, {
    size: 184,
    donutRadius: 76,
    centreLabel: {
      title: 'Physical'
    }
  });

  createPieChart('#default-settings-vm', dummyData.defaultSettings.datasets.virtual, {
    colors: ['#772953','#ccc','#E95420'],
    size: 184,
    donutRadius: 76,
    centreLabel: {
      title: 'Virtual'
    }
  });
  createPieChart('#firmware-vm', dummyData.firmware.datasets.virtual, {
<<<<<<< HEAD
    colors: ['#772953','#E95420', '#CCC'],
=======
    colors: ['#772953','#E95420', '#ccc'],
>>>>>>> 73a77c9e
    size: 184,
    donutRadius: 76,
    centreLabel: {
      title: 'Virtual'
    },
    noStats: true
  });
  createPieChart('#restrict-add-on-vm', dummyData.restrictAddOn.datasets.virtual, {
<<<<<<< HEAD
    colors: ['#772953','#CCC','#E95420'],
=======
    colors: ['#772953','#ccc','#E95420'],
>>>>>>> 73a77c9e
    size: 184,
    donutRadius: 76,
    centreLabel: {
      title: 'Virtual'
    }
  });
  createPieChart('#auto-login-vm', dummyData.autoLogin.datasets.virtual, {
<<<<<<< HEAD
    colors: ['#772953','#CCC','#E95420'],
=======
    colors: ['#772953','#ccc','#E95420'],
>>>>>>> 73a77c9e
    size: 184,
    donutRadius: 76,
    centreLabel: {
      title: 'Virtual'
    }
  });
  createPieChart('#minimal-install-vm', dummyData.minimalInstall.datasets.virtual, {
<<<<<<< HEAD
    colors: ['#772953','#CCC','#E95420'],
=======
    colors: ['#772953','#ccc','#E95420'],
>>>>>>> 73a77c9e
    size: 184,
    donutRadius: 76,
    centreLabel: {
      title: 'Virtual'
    }
  });
  createPieChart('#update-at-install-vm', dummyData.updateAtInstall.datasets.virtual, {
<<<<<<< HEAD
    colors: ['#772953','#CCC','#E95420'],
=======
    colors: ['#772953','#ccc','#E95420'],
>>>>>>> 73a77c9e
    size: 184,
    donutRadius: 76,
    centreLabel: {
      title: 'Virtual'
    }
  });

  createBarChart('#partition-type', dummyData.partitionType.dataset);
  createHorizontalBarChart('#popular-screen-sizes', dummyData.screenSizes.dataset, {
    margin: {
      top: 20,
      right: 20,
      bottom: 20,
      left: 100
    }
  });
  createBarChart('#physical-disk', dummyData.physicalDisk.dataset);
  
  createHorizontalBarChart('#partition-size', dummyData.partitionSize.dataset);
  if (window.innerWidth >= breakpoint) {
    createBarChart('#physical-disk', dummyData.physicalDisk.dataset, {
      colors: ['#E95420', '#772953']
    });
    createBarChart('#partition-type', dummyData.partitionType.dataset);
  } else {
    createHorizontalBarChart('#physical-disk', dummyData.physicalDisk.dataset);
    createHorizontalBarChart(
      '#partition-type',
      dummyData.partitionType.dataset, {
        margin: {
          top: 20,
          right: 20,
          bottom: 20,
          left: 100
        }
      });
  }
}

window.addEventListener('resize', debounce(function () {
  clearCharts();
  buildCharts();
}, 250));

buildCharts();<|MERGE_RESOLUTION|>--- conflicted
+++ resolved
@@ -401,11 +401,7 @@
   var parentWidth = document.querySelector(selector).parentNode.clientWidth;
   var sort = options.hasOwnProperty('sort') ? options.sort : undefined;
   var truncPoint = options.hasOwnProperty('truncPoint') ? options.truncPoint : undefined;
-<<<<<<< HEAD
   var colors = options.hasOwnProperty('colors') ? options.colors : ['#E95420', '#CCC', '#772953'];
-=======
-  var colors = options.hasOwnProperty('colors') ? options.colors : ['#E95420', '#ccc', '#772953'];
->>>>>>> 73a77c9e
   var donutRadius = options.hasOwnProperty('donutRadius') ? options.donutRadius : 15;
   var size = options.hasOwnProperty('size') ? options.size : parentWidth;
   var ordinalColors = d3.scaleOrdinal(colors);
@@ -568,11 +564,7 @@
     donutRadius: 76
   });
   createPieChart('#firmware-hw', dummyData.firmware.datasets.hardware, {
-<<<<<<< HEAD
     colors: ['#772953','#E95420', '#CCC'],
-=======
-    colors: ['#772953','#E95420', '#ccc'],
->>>>>>> 73a77c9e
     size: 184,
     donutRadius: 76,
     centreLabel: {
@@ -693,11 +685,7 @@
     }
   });
   createPieChart('#firmware-vm', dummyData.firmware.datasets.virtual, {
-<<<<<<< HEAD
     colors: ['#772953','#E95420', '#CCC'],
-=======
-    colors: ['#772953','#E95420', '#ccc'],
->>>>>>> 73a77c9e
     size: 184,
     donutRadius: 76,
     centreLabel: {
@@ -706,11 +694,7 @@
     noStats: true
   });
   createPieChart('#restrict-add-on-vm', dummyData.restrictAddOn.datasets.virtual, {
-<<<<<<< HEAD
     colors: ['#772953','#CCC','#E95420'],
-=======
-    colors: ['#772953','#ccc','#E95420'],
->>>>>>> 73a77c9e
     size: 184,
     donutRadius: 76,
     centreLabel: {
@@ -718,11 +702,7 @@
     }
   });
   createPieChart('#auto-login-vm', dummyData.autoLogin.datasets.virtual, {
-<<<<<<< HEAD
     colors: ['#772953','#CCC','#E95420'],
-=======
-    colors: ['#772953','#ccc','#E95420'],
->>>>>>> 73a77c9e
     size: 184,
     donutRadius: 76,
     centreLabel: {
@@ -730,11 +710,7 @@
     }
   });
   createPieChart('#minimal-install-vm', dummyData.minimalInstall.datasets.virtual, {
-<<<<<<< HEAD
     colors: ['#772953','#CCC','#E95420'],
-=======
-    colors: ['#772953','#ccc','#E95420'],
->>>>>>> 73a77c9e
     size: 184,
     donutRadius: 76,
     centreLabel: {
@@ -742,11 +718,7 @@
     }
   });
   createPieChart('#update-at-install-vm', dummyData.updateAtInstall.datasets.virtual, {
-<<<<<<< HEAD
     colors: ['#772953','#CCC','#E95420'],
-=======
-    colors: ['#772953','#ccc','#E95420'],
->>>>>>> 73a77c9e
     size: 184,
     donutRadius: 76,
     centreLabel: {
