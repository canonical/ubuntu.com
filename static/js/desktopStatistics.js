function debounce(func, wait, immediate) {
  var timeout;
  return function () {
    var context = this,
      args = arguments;
    clearTimeout(timeout);
    timeout = setTimeout(function () {
      timeout = null;
      if (!immediate) func.apply(context, args);
    }, wait);
    if (immediate && !timeout) func.apply(context, args);
  };
}

function round(value, precision) {
  var multiplier = Math.pow(10, precision || 0);
  return Math.floor(value * multiplier) / multiplier;
}

function calcPercentage(dataset, datum) {
  var sum = d3.sum(dataset, function (d) {
    return d.value
  });
  var percentage = datum * 100 / sum;

  return percentage;
}

function formatTime(localData) {
  return d3.max(localData, function (d) {
    if (d.show) {
      return Math.floor(d.value / 1000) + ':' + Math.round((d.value % 1000) * 0.1) + 's';
    }
  });
}

function formatPercentage(localData) {
  var localValue = round(d3.max(localData, function (d) {
    if (d.show) return calcPercentage(localData, d.value)
  }), 1);
  return localValue + '%';
}

function setChartLabel(format, localData) {
  var labelText = '';
  switch (format) {
    case 'time':
      labelText = formatTime(localData);
      break;
    default:
      labelText = formatPercentage(localData);
      break;
  }
  return labelText;
}

function manipulateData(data, options) {
  // Set option defaults
  options = options || {};
  var truncPoint = options.hasOwnProperty('truncPoint') ? options.truncPoint : data.length;
  var sort = options.hasOwnProperty('sort') ? options.sort : undefined;
  var sortedData = data.slice();

  switch (sort) {
    case 'descending':
      sortedData.sort(function (a, b) {
        return d3.descending(a.value, b.value)
      });
      return sortedData.slice(0, truncPoint);

    case 'ascending':
      sortedData.sort(function (a, b) {
        return d3.ascending(a.value, b.value)
      });
      return sortedData.slice(sortedData.length - truncPoint, sortedData.length);

    default:
      return sortedData.slice(0, truncPoint);
  }
}

function colorShade(usageRange, colors) {
  var index = 0;
  if (usageRange <= 1) {
    index = 0;
  } else if (usageRange > 1 && usageRange <= 5) {
    index = 1;
  } else if (usageRange > 5 && usageRange <= 10) {
    index = 2;
  } else if (usageRange > 10 && usageRange <= 15) {
    index = 3;
  } else if (usageRange > 15 && usageRange <= 30) {
    index = 4;
  } else if (usageRange > 30) {
    index = 5;
  }
  return colors[index];
}

function wrapText(text, width) {
  text.each(function () {
    var text = d3.select(this);
    var words = text.text().split(/\s+/).reverse();
    var word;
    var line = [];
    var lineNumber = 0;
    var lineHeight = 1.5;
    var y = text.attr("y");
    var dy = parseFloat(text.attr("dy"));
    var tspan = text.text(null).style("font-size", "12px")
    .append("tspan").attr("x", -12).attr("y", y).attr("dy", dy + "em");

    while (word = words.pop()) {
      line.push(word);
      tspan.text(line.join(" "));
      if (tspan.node().getComputedTextLength() > width) {
        line.pop();
        tspan.text(line.join(" "));
        line = [word];
        tspan = text.append("tspan").attr("x", -12).attr("y", y).attr("dy", ++lineNumber * lineHeight + dy + "em").text(word);
      }
    }
  });
}

function showMaxDatum(target, dataset) {
  var maxDatum = manipulateData(dataset, 'descending', 1)[0];
  var percentage = calcPercentage(dataset, maxDatum.value)
  var roundedPercentage = round(percentage, 1);

  document.querySelector(target).innerHTML = (
    '<h3 style="margin:0">' + roundedPercentage + '%</h3>' +
    '<h4>' + maxDatum.label + '</h4>'
  );
}

function createBarChart(selector, dataset, options) {
  // Set option defaults
  options = options || {};
  var sort = options.hasOwnProperty('sort') ? options.sort : undefined;
  var truncPoint = options.hasOwnProperty('truncPoint') ? options.truncPoint : undefined;
  var numTicks = options.hasOwnProperty('ticks') ? options.ticks : 5;
  var margin = options.hasOwnProperty('margin') ? options.margin : {
    top: 20,
    right: 5,
    bottom: 50,
    left: 40
  };
  var colors = options.hasOwnProperty('colors') ? options.colors : ['#ed764d', '#ccc', '#925375'];
  var ordinalColors = d3.scaleOrdinal(colors);

  // Create copy of dataset and manipulate according to options
  var data = dataset.slice();
  data = manipulateData(data, {
    sort: sort,
    truncPoint: truncPoint
  });

  // Orientate svg and give it class name
  var svg = d3.select(selector).attr("class", "p-bar-chart");
  var width = document.querySelector(selector).getBoundingClientRect().width - margin.right - margin.left;
  var height = +svg.attr("height") - margin.top - margin.bottom;
  var g = svg.append("g")
    .attr("transform", "translate(" + margin.left + "," + margin.top + ")");

  // Set axis domains and range
  var x = d3.scaleBand()
    .rangeRound([0, width])
    .padding(0.1)
    .domain(data.map(function (d) {
      return d.label
    }));

  var y = d3.scaleLinear()
    .rangeRound([height, 0])
    .domain([0, Math.ceil(d3.max(data, function (d) {
      return calcPercentage(data, d.value)
    }))]);

  // Generate axes
  g.append("g")
    .attr("transform", "translate(0," + height +  ")")
    .call(d3.axisBottom(x).tickSize(0).tickPadding(16))
    .selectAll(".tick text")
    .attr("text-anchor", "middle")
    .call(wrapText, x.bandwidth());
    
  // remove the x axis lines at the bottom
  g.selectAll(".domain").remove();

  // Generate bars
  g.selectAll(".p-bar-chart__bar")
    .data(data)
    .enter()
    .append("rect")
    .attr("class", "p-bar-chart__bar")
    .attr('fill', function (d, i) {
      return ordinalColors(i);
    })
    .attr("x", function (d) {
      return x(d.label)
    })
    .attr("y", function (d) {
      return y(calcPercentage(data, d.value))
    })
    .attr("width", x.bandwidth() - 24 )
    .attr("height", function (d) {
      return height - y(calcPercentage(data, d.value))
    });
  
    // Add text to the top of the bar
    g.append("g")
      .selectAll("text")
      .data(data)
      .enter()
      .append("text")
      .style("font-size", "16px")
      .attr("x", function (d) {
        return x(d.label) + (x.bandwidth() / 2) - 24;
      })
      .attr("dy", "-4px") // add padding to top of bar
      .attr("y", function (d) {
        return y(calcPercentage(data, d.value));
      })
      .attr("class", "label")
      .text(function (d) {
        return Math.floor(calcPercentage(data, d.value), 1) + "%";
      });
}

function createHorizontalBarChart(selector, dataset, options) {
  // Set option defaults
  options = options || {};
  var sort = options.hasOwnProperty('sort') ? options.sort : undefined;
  var truncPoint = options.hasOwnProperty('truncPoint') ? options.truncPoint : undefined;
  var margin = options.hasOwnProperty('margin') ? options.margin : {
    top: 20,
    right: 20,
    bottom: 20,
    left: 60
  };
  var colors = options.hasOwnProperty('colors') ? options.colors : ['#ed764d', '#925375', '#ccc' ];
  var ordinalColors = d3.scaleOrdinal(colors);
  var chartTitle = options.hasOwnProperty('title') ? options.title : undefined;

  // Create copy of dataset and manipulate according to options
  var data = dataset.slice().reverse();
  data = manipulateData(data, {
    sort: sort,
    truncPoint: truncPoint
  });

  // Orientate svg and give it class name
  var svg = d3.select(selector).attr("class", "p-bar-chart");
  var width = document.querySelector(selector).getBoundingClientRect().width - margin.right - margin.left;
  var height = +svg.attr("height") - margin.top - margin.bottom;
  var g = svg.append("g")
    .attr("transform", "translate(" + margin.left + "," + margin.top + ")");

  // Set axis domains and range
  var y = d3.scaleBand()
    .range([height, 0])
    .padding(0.5)
    .domain(data.map(function (d) { return d.label; }));

  var x = d3.scaleLinear()
    .range([0, width])
    .domain([0, Math.ceil(d3.max(data, function (d) {
      return calcPercentage(data, d.value)
    }))]);

  // Generate bars
  g.selectAll(".p-bar-chart__bar")
    .data(data)
    .enter()
    .append("rect")
    .attr("class", "p-bar-chart__bar")
    .attr("fill", function (d, i) {
      return ordinalColors(i);
    })
    .attr("x", -3)
    .attr("y", function (d, i) {
      if (i > 0) {
        return y(d.label) - 16;
      } else {
        return y(d.label);
      }
    })
    .attr("height", "16px")
    .attr("width", function (d) {
      return x(calcPercentage(data, d.value));
    });

  //add a value label to the right of each bar
  g.selectAll("text")
    .data(data)
    .enter()
    .append("text")
    .style("font-size", "12px")
    .attr("x", function (d) {
      return x(calcPercentage(data, d.value));
    })
    .attr("y", function (d, i) {
      if (i > 0) {
        return y(d.label) + (y.bandwidth() / 2) - 10;
      } else {
        return y(d.label) + (y.bandwidth() / 2) + 10;
      }
    })
    .attr("class", "label")
    .text(function (d) {
      return Math.floor(calcPercentage(data, d.value), 1) + "%";
    });

    // Add text to the left Axis
    if (chartTitle) {
      g.selectAll("text.left-axis")
        .data(data)
        .enter()
        .append("text")
        .attr("class", "left-axis")
        .attr("x", function (d) {
          return -70;
        })
        .attr("y", function (d) {
          return (y(d.label) + (y.bandwidth() / 2) + 5) - ((y.bandwidth()));
        })
        .attr("class", "label")
        .text(function (d, i) {
          if (i % 2 === 0)
            return chartTitle;
        });
    }
}

function createOrderedList(target, dataset, options) {
  // Set option defaults
  options = options || {};
  var truncPoint = options.hasOwnProperty('truncPoint') ? options.truncPoint : undefined;
  var data = dataset.slice();

  var sortedList = data
    .sort(function (a, b) {
      return d3.descending(a.value, b.value)
    });
  var count = Math.min(dataset.length, truncPoint);
  var html = '';

  for (var i = 0; i < count; i++) {
    html += '<li>' + sortedList[i].label + '</li>';
  }

  document.querySelector(target).innerHTML = '<ol>' + html + '</ol>';
}

function createProgressChart(selector, dataset, options) {
  // Set option defaults
  options = options || {};
  var parentWidth = document.querySelector(selector).parentNode.clientWidth;
  var color = options.hasOwnProperty('color') ? options.color : '#ed764d';
  var size = options.hasOwnProperty('size') ? options.size : 300;
  var format = options.hasOwnProperty('format') ? options.format : 'percent';
  // Create copy of dataset
  var data = dataset.slice();
  var label = setChartLabel(format, data);

  // Orientate svg
  size = Math.min(size, parentWidth);
  var height = size;
  var width = size;
  var svg = d3.select(selector)
    .attr('height', height)
    .attr('width', width)
    .attr('class', 'p-progress-chart');
  var g = svg.append("g");

  // Set axis domains and range
  var x = d3.scaleBand()
    .rangeRound([0, width]);

  var y = d3.scaleLinear()
    .rangeRound([height, 0])
    .domain([0, 100]);

  // Generate bar
  g.selectAll(".p-progress-chart__bar")
    .data(dataset)
    .enter()
    .append("rect")
    .attr("class", "p-progress-chart__bar")
    .attr('fill', color)
    .attr("y", function (d) {
      return y(calcPercentage(data, d.value))
    })
    .attr("width", x.bandwidth())
    .attr("height", function (d) {
      if (d.show) return height - y(calcPercentage(data, d.value))
    });

  // Append percentage over top of graph
  svg
    .append("text")
    .attr("class", "p-progress-chart__text")
    .attr("transform", function () {
      return "translate(" + height / 2 + "," + ((width + 20) / 2) + ")";
    })
    .attr("text-anchor", "middle")
    .text(function () {
      return label;
    });
}

function createPieChart(selector, dataset, options) {
  // Set option defaults
  options = options || {};
  var parentWidth = document.querySelector(selector).parentNode.clientWidth;
  var sort = options.hasOwnProperty('sort') ? options.sort : undefined;
  var truncPoint = options.hasOwnProperty('truncPoint') ? options.truncPoint : undefined;
  var colors = options.hasOwnProperty('colors') ? options.colors : ['#ed764d', '#ccc', '#925375'];
  var donutRadius = options.hasOwnProperty('donutRadius') ? options.donutRadius : 15;
  var size = options.hasOwnProperty('size') ? options.size : parentWidth;
  var ordinalColors = d3.scaleOrdinal(colors);
  var labelKey = options.hasOwnProperty('centreLabel') ? options.centreLabel.title : undefined;
  var noStats = options.hasOwnProperty('noStats') ? options.noStats : false;
  var centreText = undefined;
  // Create copy of dataset and manipulate according to options
  var data = dataset.slice();

  if (labelKey && !noStats) {
    // Sum all the data
    var sum = d3.sum(data, function (d) {
      return d.value;
    });

    labelData = data.find(function (d) {
      return d.label.toUpperCase() === labelKey.toUpperCase();
    });

    centreText = (labelData && labelData.value) ? Math.floor((labelData.value / sum) * 100) + '%' : '';
  }

  data = manipulateData(data, {
    sort: sort,
    truncPoint: truncPoint
  });

  // Orientate svg
  size = Math.min(size, parentWidth);
  var svg = d3.select(selector)
    .attr('height', size)
    .attr('width', size)
    .attr('class', 'p-pie-chart');
  var radius = size / 2;
  var g = svg.append("g")
    .attr('transform', 'translate(' + radius + ',' + radius + ')');

  // Generate pie values
  var pie = d3.pie()
    .value(function (d) {
      return d.value
    });

  // Generate the arcs
  var arc = d3.arc()
    .innerRadius(donutRadius)
    .outerRadius(radius);

  // Generate the groups
  var arcs = g.selectAll('.p-pie-chart__wedge')
    .data(pie(data))
    .enter()
    .append('g')
    .attr('class', 'p-pie-chart__wedge');

  // Draw arc paths
  arcs.append('path')
    .attr('fill', function (d, i) {
      return ordinalColors(i);
    })
    .attr('d', arc);

  // Add labels to centre
  arcs.append("text")
    .text((centreText) ? centreText : '')
    .attr('text-anchor', 'middle')
    .attr('dy', (centreText) ? -5 : 0)
    .attr('class', 'p-heading--two');
  arcs.append("text")
    .text((labelKey) ? labelKey : '')
<<<<<<< HEAD
    .attr('dy', (centreText) ? 30 : 0)
=======
    .attr('dy', 30)
>>>>>>> de55d54a
    .attr('text-anchor', 'middle')
    .attr('class', 'p-pie-chart__text');
}

function createMap(selector, options, mapData) {
  var options = options || {};
  var element = document.querySelector(selector).getBoundingClientRect();
  var width = element.width;
  var height = element.height;

  function render(world) {
    //   Snapdata = country mapped to ids in objects
    // Get the countries and ids
    var svg = d3.select(selector);
    var g = svg.append('g');
    var offset = width * 0.1;
    var projection = d3.geoNaturalEarth1()
      .scale(width * 0.2)
      .translate([(width / 2), ((height + offset) / 2) ])
      .precision(.1);
    var geoPath = d3.geoPath().projection(projection);
    var countries = topojson.feature(world, world.objects.countries).features;
    g.selectAll('path')
      .data(countries)
      .enter()
      .append('path')
      .attr('fill', function (country) {
        if (country) {
          // Return the ubuntu usage stats for the country
          var countryStat = options.countryStats.find(function (ctryStat) {
            return parseInt(country.id, 10) === parseInt(ctryStat.id, 10);
          });

          if (countryStat) {
            var countryRatio = (countryStat.users * 100 / countryStat.total);
            var shade = colorShade(countryRatio, options.legend.colors);
            return shade;
          }
          return "#fed6ca";
        }

      })
      .attr('d', geoPath);
  }

  d3.json(mapData)
    .then(render)
    .catch(function (error) {
      throw new Error(error);
    });
}

function clearCharts() {
  var charts = document.querySelectorAll('.p-bar-chart, .p-pie-chart, .p-progress-chart');
  charts.forEach(function (chart) {
    chart.innerHTML = '';
  });
}

function buildCharts() {
  var breakpoint = 875;

  createPieChart('#opt-in', dummyData.optIn.dataset, {
    size: 184,
    donutRadius: 76,
    centreLabel: {
      title: 'Opt-In'
    }
  });
  createPieChart('#real-or-virtual', dummyData.realOrVirtual.dataset, {
    size: 184,
    donutRadius: 76
  });
<<<<<<< HEAD
  createPieChart('#firmware-hw', dummyData.firmware.datasets.hardware, {
    colors: ['#925375','#ed764d', '#ccc'],
    size: 184,
    donutRadius: 76,
    centreLabel: {
      title: 'Physical'
    },
    noStats: true
  });


=======
  createPieChart('#what-graphics-one-screen', dummyData.numberScreens.dataset, {
    colors: ['#ed764d', '#ccc' ],
    size: 184,
    donutRadius: 76,
    centreLabel: {
      title: 'One Screen'
    }
  });
  createPieChart('#what-graphics-one-gpu', dummyData.numberGPUs.dataset, {
    colors: ['#925375', '#ccc' ],
    size: 184,
    donutRadius: 76,
    centreLabel: {
      title: 'One GPU'
    }
  });
>>>>>>> de55d54a
  createPieChart('#os-architecture', dummyData.osArchitecture.dataset, {
    size: 184,
    donutRadius: 76,
    centreLabel: {
      title: 'amd64'
    }
  });
  createPieChart('#display-server', dummyData.displayServer.dataset, {
    size: 184,
    donutRadius: 76,
    centreLabel: {
      title: 'X11'
    }
  });

  createHorizontalBarChart(
    '#install-or-upgrade-physical',
    dummyData.installOrUpgrade.dataset, {
      sort: 'ascending',
      truncPoint: 10,
      margin: {
        top: 20,
        right: 20,
        bottom: 20,
        left: 70
      },
      title: "Physical"
    }
  );
  createHorizontalBarChart(
    '#install-or-upgrade-vm',
    dummyData.installOrUpgrade.dataset, {
      sort: 'ascending',
      truncPoint: 10,
      margin: {
        top: 20,
        right: 20,
        bottom: 20,
        left: 70
      },
      title: "VMs"
    }
  );
  createBarChart('#number-of-cpus', dummyData.cpus.dataset);
  createBarChart('#size-of-ram', dummyData.ram.dataset);
  createBarChart('#pixel-density', dummyData.pixelDensity.dataset);
  createBarChart('#partition-number', dummyData.partitionNum.dataset);

  createBarChart('#language-list-chart', dummyData.languageList.dataset);
  createMap('#where-are-users', dummyData.whereUsersAre.datasets, '/static/js/world-110m.v1.json');
  createPieChart('#default-settings-hw', dummyData.defaultSettings.datasets.hardware, {
    size: 184,
    donutRadius: 76,
    centreLabel: {
      title: 'Physical'
    }
<<<<<<< HEAD
  });
  createPieChart('#restrict-add-on-hw', dummyData.restrictAddOn.datasets.hardware, {
    size: 184,
    donutRadius: 76,
    centreLabel: {
      title: 'Physical'
    }
  });
  createPieChart('#auto-login-hw', dummyData.autoLogin.datasets.hardware, {
=======
  });
  createPieChart('#restrict-add-on-hw', dummyData.restrictAddOn.datasets.hardware, {
>>>>>>> de55d54a
    size: 184,
    donutRadius: 76,
    centreLabel: {
      title: 'Physical'
    }
  });
<<<<<<< HEAD
=======
  createPieChart('#auto-login-hw', dummyData.autoLogin.datasets.hardware, {
    size: 184,
    donutRadius: 76,
    centreLabel: {
      title: 'Physical'
    }
  });
>>>>>>> de55d54a
  createPieChart('#minimal-install-hw', dummyData.minimalInstall.datasets.hardware, {
    size: 184,
    donutRadius: 76,
    centreLabel: {
      title: 'Physical'
    }
  });
  createPieChart('#update-at-install-hw', dummyData.updateAtInstall.datasets.hardware, {
    size: 184,
    donutRadius: 76,
    centreLabel: {
      title: 'Physical'
    }
<<<<<<< HEAD
  });

  createPieChart('#default-settings-vm', dummyData.defaultSettings.datasets.virtual, {
    colors: ['#925375','#ccc','#ed764d'],
    size: 184,
    donutRadius: 76,
    centreLabel: {
      title: 'Virtual'
    }
  });
  createPieChart('#firmware-vm', dummyData.firmware.datasets.virtual, {
    colors: ['#925375','#ed764d', '#ccc'],
    size: 184,
    donutRadius: 76,
    centreLabel: {
      title: 'Virtual'
    },
    noStats: true
  });
  createPieChart('#restrict-add-on-vm', dummyData.restrictAddOn.datasets.virtual, {
    colors: ['#925375','#ccc','#ed764d'],
    size: 184,
    donutRadius: 76,
    centreLabel: {
      title: 'Virtual'
    }
  });
  createPieChart('#auto-login-vm', dummyData.autoLogin.datasets.virtual, {
    colors: ['#925375','#ccc','#ed764d'],
    size: 184,
    donutRadius: 76,
    centreLabel: {
      title: 'Virtual'
    }
  });
=======
  });

  createPieChart('#default-settings-vm', dummyData.defaultSettings.datasets.virtual, {
    colors: ['#925375','#ccc','#ed764d'],
    size: 184,
    donutRadius: 76,
    centreLabel: {
      title: 'Virtual'
    }
  });
  createPieChart('#restrict-add-on-vm', dummyData.restrictAddOn.datasets.virtual, {
    colors: ['#925375','#ccc','#ed764d'],
    size: 184,
    donutRadius: 76,
    centreLabel: {
      title: 'Virtual'
    }
  });
  createPieChart('#auto-login-vm', dummyData.autoLogin.datasets.virtual, {
    colors: ['#925375','#ccc','#ed764d'],
    size: 184,
    donutRadius: 76,
    centreLabel: {
      title: 'Virtual'
    }
  });
>>>>>>> de55d54a
  createPieChart('#minimal-install-vm', dummyData.minimalInstall.datasets.virtual, {
    colors: ['#925375','#ccc','#ed764d'],
    size: 184,
    donutRadius: 76,
    centreLabel: {
      title: 'Virtual'
    }
  });
  createPieChart('#update-at-install-vm', dummyData.updateAtInstall.datasets.virtual, {
    colors: ['#925375','#ccc','#ed764d'],
    size: 184,
    donutRadius: 76,
    centreLabel: {
      title: 'Virtual'
    }
  });

  if (window.innerWidth >= breakpoint) {
    createHorizontalBarChart('#popular-screen-sizes', dummyData.screenSizes.dataset);
    createBarChart('#physical-disk', dummyData.physicalDisk.dataset);
    createBarChart('#partition-type', dummyData.partitionType.dataset);
    createHorizontalBarChart('#partition-size', dummyData.partitionSize.dataset);
  } else {
    createHorizontalBarChart('#popular-screen-sizes', dummyData.screenSizes.dataset);
    createHorizontalBarChart('#physical-disk', dummyData.physicalDisk.dataset);
    createHorizontalBarChart(
      '#partition-type',
      dummyData.partitionType.dataset, {
        margin: {
          top: 20,
          right: 20,
          bottom: 20,
          left: 100
        }
      }
    );
    createHorizontalBarChart('#partition-size', dummyData.partitionSize.dataset);
  }
}

window.addEventListener('resize', debounce(function () {
  clearCharts();
  buildCharts();
}, 250));

buildCharts();<|MERGE_RESOLUTION|>--- conflicted
+++ resolved
@@ -487,11 +487,7 @@
     .attr('class', 'p-heading--two');
   arcs.append("text")
     .text((labelKey) ? labelKey : '')
-<<<<<<< HEAD
     .attr('dy', (centreText) ? 30 : 0)
-=======
-    .attr('dy', 30)
->>>>>>> de55d54a
     .attr('text-anchor', 'middle')
     .attr('class', 'p-pie-chart__text');
 }
@@ -565,7 +561,6 @@
     size: 184,
     donutRadius: 76
   });
-<<<<<<< HEAD
   createPieChart('#firmware-hw', dummyData.firmware.datasets.hardware, {
     colors: ['#925375','#ed764d', '#ccc'],
     size: 184,
@@ -577,24 +572,6 @@
   });
 
 
-=======
-  createPieChart('#what-graphics-one-screen', dummyData.numberScreens.dataset, {
-    colors: ['#ed764d', '#ccc' ],
-    size: 184,
-    donutRadius: 76,
-    centreLabel: {
-      title: 'One Screen'
-    }
-  });
-  createPieChart('#what-graphics-one-gpu', dummyData.numberGPUs.dataset, {
-    colors: ['#925375', '#ccc' ],
-    size: 184,
-    donutRadius: 76,
-    centreLabel: {
-      title: 'One GPU'
-    }
-  });
->>>>>>> de55d54a
   createPieChart('#os-architecture', dummyData.osArchitecture.dataset, {
     size: 184,
     donutRadius: 76,
@@ -651,7 +628,6 @@
     centreLabel: {
       title: 'Physical'
     }
-<<<<<<< HEAD
   });
   createPieChart('#restrict-add-on-hw', dummyData.restrictAddOn.datasets.hardware, {
     size: 184,
@@ -661,40 +637,25 @@
     }
   });
   createPieChart('#auto-login-hw', dummyData.autoLogin.datasets.hardware, {
-=======
-  });
-  createPieChart('#restrict-add-on-hw', dummyData.restrictAddOn.datasets.hardware, {
->>>>>>> de55d54a
     size: 184,
     donutRadius: 76,
     centreLabel: {
       title: 'Physical'
     }
   });
-<<<<<<< HEAD
-=======
-  createPieChart('#auto-login-hw', dummyData.autoLogin.datasets.hardware, {
+  createPieChart('#minimal-install-hw', dummyData.minimalInstall.datasets.hardware, {
     size: 184,
     donutRadius: 76,
     centreLabel: {
       title: 'Physical'
     }
   });
->>>>>>> de55d54a
-  createPieChart('#minimal-install-hw', dummyData.minimalInstall.datasets.hardware, {
+  createPieChart('#update-at-install-hw', dummyData.updateAtInstall.datasets.hardware, {
     size: 184,
     donutRadius: 76,
     centreLabel: {
       title: 'Physical'
     }
-  });
-  createPieChart('#update-at-install-hw', dummyData.updateAtInstall.datasets.hardware, {
-    size: 184,
-    donutRadius: 76,
-    centreLabel: {
-      title: 'Physical'
-    }
-<<<<<<< HEAD
   });
 
   createPieChart('#default-settings-vm', dummyData.defaultSettings.datasets.virtual, {
@@ -730,34 +691,6 @@
       title: 'Virtual'
     }
   });
-=======
-  });
-
-  createPieChart('#default-settings-vm', dummyData.defaultSettings.datasets.virtual, {
-    colors: ['#925375','#ccc','#ed764d'],
-    size: 184,
-    donutRadius: 76,
-    centreLabel: {
-      title: 'Virtual'
-    }
-  });
-  createPieChart('#restrict-add-on-vm', dummyData.restrictAddOn.datasets.virtual, {
-    colors: ['#925375','#ccc','#ed764d'],
-    size: 184,
-    donutRadius: 76,
-    centreLabel: {
-      title: 'Virtual'
-    }
-  });
-  createPieChart('#auto-login-vm', dummyData.autoLogin.datasets.virtual, {
-    colors: ['#925375','#ccc','#ed764d'],
-    size: 184,
-    donutRadius: 76,
-    centreLabel: {
-      title: 'Virtual'
-    }
-  });
->>>>>>> de55d54a
   createPieChart('#minimal-install-vm', dummyData.minimalInstall.datasets.virtual, {
     colors: ['#925375','#ccc','#ed764d'],
     size: 184,
