$row-margin-medium: 1.5rem;
$row-margin-small: 1rem;
$meganav-height: 3rem;

@mixin ubuntu-p-navigation {
<<<<<<< HEAD
  #all-canonical-mobile .global-nav__header-link-anchor::after {
    @media (max-width: $breakpoint-small) {
      right: 1rem !important;
      top: 1.25rem !important;
    }
  }

  #all-canonical-content-mobile {
    @media (min-width: $breakpoint-navigation-threshold) {
      display: none;
    }
  }

  body:has(header.p-navigation--sliding.has-menu-open) {
    overflow: hidden;
  }

  .global-nav-desktop .global-nav-dropdown {
    position: relative;
    top: 0;

    .global-nav-dropdown__content {
      max-width: $grid-max-width;
=======
  #control-height {
    height: 100vh;
    position: absolute;
    width: 0;
  }

  #all-canonical-mobile .global-nav__header-link-anchor::after {
    @media (max-width: $breakpoint-small) {
      right: 1rem !important;
      top: 1.25rem !important;
>>>>>>> 3ac48432
    }
  }

<<<<<<< HEAD
    .global-nav__link {
      color: #69c;
    }
  }

  .p-navigation--sliding {
    position: sticky;
    top: 0;
    z-index: 40;

    .p-link--inverted {
      font-weight: 400;
    }

    .p-navigation__nav {
      margin-left: -1rem;
      margin-right: 0;
      max-height: calc(100vh - 3rem);
      width: auto;

      .p-navigation__items {
        width: 100%;

        @media (max-width: $breakpoint-navigation-threshold) {
          .p-navigation__link {
            padding-left: calc(1.5rem + $row-margin-medium);

            &::before {
              left: calc(1.5rem + $row-margin-medium);
            }

            &.js-back::after {
              left: $row-margin-medium;
            }
          }

          & > .p-navigation__item--dropdown-toggle > .p-navigation__link {
            padding-left: $row-margin-medium;

            &::before {
              left: $row-margin-medium;
            }
          }

          .p-navigation__item--dropdown-toggle {
            &:first-child .p-navigation__link::before {
              content: "";
            }

            &.is-selected > .p-navigation__link::before {
              content: none;
            }
          }

          .p-navigation__item--dropdown-toggle:first-of-type,
          .p-navigation__item--dropdown-close:first-of-type {
            > .p-navigation__link::before {
              content: none;
            }
          }

          .p-navigation__dropdown-item {
            padding-left: calc(1.5rem + $row-margin-medium);

            &::before {
              left: calc(1.5rem + $row-margin-medium);
            }
          }

          .p-muted-heading {
            padding-left: 0 !important;
          }
        }

        @media (max-width: $breakpoint-medium) {
          .p-navigation__link {
            padding-left: calc(1.5rem + $row-margin-small);

            &::before {
              left: calc(1.5rem + $row-margin-small);
            }

            &.js-back::after {
              left: $row-margin-small;
            }
          }

          & > .p-navigation__item--dropdown-toggle > .p-navigation__link {
            padding-left: $row-margin-small;

            &::before {
              left: $row-margin-small;
            }
          }

          .p-navigation__dropdown-item {
            padding-left: calc(1.5rem + $row-margin-small);

            &::before {
              left: calc(1.5rem + $row-margin-small);
            }
          }

          .p-muted-heading {
            padding-left: 0 !important;
          }
        }

        .global-nav {
          margin-left: auto;
        }
      }

      .p-search-box__input {
        background-color: $color-light !important;

        &:focus,
        &:hover {
          background-color: $color-light !important;
        }
      }

      .p-search-box__input::placeholder {
        color: #000;
      }
=======
  #all-canonical-content-mobile {
    @media (min-width: $breakpoint-navigation-threshold) {
      display: none;
    }
  }

  body:has(header.p-navigation--sliding.has-menu-open) {
    overflow: hidden;
  }

  .global-nav-desktop .global-nav-dropdown {
    position: relative;
    top: 0;

    .global-nav-dropdown__content {
      max-width: $grid-max-width;
    }

    .global-nav__link {
      color: #69c;
>>>>>>> 3ac48432
    }
  }

<<<<<<< HEAD
    .p-navigation__banner {
      padding-left: 0;
    }

    @media (max-width: $breakpoint-navigation-threshold) {
      .row {
        display: unset;
      }

      .p-navigation__nav {
        margin-left: 0;
        overflow-y: auto;
      }

      .p-navigation__banner {
        height: $meganav-height;
        padding-left: $row-margin-medium;
      }
    }

    @media (max-width: $breakpoint-medium) {
      .p-navigation__banner {
        padding-left: $row-margin-small;
      }
    }

    .row {
      @media (max-width: $breakpoint-navigation-threshold) {
        padding-left: 0;
        padding-right: 0;
      }

      .p-navigation__dropdown {
        height: calc(100vh - $meganav-height);
        overflow: hidden;

        &[aria-hidden="false"] {
          overflow: unset;

          &::before {
            pointer-events: none;
=======
  .p-navigation--sliding {
    position: sticky;
    top: 0;
    z-index: 40;

    .p-navigation__secondary-link {
      @extend .dropdown-window__side-panel-link;
    }

    .p-link--inverted {
      font-weight: 400;
    }

    .p-navigation__nav {
      margin-left: -1rem;
      margin-right: 0;
      max-height: calc(100vh - 3rem);
      width: auto;

      .p-navigation__items {
        width: 100%;

        @media (max-width: $breakpoint-navigation-threshold - 1) {
          .p-navigation__link {
            padding-left: calc(1.5rem + $row-margin-medium);

            &::before {
              left: calc(1.5rem + $row-margin-medium);
            }

            &.js-back::after {
              left: $row-margin-medium;
            }
          }

          & > .p-navigation__item--dropdown-toggle > .p-navigation__link {
            padding-left: $row-margin-medium;

            &::before {
              left: $row-margin-medium;
            }
          }

          .p-navigation__item--dropdown-toggle {
            &:first-child .p-navigation__link::before {
              content: "";
            }

            &.is-selected > .p-navigation__link::before {
              content: none;
            }
>>>>>>> 3ac48432
          }

          .p-navigation__item--dropdown-toggle:first-of-type,
          .p-navigation__item--dropdown-close:first-of-type {
            > .p-navigation__link::before {
              content: none;
            }
          }

          .p-navigation__dropdown-item {
            padding-left: calc(1.5rem + $row-margin-medium);

            &::before {
              left: calc(1.5rem + $row-margin-medium);
            }
          }

          .p-muted-heading {
            padding-left: 0;
          }
        }

        @media (max-width: $breakpoint-medium) {
          .p-navigation__link {
            padding-left: calc(1.5rem + $row-margin-small);

            &::before {
              left: calc(1.5rem + $row-margin-small);
            }

            &.js-back::after {
              left: $row-margin-small;
            }
          }

          & > .p-navigation__item--dropdown-toggle > .p-navigation__link {
            padding-left: $row-margin-small;

            &::before {
              left: $row-margin-small;
            }
          }

          .p-navigation__dropdown-item {
            padding-left: calc(1.5rem + $row-margin-small);

            &::before {
              left: calc(1.5rem + $row-margin-small);
            }
          }

          .p-muted-heading {
            padding-left: 0;
          }
        }

        .global-nav {
          margin-left: auto;
        }

        &::before {
          box-shadow: none;
        }
      }

<<<<<<< HEAD
      .p-navigation__link--search-toggle::after {
        right: 1rem;

        @media (max-width: $breakpoint-navigation-threshold) {
          right: 0.5rem;
        }
      }

      @media (max-width: $breakpoint-navigation-threshold) {
        .subsection-active & {
          transform: translateX(-100vw);
        }
      }

      .p-navigation__secondary-links {
        @extend .dropdown-window__side-panel;

        margin-top: 1.5rem;
        padding-left: calc(1.5rem + $row-margin-medium) !important;

        @media (max-width: $breakpoint-medium) {
          padding-left: calc(1rem + $row-margin-small) !important;
        }

        a {
          color: #69c;
        }
=======
      .p-search-box__input {
        background-color: $color-light !important;

        &:focus,
        &:hover {
          background-color: $color-light !important;
        }
      }

      .p-search-box__input::placeholder {
        color: #000;
      }
    }

    .p-navigation__banner {
      padding-left: 0;
    }

    @media (max-width: $breakpoint-navigation-threshold - 1) {
      .row {
        display: unset;
      }

      .p-navigation__nav {
        margin-left: 0;
        overflow-y: auto;
      }

      .p-navigation__banner {
        height: $meganav-height;
        padding-left: $row-margin-medium;
      }
    }

    @media (max-width: $breakpoint-medium) {
      .p-navigation__banner {
        padding-left: $row-margin-small;
>>>>>>> 3ac48432
      }
    }

<<<<<<< HEAD
      ul.p-navigation__dropdown {
        li.p-navigation__dropdown-item {
          line-height: 1.5rem;
          margin: 0;
          padding-bottom: 0.25rem;
          padding-top: 0.25rem;
          position: relative;

          a {
            &:not(.p-button--positive) {
              display: block;
              padding: 0.25rem 0;
              white-space: normal;
            }

            &:hover {
              text-decoration: none;
            }
          }
        }
      }

      .p-navigation__item--dropdown-toggle {
        .p-navigation__account-name {
          @extend .p-navigation__dropdown-item;

          @media (max-width: $breakpoint-medium) {
            padding-left: calc(1.5rem + $row-margin-small);
          }

          pointer-events: none;

          @media (min-width: $breakpoint-navigation-threshold) {
            .p-text--small {
              max-width: 13rem;
              overflow: hidden;
              text-overflow: ellipsis;
            }
          }

          @media (max-width: $breakpoint-navigation-threshold) {
            hr {
              display: none;
            }
          }
        }

        &.js-account {
          .p-navigation__dropdown-item {
            padding-bottom: 0.75rem;
            padding-top: 0.75rem;
          }

          @media (min-width: $breakpoint-navigation-threshold) {
            .p-navigation__dropdown {
              height: auto;
              min-width: 10rem;
              right: 3rem;
            }
          }

          a.p-navigation__link {
            &::after {
              @media (min-width: $breakpoint-navigation-threshold) {
                content: none;
              }
            }
          }

          a.p-navigation__link:not(.is-signed-in) {
            &::after {
              content: none;
            }
          }

          button[aria-expanded="true"] {
            background-color: rgba(255, 255, 255, 0.05);
          }
        }

        &.is-active[role="menuitem"] {
          @extend .is-selected;

          > a.p-navigation__link {
            background-color: #2d2d2d;
          }
        }

        .p-navigation__link::before {
          &:first-of-type {
            content: "";
          }
        }
      }

      a.p-navigation__dropdown-item {
        padding-bottom: 0.75rem;
        padding-top: 0.75rem;
      }

      .p-navigation__link::after {
        top: 1.25rem;
        @media (max-width: $breakpoint-navigation-threshold) {
=======
    .row {
      @media (max-width: $breakpoint-navigation-threshold - 1) {
        padding-left: 0;
        padding-right: 0;
      }

      .p-navigation__dropdown {
        height: calc(100vh - $meganav-height);
        overflow: hidden;

        &[aria-hidden="false"] {
          overflow: unset;

          &::before {
            pointer-events: none;
          }
        }

        &::before {
          box-shadow: none;
        }

        .p-muted-heading {
          padding-left: 3rem;

          @media (max-width: $breakpoint-medium) {
            padding-left: 2.5rem;
          }
        }

        .p-navigation__secondary-links .p-muted-heading {
          padding-left: 0;
        }
      }

      .p-navigation__link--search-toggle::after {
        right: 1rem;

        @media (max-width: $breakpoint-navigation-threshold - 1) {
          right: 0.5rem;
        }
      }

      @media (max-width: $breakpoint-navigation-threshold - 1) {
        .subsection-active & {
          transform: translateX(-100vw);
        }
      }

      .p-navigation__secondary-links {
        margin-top: 1.5rem;
        padding-left: calc(1.5rem + $row-margin-medium);

        @media (max-width: $breakpoint-medium) {
          padding-left: calc(1.5rem + $row-margin-small);
        }

        a {
          color: #69c;
        }
      }

      ul.p-navigation__dropdown {
        li.p-navigation__dropdown-item {
          line-height: 1.5rem;
          margin: 0;
          padding-bottom: 0.25rem;
          padding-top: 0.25rem;
          position: relative;

          a {
            &:not(.p-button--positive) {
              display: block;
              padding: 0.25rem 0;
              white-space: normal;
            }

            &:hover {
              text-decoration: none;
            }
          }
        }
      }

      .p-navigation__item--dropdown-toggle {
        .p-navigation__account-name {
          @extend .p-navigation__dropdown-item;

          @media (max-width: $breakpoint-medium) {
            padding-left: calc(1.5rem + $row-margin-small);
          }

          pointer-events: none;

          @media (min-width: $breakpoint-navigation-threshold - 1) {
            .p-text--small {
              max-width: 13rem;
              overflow: hidden;
              text-overflow: ellipsis;
            }
          }

          @media (max-width: $breakpoint-navigation-threshold - 1) {
            hr {
              display: none;
            }
          }
        }

        &.js-account {
          .p-navigation__dropdown-item {
            padding-bottom: 0.75rem;
            padding-top: 0.75rem;
          }

          @media (min-width: $breakpoint-navigation-threshold - 1) {
            .p-navigation__dropdown {
              height: auto;
              min-width: 10rem;
              right: 3rem;
            }
          }

          a.p-navigation__link {
            &::after {
              @media (min-width: $breakpoint-navigation-threshold - 1) {
                content: none;
              }
            }
          }

          a.p-navigation__link:not(.is-signed-in) {
            &::after {
              content: none;
            }
          }

          button[aria-expanded="true"] {
            background-color: rgba(255, 255, 255, 0.05);
          }
        }

        &.is-active[role="menuitem"] {
          @extend .is-selected;

          > a.p-navigation__link {
            background-color: #2d2d2d;
          }
        }

        .p-navigation__link::before {
          &:first-of-type {
            content: "";
          }
        }
      }

      a.p-navigation__dropdown-item {
        padding-bottom: 0.75rem;
        padding-top: 0.75rem;
      }

      .p-navigation__link::after {
        top: 1.25rem;
        @media (max-width: $breakpoint-navigation-threshold - 1) {
>>>>>>> 3ac48432
          right: 1.5rem;
          top: 1rem;
        }
      }
    }
  }

  .p-navigation--sliding:not(.js-enabled) {
    .p-navigation__item--dropdown-toggle > .p-navigation__link {
      padding-right: 1rem;

      &::after {
        content: none;
      }
    }
  }

  .p-navigation--sliding.has-menu-open {
    height: fit-content;

<<<<<<< HEAD
    @media (max-width: $breakpoint-navigation-threshold) {
=======
    @media (max-width: $breakpoint-navigation-threshold - 1) {
>>>>>>> 3ac48432
      .row {
        height: 100vh;
      }
    }
  }
}

@mixin ubuntu-p-navigation-reduced {
<<<<<<< HEAD
  @media (min-width: $breakpoint-navigation-threshold) {
=======
  @media (min-width: $breakpoint-navigation-threshold - 1) {
>>>>>>> 3ac48432
    .p-navigation--sliding.is-reduced.has-search-open {
      .p-navigation__nav .p-navigation__items {
        display: inline-flex;
      }

      .p-navigation__search {
        align-items: center;
        background-color: #262626;
        display: flex;
        justify-content: center;
        left: 0;
        padding: 1rem;
        position: absolute;
        top: 2rem;
        width: 100%;

        .p-search-box {
          margin: 0;
          max-width: 50rem;
        }
      }
    }
  }

  .p-navigation--sliding.is-reduced {
    margin-bottom: 0;
    position: relative;

    .p-navigation__banner {
      height: auto;

<<<<<<< HEAD
      @media (max-width: $breakpoint-navigation-threshold) {
=======
      @media (max-width: $breakpoint-navigation-threshold - 1) {
>>>>>>> 3ac48432
        padding-left: $row-margin-medium;
      }

      @media (max-width: $breakpoint-medium) {
        padding-left: $row-margin-small;
      }

      @media (min-width: $breakpoint-x-large) {
        height: 2rem;
        width: calc(21rem - 1px);
      }
    }

    .p-navigation__tagged-logo {
      .p-navigation__link {
        padding-left: 0;
        padding-top: 0.5rem;

<<<<<<< HEAD
        @media (max-width: $breakpoint-navigation-threshold) {
=======
        @media (max-width: $breakpoint-navigation-threshold - 1) {
>>>>>>> 3ac48432
          padding-top: 0.75rem;
        }
      }
    }

    .p-navigation__user {
      .p-navigation__link span {
        display: none;
      }
    }

<<<<<<< HEAD
    @media (min-width: $breakpoint-navigation-threshold) {
=======
    @media (min-width: $breakpoint-navigation-threshold - 1) {
>>>>>>> 3ac48432
      .p-navigation__link span {
        display: initial;
        padding-right: 0.5rem;
      }

      .p-navigation__link::after {
        top: 0.5rem;
      }
    }

    .p-navigation__item {
      .p-navigation__link {
        color: $color-mid-light;
      }

      .js-menu-button.p-navigation__link {
        padding-left: 1rem;
        padding-right: 1rem;
      }
    }

    .p-navigation__link--search-toggle {
      padding-bottom: 0.5rem;
      padding-top: 0.5rem;

      @media (max-width: $breakpoint-large) {
        padding-right: 3rem;
      }

      &::after {
        color: $color-mid-light;
        right: 1rem;
        top: 1rem;
      }
    }

<<<<<<< HEAD
    @media (min-width: $breakpoint-navigation-threshold) {
=======
    @media (min-width: $breakpoint-navigation-threshold - 1) {
>>>>>>> 3ac48432
      background-color: $color-dark;
      margin-bottom: 0;

      .p-navigation__item {
        color: $color-mid-light;
      }

      .p-navigation__link {
        color: $color-mid-light;
        font-size: 0.875rem;
        font-weight: 300;
        line-height: 1rem;
        padding: 0.5rem 2rem 0.5rem 1rem;
        transition: none;
      }

      .p-navigation__tagged-logo > .p-navigation__link {
        padding-left: 0;
      }

      &__logo {
        align-items: center;
        color: $color-x-light;
        display: flex;
        font-size: 0.875rem;
        margin-bottom: $sp-unit * 1.5;
        padding-top: 0.55rem;
        position: relative;

        @media (max-width: $breakpoint-navigation-threshold - 1) {
          padding-left: $sp-small !important;
          padding-right: 0 !important;
        }

        a {
          border-left: 1px solid rgba(247, 247, 247, 0.3);
          color: $color-light !important;
          padding-left: $sp-small;

          @media (max-width: $breakpoint-navigation-threshold - 1) {
            position: relative;
            top: 1px;
          }
        }

        &::after {
          display: none;

          @media only screen and (min-width: $breakpoint-navigation-threshold - 1) {
            background-color: $color-light;
            display: block;
            left: $sph--large;
            opacity: 0.3;
            right: $sph--large - $circle-of-friends-compensation;
          }
        }
      }

      .p-navigation__link--search-toggle {
        color: $color-mid-light;
        line-height: 1rem;
        padding: 0.5rem 2rem 0.5rem 1rem;

        &::after {
          color: $color-mid-light;
          top: 0.5rem;
        }

        .p-navigation__search-label {
          font-size: 0.875rem;
          font-weight: 300;
          padding-left: 0.5rem;
        }
      }

      .p-navigation__item--dropdown-toggle {
        &::after {
          top: 0.5rem;
        }

        &.is-selected {
          background-color: rgba(255, 255, 255, 0.1);

          &::after {
            transform: rotate(-180deg);
          }

          .p-navigation__link {
            color: $color-x-light;
            padding-left: 1rem;
          }

          .p-navigation__link::before {
            display: none;
          }
        }

        &.js-account .p-navigation__dropdown {
          right: 2.75rem;
        }
      }

      .p-navigation__dropdown--right {
        top: 2rem;
      }
    }

    & ~ .global-nav-dropdown {
      top: 2.1rem !important;
    }
  }

  .p-navigation.is-secondary {
    position: sticky;
    top: 0;
    z-index: 10;
<<<<<<< HEAD

    .p-navigation__nav {
      margin-left: -1rem;

=======

    .p-navigation__nav {
      margin-left: -1rem;

>>>>>>> 3ac48432
      &.is-open {
        display: flex;

        .p-navigation__items {
          display: block;
        }

        .p-navigation__link {
          padding-left: calc(1rem + $row-margin-medium);

          @media (max-width: $breakpoint-medium) {
            padding-left: calc(1rem + $row-margin-small);
          }

          &::before {
            left: $row-margin-small;
          }
        }
      }
    }

    .p-navigation__banner {
      padding-left: 0;
    }
<<<<<<< HEAD

    @media (max-width: $breakpoint-navigation-threshold) {
      .p-navigation__banner {
        padding-left: $row-margin-medium;
      }

      .row {
        display: unset;
        padding-left: 0;
        padding-right: 0;
=======

    @media (max-width: $breakpoint-navigation-threshold - 1) {
      .p-navigation__banner {
        padding-left: $row-margin-medium;
      }

      .row {
        display: unset;
        padding-left: 0;
        padding-right: 0;
      }

      .p-navigation__nav {
        margin-left: -1rem;
>>>>>>> 3ac48432
      }

<<<<<<< HEAD
      .p-navigation__nav {
        margin-left: -1rem;
      }
    }

=======
>>>>>>> 3ac48432
    @media (max-width: $breakpoint-medium) {
      .p-navigation__banner {
        padding-left: $row-margin-small;
      }
    }

    .p-navigation__toggle--open.is-open {
      transform: rotate(-180deg);
    }

    .p-navigation__tagged-logo {
      width: 17.5rem;

      @media (min-width: $breakpoint-x-large) {
        width: 19.5rem;
      }
    }
  }
}

@mixin ubuntu-p-nojs-navigation {
  .nojs-meganav {
    background: #262626;
    overflow-x: unset !important;

    h2 {
      color: $color-light;
      padding-left: 1.5rem;
    }

    .p-side-navigation {
      padding-top: 1rem;
    }

    .dropdown-window__tab-panel {
      height: fit-content;
      padding-bottom: 3rem;
      position: sticky;
      top: 3rem;
    }

    .dropdown-window__footer {
      padding-bottom: 3rem;
    }

    @media (max-width: $breakpoint-navigation-threshold - 1) {
      .dropdown-window__tab-panel {
        display: none;
      }
    }
  }
<<<<<<< HEAD
}

@mixin ubuntu-p-docs-navigation {
  body:is(.docs) {
    .p-navigation--sliding,
    .p-navigation.is-secondary {
      .p-navigation__banner {
        padding-left: 1rem;
      }

      .p-navigation__nav {
        margin-left: 0;
      }
    }

    .p-navigation--sliding.is-reduced {
      .js-account a:after {
        content: none;
      }
    }
  }
=======
>>>>>>> 3ac48432
}<|MERGE_RESOLUTION|>--- conflicted
+++ resolved
@@ -3,7 +3,12 @@
 $meganav-height: 3rem;
 
 @mixin ubuntu-p-navigation {
-<<<<<<< HEAD
+  #control-height {
+    height: 100vh;
+    position: absolute;
+    width: 0;
+  }
+
   #all-canonical-mobile .global-nav__header-link-anchor::after {
     @media (max-width: $breakpoint-small) {
       right: 1rem !important;
@@ -27,24 +32,18 @@
 
     .global-nav-dropdown__content {
       max-width: $grid-max-width;
-=======
-  #control-height {
-    height: 100vh;
-    position: absolute;
-    width: 0;
-  }
-
-  #all-canonical-mobile .global-nav__header-link-anchor::after {
-    @media (max-width: $breakpoint-small) {
-      right: 1rem !important;
-      top: 1.25rem !important;
->>>>>>> 3ac48432
-    }
-  }
-
-<<<<<<< HEAD
+    }
+
     .global-nav__link {
       color: #69c;
+    }
+  }
+
+  .p-navigation__row--25-75 {
+    @media (min-width: $breakpoint-navigation-threshold) {
+      .p-navigation__items:first-child {
+        margin-left: -1rem;
+      }
     }
   }
 
@@ -53,175 +52,22 @@
     top: 0;
     z-index: 40;
 
+    .p-navigation__secondary-link {
+      @extend .dropdown-window__side-panel-link;
+    }
+
     .p-link--inverted {
       font-weight: 400;
     }
 
-    .p-navigation__nav {
-      margin-left: -1rem;
-      margin-right: 0;
-      max-height: calc(100vh - 3rem);
-      width: auto;
-
-      .p-navigation__items {
-        width: 100%;
-
-        @media (max-width: $breakpoint-navigation-threshold) {
-          .p-navigation__link {
-            padding-left: calc(1.5rem + $row-margin-medium);
-
-            &::before {
-              left: calc(1.5rem + $row-margin-medium);
-            }
-
-            &.js-back::after {
-              left: $row-margin-medium;
-            }
-          }
-
-          & > .p-navigation__item--dropdown-toggle > .p-navigation__link {
-            padding-left: $row-margin-medium;
-
-            &::before {
-              left: $row-margin-medium;
-            }
-          }
-
-          .p-navigation__item--dropdown-toggle {
-            &:first-child .p-navigation__link::before {
-              content: "";
-            }
-
-            &.is-selected > .p-navigation__link::before {
-              content: none;
-            }
-          }
-
-          .p-navigation__item--dropdown-toggle:first-of-type,
-          .p-navigation__item--dropdown-close:first-of-type {
-            > .p-navigation__link::before {
-              content: none;
-            }
-          }
-
-          .p-navigation__dropdown-item {
-            padding-left: calc(1.5rem + $row-margin-medium);
-
-            &::before {
-              left: calc(1.5rem + $row-margin-medium);
-            }
-          }
-
-          .p-muted-heading {
-            padding-left: 0 !important;
-          }
-        }
-
-        @media (max-width: $breakpoint-medium) {
-          .p-navigation__link {
-            padding-left: calc(1.5rem + $row-margin-small);
-
-            &::before {
-              left: calc(1.5rem + $row-margin-small);
-            }
-
-            &.js-back::after {
-              left: $row-margin-small;
-            }
-          }
-
-          & > .p-navigation__item--dropdown-toggle > .p-navigation__link {
-            padding-left: $row-margin-small;
-
-            &::before {
-              left: $row-margin-small;
-            }
-          }
-
-          .p-navigation__dropdown-item {
-            padding-left: calc(1.5rem + $row-margin-small);
-
-            &::before {
-              left: calc(1.5rem + $row-margin-small);
-            }
-          }
-
-          .p-muted-heading {
-            padding-left: 0 !important;
-          }
-        }
-
-        .global-nav {
-          margin-left: auto;
-        }
-      }
-
-      .p-search-box__input {
-        background-color: $color-light !important;
-
-        &:focus,
-        &:hover {
-          background-color: $color-light !important;
-        }
-      }
-
-      .p-search-box__input::placeholder {
-        color: #000;
-      }
-=======
-  #all-canonical-content-mobile {
-    @media (min-width: $breakpoint-navigation-threshold) {
-      display: none;
-    }
-  }
-
-  body:has(header.p-navigation--sliding.has-menu-open) {
-    overflow: hidden;
-  }
-
-  .global-nav-desktop .global-nav-dropdown {
-    position: relative;
-    top: 0;
-
-    .global-nav-dropdown__content {
-      max-width: $grid-max-width;
-    }
-
-    .global-nav__link {
-      color: #69c;
->>>>>>> 3ac48432
-    }
-  }
-
-<<<<<<< HEAD
-    .p-navigation__banner {
-      padding-left: 0;
-    }
-
-    @media (max-width: $breakpoint-navigation-threshold) {
-      .row {
-        display: unset;
-      }
-
-      .p-navigation__nav {
-        margin-left: 0;
-        overflow-y: auto;
-      }
-
-      .p-navigation__banner {
-        height: $meganav-height;
-        padding-left: $row-margin-medium;
-      }
-    }
-
-    @media (max-width: $breakpoint-medium) {
-      .p-navigation__banner {
-        padding-left: $row-margin-small;
-      }
-    }
-
-    .row {
-      @media (max-width: $breakpoint-navigation-threshold) {
+    .p-navigation__row--25-75 {
+      @media (min-width: $breakpoint-navigation-threshold - 1) {
+        .p-navigation__items:first-child {
+          margin-left: -1rem;
+        }
+      }
+
+      @media (max-width: $breakpoint-navigation-threshold - 1) {
         padding-left: 0;
         padding-right: 0;
       }
@@ -235,195 +81,53 @@
 
           &::before {
             pointer-events: none;
-=======
-  .p-navigation--sliding {
-    position: sticky;
-    top: 0;
-    z-index: 40;
-
-    .p-navigation__secondary-link {
-      @extend .dropdown-window__side-panel-link;
-    }
-
-    .p-link--inverted {
-      font-weight: 400;
-    }
-
-    .p-navigation__nav {
-      margin-left: -1rem;
-      margin-right: 0;
-      max-height: calc(100vh - 3rem);
-      width: auto;
-
-      .p-navigation__items {
-        width: 100%;
-
-        @media (max-width: $breakpoint-navigation-threshold - 1) {
-          .p-navigation__link {
-            padding-left: calc(1.5rem + $row-margin-medium);
-
-            &::before {
-              left: calc(1.5rem + $row-margin-medium);
-            }
-
-            &.js-back::after {
-              left: $row-margin-medium;
-            }
-          }
-
-          & > .p-navigation__item--dropdown-toggle > .p-navigation__link {
-            padding-left: $row-margin-medium;
-
-            &::before {
-              left: $row-margin-medium;
-            }
-          }
-
-          .p-navigation__item--dropdown-toggle {
-            &:first-child .p-navigation__link::before {
-              content: "";
-            }
-
-            &.is-selected > .p-navigation__link::before {
-              content: none;
-            }
->>>>>>> 3ac48432
-          }
-
-          .p-navigation__item--dropdown-toggle:first-of-type,
-          .p-navigation__item--dropdown-close:first-of-type {
-            > .p-navigation__link::before {
-              content: none;
-            }
-          }
-
-          .p-navigation__dropdown-item {
-            padding-left: calc(1.5rem + $row-margin-medium);
-
-            &::before {
-              left: calc(1.5rem + $row-margin-medium);
-            }
-          }
-
-          .p-muted-heading {
-            padding-left: 0;
-          }
-        }
-
-        @media (max-width: $breakpoint-medium) {
-          .p-navigation__link {
-            padding-left: calc(1.5rem + $row-margin-small);
-
-            &::before {
-              left: calc(1.5rem + $row-margin-small);
-            }
-
-            &.js-back::after {
-              left: $row-margin-small;
-            }
-          }
-
-          & > .p-navigation__item--dropdown-toggle > .p-navigation__link {
-            padding-left: $row-margin-small;
-
-            &::before {
-              left: $row-margin-small;
-            }
-          }
-
-          .p-navigation__dropdown-item {
-            padding-left: calc(1.5rem + $row-margin-small);
-
-            &::before {
-              left: calc(1.5rem + $row-margin-small);
-            }
-          }
-
-          .p-muted-heading {
-            padding-left: 0;
-          }
-        }
-
-        .global-nav {
-          margin-left: auto;
+          }
         }
 
         &::before {
           box-shadow: none;
         }
-      }
-
-<<<<<<< HEAD
+
+        .p-muted-heading {
+          padding-left: 3rem;
+
+          @media (max-width: $breakpoint-medium) {
+            padding-left: 2.5rem;
+          }
+        }
+
+        .p-navigation__secondary-links .p-muted-heading {
+          padding-left: 0;
+        }
+      }
+
       .p-navigation__link--search-toggle::after {
-        right: 1rem;
-
-        @media (max-width: $breakpoint-navigation-threshold) {
+        right: 1.5rem;
+
+        @media (max-width: $breakpoint-navigation-threshold - 1) {
           right: 0.5rem;
         }
       }
 
-      @media (max-width: $breakpoint-navigation-threshold) {
+      @media (max-width: $breakpoint-navigation-threshold - 1) {
         .subsection-active & {
           transform: translateX(-100vw);
         }
       }
 
       .p-navigation__secondary-links {
-        @extend .dropdown-window__side-panel;
-
         margin-top: 1.5rem;
-        padding-left: calc(1.5rem + $row-margin-medium) !important;
+        padding-left: calc(1.5rem + $row-margin-medium);
 
         @media (max-width: $breakpoint-medium) {
-          padding-left: calc(1rem + $row-margin-small) !important;
+          padding-left: calc(1.5rem + $row-margin-small);
         }
 
         a {
           color: #69c;
         }
-=======
-      .p-search-box__input {
-        background-color: $color-light !important;
-
-        &:focus,
-        &:hover {
-          background-color: $color-light !important;
-        }
-      }
-
-      .p-search-box__input::placeholder {
-        color: #000;
-      }
-    }
-
-    .p-navigation__banner {
-      padding-left: 0;
-    }
-
-    @media (max-width: $breakpoint-navigation-threshold - 1) {
-      .row {
-        display: unset;
-      }
-
-      .p-navigation__nav {
-        margin-left: 0;
-        overflow-y: auto;
-      }
-
-      .p-navigation__banner {
-        height: $meganav-height;
-        padding-left: $row-margin-medium;
-      }
-    }
-
-    @media (max-width: $breakpoint-medium) {
-      .p-navigation__banner {
-        padding-left: $row-margin-small;
->>>>>>> 3ac48432
-      }
-    }
-
-<<<<<<< HEAD
+      }
+
       ul.p-navigation__dropdown {
         li.p-navigation__dropdown-item {
           line-height: 1.5rem;
@@ -456,172 +160,6 @@
 
           pointer-events: none;
 
-          @media (min-width: $breakpoint-navigation-threshold) {
-            .p-text--small {
-              max-width: 13rem;
-              overflow: hidden;
-              text-overflow: ellipsis;
-            }
-          }
-
-          @media (max-width: $breakpoint-navigation-threshold) {
-            hr {
-              display: none;
-            }
-          }
-        }
-
-        &.js-account {
-          .p-navigation__dropdown-item {
-            padding-bottom: 0.75rem;
-            padding-top: 0.75rem;
-          }
-
-          @media (min-width: $breakpoint-navigation-threshold) {
-            .p-navigation__dropdown {
-              height: auto;
-              min-width: 10rem;
-              right: 3rem;
-            }
-          }
-
-          a.p-navigation__link {
-            &::after {
-              @media (min-width: $breakpoint-navigation-threshold) {
-                content: none;
-              }
-            }
-          }
-
-          a.p-navigation__link:not(.is-signed-in) {
-            &::after {
-              content: none;
-            }
-          }
-
-          button[aria-expanded="true"] {
-            background-color: rgba(255, 255, 255, 0.05);
-          }
-        }
-
-        &.is-active[role="menuitem"] {
-          @extend .is-selected;
-
-          > a.p-navigation__link {
-            background-color: #2d2d2d;
-          }
-        }
-
-        .p-navigation__link::before {
-          &:first-of-type {
-            content: "";
-          }
-        }
-      }
-
-      a.p-navigation__dropdown-item {
-        padding-bottom: 0.75rem;
-        padding-top: 0.75rem;
-      }
-
-      .p-navigation__link::after {
-        top: 1.25rem;
-        @media (max-width: $breakpoint-navigation-threshold) {
-=======
-    .row {
-      @media (max-width: $breakpoint-navigation-threshold - 1) {
-        padding-left: 0;
-        padding-right: 0;
-      }
-
-      .p-navigation__dropdown {
-        height: calc(100vh - $meganav-height);
-        overflow: hidden;
-
-        &[aria-hidden="false"] {
-          overflow: unset;
-
-          &::before {
-            pointer-events: none;
-          }
-        }
-
-        &::before {
-          box-shadow: none;
-        }
-
-        .p-muted-heading {
-          padding-left: 3rem;
-
-          @media (max-width: $breakpoint-medium) {
-            padding-left: 2.5rem;
-          }
-        }
-
-        .p-navigation__secondary-links .p-muted-heading {
-          padding-left: 0;
-        }
-      }
-
-      .p-navigation__link--search-toggle::after {
-        right: 1rem;
-
-        @media (max-width: $breakpoint-navigation-threshold - 1) {
-          right: 0.5rem;
-        }
-      }
-
-      @media (max-width: $breakpoint-navigation-threshold - 1) {
-        .subsection-active & {
-          transform: translateX(-100vw);
-        }
-      }
-
-      .p-navigation__secondary-links {
-        margin-top: 1.5rem;
-        padding-left: calc(1.5rem + $row-margin-medium);
-
-        @media (max-width: $breakpoint-medium) {
-          padding-left: calc(1.5rem + $row-margin-small);
-        }
-
-        a {
-          color: #69c;
-        }
-      }
-
-      ul.p-navigation__dropdown {
-        li.p-navigation__dropdown-item {
-          line-height: 1.5rem;
-          margin: 0;
-          padding-bottom: 0.25rem;
-          padding-top: 0.25rem;
-          position: relative;
-
-          a {
-            &:not(.p-button--positive) {
-              display: block;
-              padding: 0.25rem 0;
-              white-space: normal;
-            }
-
-            &:hover {
-              text-decoration: none;
-            }
-          }
-        }
-      }
-
-      .p-navigation__item--dropdown-toggle {
-        .p-navigation__account-name {
-          @extend .p-navigation__dropdown-item;
-
-          @media (max-width: $breakpoint-medium) {
-            padding-left: calc(1.5rem + $row-margin-small);
-          }
-
-          pointer-events: none;
-
           @media (min-width: $breakpoint-navigation-threshold - 1) {
             .p-text--small {
               max-width: 13rem;
@@ -691,22 +229,170 @@
       }
 
       .p-navigation__link::after {
+        right: 0.5rem;
         top: 1.25rem;
+
         @media (max-width: $breakpoint-navigation-threshold - 1) {
->>>>>>> 3ac48432
           right: 1.5rem;
           top: 1rem;
         }
       }
     }
-  }
-
-  .p-navigation--sliding:not(.js-enabled) {
-    .p-navigation__item--dropdown-toggle > .p-navigation__link {
-      padding-right: 1rem;
-
-      &::after {
-        content: none;
+
+    .p-navigation--sliding:not(.js-enabled) {
+      .p-navigation__item--dropdown-toggle > .p-navigation__link {
+        padding-right: 1rem;
+
+        &::after {
+          content: none;
+        }
+      }
+    }
+
+    .p-navigation__nav {
+      margin-right: -1rem;
+      max-height: calc(100vh - 3rem);
+      width: auto;
+
+      .p-navigation__items {
+        width: 100%;
+
+        & > .p-navigation__item--dropdown-toggle > .p-navigation__link {
+          padding-left: $row-margin-small;
+          padding-right: 2rem;
+
+          &::before {
+            left: $row-margin-small;
+          }
+        }
+
+        @media (max-width: $breakpoint-navigation-threshold - 1) {
+          .p-navigation__link {
+            padding-left: calc(1.5rem + $row-margin-medium);
+
+            &::before {
+              left: calc(1.5rem + $row-margin-medium);
+            }
+
+            &.js-back::after {
+              left: $row-margin-medium;
+            }
+          }
+
+          & > .p-navigation__item--dropdown-toggle > .p-navigation__link {
+            padding-left: $row-margin-medium;
+
+            &::before {
+              left: $row-margin-medium;
+            }
+          }
+
+          .p-navigation__item--dropdown-toggle {
+            &:first-child .p-navigation__link::before {
+              content: "";
+            }
+
+            &.is-selected > .p-navigation__link::before {
+              content: none;
+            }
+          }
+
+          .p-navigation__item--dropdown-toggle:first-of-type,
+          .p-navigation__item--dropdown-close:first-of-type {
+            > .p-navigation__link::before {
+              content: none;
+            }
+          }
+
+          .p-navigation__dropdown-item {
+            padding-left: calc(1.5rem + $row-margin-medium);
+
+            &::before {
+              left: calc(1.5rem + $row-margin-medium);
+            }
+          }
+
+          .p-muted-heading {
+            padding-left: 0;
+          }
+        }
+
+        @media (max-width: $breakpoint-medium) {
+          .p-navigation__link {
+            padding-left: calc(1.5rem + $row-margin-small);
+
+            &::before {
+              left: calc(1.5rem + $row-margin-small);
+            }
+
+            &.js-back::after {
+              left: $row-margin-small;
+            }
+          }
+
+          & > .p-navigation__item--dropdown-toggle > .p-navigation__link {
+            padding-left: $row-margin-small;
+
+            &::before {
+              left: $row-margin-small;
+            }
+          }
+
+          .p-navigation__dropdown-item {
+            padding-left: calc(1.5rem + $row-margin-small);
+
+            &::before {
+              left: calc(1.5rem + $row-margin-small);
+            }
+          }
+
+          .p-muted-heading {
+            padding-left: 0;
+          }
+        }
+
+        .global-nav {
+          margin-left: auto;
+        }
+      }
+
+      .p-search-box__input {
+        background-color: $color-light !important;
+
+        &:focus,
+        &:hover {
+          background-color: $color-light !important;
+        }
+      }
+
+      .p-search-box__input::placeholder {
+        color: #000;
+      }
+    }
+
+    .p-navigation__banner {
+      padding-left: 0;
+    }
+
+    @media (max-width: $breakpoint-navigation-threshold - 1) {
+      .p-navigation__row--25-75 {
+        display: unset;
+      }
+
+      .p-navigation__nav {
+        margin-left: 0;
+        overflow-y: auto;
+      }
+
+      .p-navigation__banner {
+        height: $meganav-height;
+        padding-left: $row-margin-medium;
+      }
+    }
+
+    @media (max-width: $breakpoint-medium) {
+      .p-navigation__banner {
+        padding-left: $row-margin-small;
       }
     }
   }
@@ -714,12 +400,8 @@
   .p-navigation--sliding.has-menu-open {
     height: fit-content;
 
-<<<<<<< HEAD
-    @media (max-width: $breakpoint-navigation-threshold) {
-=======
     @media (max-width: $breakpoint-navigation-threshold - 1) {
->>>>>>> 3ac48432
-      .row {
+      .p-navigation__row--25-75 {
         height: 100vh;
       }
     }
@@ -727,11 +409,7 @@
 }
 
 @mixin ubuntu-p-navigation-reduced {
-<<<<<<< HEAD
-  @media (min-width: $breakpoint-navigation-threshold) {
-=======
   @media (min-width: $breakpoint-navigation-threshold - 1) {
->>>>>>> 3ac48432
     .p-navigation--sliding.is-reduced.has-search-open {
       .p-navigation__nav .p-navigation__items {
         display: inline-flex;
@@ -763,11 +441,7 @@
     .p-navigation__banner {
       height: auto;
 
-<<<<<<< HEAD
-      @media (max-width: $breakpoint-navigation-threshold) {
-=======
       @media (max-width: $breakpoint-navigation-threshold - 1) {
->>>>>>> 3ac48432
         padding-left: $row-margin-medium;
       }
 
@@ -786,11 +460,7 @@
         padding-left: 0;
         padding-top: 0.5rem;
 
-<<<<<<< HEAD
-        @media (max-width: $breakpoint-navigation-threshold) {
-=======
         @media (max-width: $breakpoint-navigation-threshold - 1) {
->>>>>>> 3ac48432
           padding-top: 0.75rem;
         }
       }
@@ -802,11 +472,7 @@
       }
     }
 
-<<<<<<< HEAD
-    @media (min-width: $breakpoint-navigation-threshold) {
-=======
     @media (min-width: $breakpoint-navigation-threshold - 1) {
->>>>>>> 3ac48432
       .p-navigation__link span {
         display: initial;
         padding-right: 0.5rem;
@@ -814,6 +480,12 @@
 
       .p-navigation__link::after {
         top: 0.5rem;
+      }
+    }
+
+    @media (max-width: $breakpoint-navigation-threshold - 1) {
+      .p-navigation__link::after {
+        top: 1rem;
       }
     }
 
@@ -843,11 +515,7 @@
       }
     }
 
-<<<<<<< HEAD
     @media (min-width: $breakpoint-navigation-threshold) {
-=======
-    @media (min-width: $breakpoint-navigation-threshold - 1) {
->>>>>>> 3ac48432
       background-color: $color-dark;
       margin-bottom: 0;
 
@@ -964,17 +632,12 @@
     position: sticky;
     top: 0;
     z-index: 10;
-<<<<<<< HEAD
+
+    .p-navigation__item > .p-navigation__link {
+      padding-left: $row-margin-small;
+    }
 
     .p-navigation__nav {
-      margin-left: -1rem;
-
-=======
-
-    .p-navigation__nav {
-      margin-left: -1rem;
-
->>>>>>> 3ac48432
       &.is-open {
         display: flex;
 
@@ -983,10 +646,10 @@
         }
 
         .p-navigation__link {
-          padding-left: calc(1rem + $row-margin-medium);
+          padding-left: $row-margin-medium;
 
           @media (max-width: $breakpoint-medium) {
-            padding-left: calc(1rem + $row-margin-small);
+            padding-left: $row-margin-small;
           }
 
           &::before {
@@ -999,43 +662,19 @@
     .p-navigation__banner {
       padding-left: 0;
     }
-<<<<<<< HEAD
-
-    @media (max-width: $breakpoint-navigation-threshold) {
+
+    @media (max-width: $breakpoint-navigation-threshold - 1) {
       .p-navigation__banner {
         padding-left: $row-margin-medium;
       }
 
-      .row {
+      .p-navigation__row--25-75 {
         display: unset;
         padding-left: 0;
         padding-right: 0;
-=======
-
-    @media (max-width: $breakpoint-navigation-threshold - 1) {
-      .p-navigation__banner {
-        padding-left: $row-margin-medium;
-      }
-
-      .row {
-        display: unset;
-        padding-left: 0;
-        padding-right: 0;
-      }
-
-      .p-navigation__nav {
-        margin-left: -1rem;
->>>>>>> 3ac48432
-      }
-
-<<<<<<< HEAD
-      .p-navigation__nav {
-        margin-left: -1rem;
-      }
-    }
-
-=======
->>>>>>> 3ac48432
+      }
+    }
+
     @media (max-width: $breakpoint-medium) {
       .p-navigation__banner {
         padding-left: $row-margin-small;
@@ -1087,28 +726,4 @@
       }
     }
   }
-<<<<<<< HEAD
-}
-
-@mixin ubuntu-p-docs-navigation {
-  body:is(.docs) {
-    .p-navigation--sliding,
-    .p-navigation.is-secondary {
-      .p-navigation__banner {
-        padding-left: 1rem;
-      }
-
-      .p-navigation__nav {
-        margin-left: 0;
-      }
-    }
-
-    .p-navigation--sliding.is-reduced {
-      .js-account a:after {
-        content: none;
-      }
-    }
-  }
-=======
->>>>>>> 3ac48432
 }