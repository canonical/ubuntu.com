--- conflicted
+++ resolved
@@ -47,6 +47,7 @@
         pointer-events: none;
         position: absolute;
         right: 0;
+
         top: 0;
         transition: transform .1s;
         width: 2rem;
@@ -325,28 +326,11 @@
         font-size: .875rem;
       }
 
-<<<<<<< HEAD
-  .hover-menu {
-    background: $color-light;
-    border: 1px solid $color-mid-light;
-    border-radius: 10px;
-    box-shadow: 0 2px 2px -1px $color-mid-light;
-    display: none;
-    float: none;
-    left: 0;
-    margin: 0;
-    padding: $sp-x-small 0 $sp-medium;
-    position: absolute;
-    top: 58px;
-    width: 200px;
-    z-index: 10;
-=======
       @media (max-width: $breakpoint-navigation-threshold) {
         display: flex;
         justify-content: center;
         align-items: stretch;
         order: 2;
->>>>>>> b304ed17
 
         .p-navigation__dropdown-link {
           flex: 1;
@@ -389,7 +373,6 @@
     width: 100%;
     height: 100%;
     top: 0;
-    left: 0;
     background-color: rgba(17,17,17, .4);
     position: fixed;
     z-index: 1;
