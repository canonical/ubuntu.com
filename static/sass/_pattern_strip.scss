// sass-lint:disable no-color-literals hex-notation
@mixin ubuntu-p-strip {
  @include ubuntu-p-strip-suru;
  @include ubuntu-p-strip-suru-topped;
  @include ubuntu-p-strip-suru-bottomed;
<<<<<<< HEAD
  @include ubuntu-p-strip-suru-image;
=======
>>>>>>> f625490d
  @include ubuntu-p-strip-suru-half-and-half;
}

@mixin ubuntu-p-strip-suru {
  [class^='p-strip'].is-x-shallow {
    padding: 1.5rem 0;
  }

  .p-strip {
    overflow-x: hidden; // prevent horisontal overflow due to background images
  }

  $suru-accent: #3fc8f2;

  .p-strip--suru {
    @extend %vf-strip;
    background-blend-mode: multiply, multiply, normal, normal;
    background-image:
      linear-gradient(to bottom right, rgba(228, 228, 228, .54) 0%, rgba(228, 228, 228, .54) 49.9%, rgba(228, 228, 228, 0) 50%, rgba(228, 228, 228, 0) 100%),
      linear-gradient(to bottom left, rgba(216, 216, 216, .54) 0%, rgba(216, 216, 216, .54) 49.9%, rgba(216, 216, 216, 0) 50%, rgba(216, 216, 216, 0) 100%),
      linear-gradient(to top right, rgba(255, 255, 255, 1) 0%, rgba(255, 255, 255, 1) 49%, rgba(255, 255, 255, 0) 50%, rgba(255, 255, 255, 0) 100%),
      linear-gradient(to top right, rgba(255, 255, 255, 1) 0%, rgba(255, 255, 255, 1) 100%),
      linear-gradient(-89deg, #e95420 0%, #772953 38%, #2C001e 85%);
    background-position: 0% 0%, top right, right 0 bottom 4rem, right bottom, 0% 0%;
    background-repeat: no-repeat;
    background-size: 100% calc(100% - 4rem), 50% 100%, 100% 4rem, 100% 4rem, auto;
    margin-bottom: -4rem;
    overflow: hidden;
    padding-bottom: 12rem !important;
    position: relative;

    &.is-light {
      color: $color-x-dark;
    }

    &.is-dark {
      color: $color-x-light;
    }

    &.is-deep {
      $padding: 3rem;
      background-position: 0% 0%, top right, right 0 bottom $padding, right bottom, 0% 0%;
      background-size: 100% calc(100% - #{$padding}), 100% 100%, 100% $padding, 100% $padding, auto;
      margin-bottom: -$padding;
      padding-bottom: ($padding * 3) !important;

      @media (min-width: $breakpoint-medium) {
        $padding: 6rem;
        background-position: 0% 0%, top right, right 0 bottom $padding, right bottom, 0% 0%;
        background-size: 100% calc(100% - #{$padding}), 50% 100%, 100% $padding, 100% $padding, auto;
        margin-bottom: -$padding;
        padding-bottom: ($padding * 3) !important;
      }
    }
  }
}

@mixin ubuntu-p-strip-suru-topped {
  .p-strip--suru-topped {
    @extend %vf-strip;
    background-blend-mode: multiply, multiply, normal, normal;
    // sass-lint:disable-block no-color-literals
    background-image:
      linear-gradient(to bottom left, rgba(228, 228, 228, 0.5) 0%, rgba(228, 228, 228, 0.5) 49%, rgba(228, 228, 228, 0) 50%, rgba(228, 228, 228, 0) 100%),
      linear-gradient(to bottom left, rgba(119, 41, 83, 0.16) 0%, rgba(119, 41, 83, 0.16) 49%, rgba(119, 41, 83, 0) 50%, rgba(119, 41, 83, 0) 100%),
      linear-gradient(to bottom right, rgba(255, 255, 255, 0) 0%, rgba(255, 255, 255, 0) 49%, rgba(255, 255, 255, 1) 50%, rgba(255, 255, 255, 1) 100%),
      linear-gradient(90deg, rgba(60, 0, 30, 1) 4%, rgba(119, 41, 83, 1) 50%, rgba(233, 84, 32, 1) 88%);
    background-position: top right, top right, top left, top left;
    background-repeat: no-repeat;
    background-size: 39.4% 6rem, 54% 4rem, 63% 4rem, 62.6% 4rem;
    padding-bottom: 4rem;
    padding-top: 6rem;
  }
}

@mixin ubuntu-p-strip-suru-bottomed {
  .p-strip--suru-bottomed {
    @extend %vf-strip;
    background-blend-mode: multiply, multiply, normal, normal;
    background-image:
      linear-gradient(to top right, rgba(228, 228, 228, .5) 0%, rgba(228, 228, 228, .5) 49.5%, rgba(228, 228, 228, 0) 50%, rgba(228, 228, 228, 0) 100%),
      linear-gradient(to top right, rgba(119, 41, 83, 0.16) 0%, rgba(119, 41, 83, 0.16) 49.5%, rgba(119, 41, 83, 0) 50%, rgba(119, 41, 83, 0) 100%),
      linear-gradient(to top left, rgba(255, 255, 255, 0) 0%, rgba(255, 255, 255, 0) 49.5%, rgba(255, 255, 255, 1) 50%, rgba(255, 255, 255, 1) 100%),
      linear-gradient(-89deg, rgb(233, 84, 32) 0%, rgb(119, 41, 83) 38%, rgb(44, 0, 30) 85%);
    background-position: left bottom, left bottom, right bottom, right bottom;
    background-repeat: no-repeat;
    background-size: 42% 12rem, 65.2% 8rem, 73.7% 8rem, 73.7% 8rem;
    padding-bottom: 8rem;
  }
}

<<<<<<< HEAD
@mixin ubuntu-p-strip-suru-image {
  .p-strip--suru-image {
    @extend %vf-strip;
    background-blend-mode: multiply, multiply, normal, normal;
    // sass-lint:disable-block no-color-literals
    background-image:
      linear-gradient(to bottom left, rgba(228, 228, 228, 0.5) 0%, rgba(228, 228, 228, 0.5) 49.9%, rgba(228, 228, 228, 0) 50%, rgba(228, 228, 228, 0) 100%),
      linear-gradient(to bottom left, rgba(119, 41, 83, 0.16) 0%, rgba(119, 41, 83, 0.16) 49.9%, rgba(119, 41, 83, 0) 50%, rgba(119, 41, 83, 0) 100%),
      linear-gradient(to bottom left, rgba(255, 255, 255, 0) 0%, rgba(255, 255, 255, 0) 49.8%, rgba(255, 255, 255, 1) 50%, rgba(255, 255, 255, 1) 100%,),
      linear-gradient(-89deg, rgba(233, 84, 32, 1) 0%, rgba(119, 41, 83, 1) 38%, rgba(44, 0, 30, 1) 85%);
    background-position: right top, right top, right top, right top;
    background-repeat: no-repeat;
    background-size: 37.7% calc(100% - 6rem), 42.1% calc(100% - 151px), 49.2% calc(100% - 12rem), 49.2% calc(100% - 192px);
    padding-bottom: 4rem;
    padding-top: 4rem;
  }
}

=======
>>>>>>> f625490d
@mixin ubuntu-p-strip-suru-half-and-half {
  .p-strip--suru-half-and-half-reversed {
    @extend %vf-strip;
    background-blend-mode: multiply, normal, normal, normal;
    background-image:
      linear-gradient(
        25deg,
        rgba(119, 41, 83, 0.16) 0%,
        rgba(119, 41, 83, 0.16) 49.9%,
        rgba(119, 41, 83, 0) 50%,
        rgba(119, 41, 83, 0) 100%),
      linear-gradient(
        to left,
        rgba(255, 255, 255, 1) 0%,
        rgba(255, 255, 255, 1) 41.9%,
        rgba(255, 255, 255, 0) 42%,
        rgba(255, 255, 255, 0) 100%),
      linear-gradient(
        to top left,
        rgba(255, 255, 255, 1) 0%,
        rgba(255, 255, 255, 1) 49.9%,
        rgba(255, 255, 255, 0) 50%,
        rgba(255, 255, 255, 0) 100%),
      linear-gradient(270deg, #e95420 20%, #772953 63%, #2C001e 100%);
    background-position: top 60% left, top left, top 10% left 53.6%, center right;
    background-repeat: no-repeat;
    background-size: 90% 100%, 100% 100%, 10% 120%, cover;


    @media (max-width: $breakpoint-medium) {
      background-image: linear-gradient(270deg, #e95420 0%, #772953 43%, #2C001e 87%);
      background-position: center right;
      background-size: cover;
    }

    &.is-light {
      color: $color-x-dark;
    }

    &.is-dark {
      color: $color-x-light;
    }
  }
}
// sass-lint:enable no-color-literals hex-notation<|MERGE_RESOLUTION|>--- conflicted
+++ resolved
@@ -3,10 +3,7 @@
   @include ubuntu-p-strip-suru;
   @include ubuntu-p-strip-suru-topped;
   @include ubuntu-p-strip-suru-bottomed;
-<<<<<<< HEAD
   @include ubuntu-p-strip-suru-image;
-=======
->>>>>>> f625490d
   @include ubuntu-p-strip-suru-half-and-half;
 }
 
@@ -98,7 +95,6 @@
   }
 }
 
-<<<<<<< HEAD
 @mixin ubuntu-p-strip-suru-image {
   .p-strip--suru-image {
     @extend %vf-strip;
@@ -117,8 +113,6 @@
   }
 }
 
-=======
->>>>>>> f625490d
 @mixin ubuntu-p-strip-suru-half-and-half {
   .p-strip--suru-half-and-half-reversed {
     @extend %vf-strip;
