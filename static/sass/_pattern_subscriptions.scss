@mixin ubuntu-p-ua-subscriptions {
  // The default card padding.
  $card-padding: calc(#{$spv-inner--large} - 1px);

  .p-subscriptions__header-title {
    margin-bottom: $sp-xx-large;

    @media only screen and (max-width: $breakpoint-medium) {
      margin-bottom: $spv-outer--medium;
    }
  }

<<<<<<< HEAD
  @media only screen and (max-width: $breakpoint-small) {
    .p-subscriptions__card {
      // Don't display the card border when on small screens.
      border: none;
    }
=======
  .p-subscriptions__list-card {
    // Include the active stripe on the left, but make it transparent. This is
    // so the background colour can be animated when it becomes active.
    @include vf-highlight-bar(transparent, left, true);

    &::before {
      // Set up the animation on the active stripe.
      @include vf-animation(background-color, snap, in);
    }

    // Only show the pointer on inactive cards.
    &:not(.is-active) {
      cursor: pointer;
    }
  }

  .p-subscriptions__list-card.is-active {
    // Update the active stripe to use the brand colour.
    @include vf-highlight-bar($color-brand, left, true);

    background-color: $color-light;
    // Show the overflow so that the stripe can cover the border.
    overflow: visible;

    &::before {
      // Make the stripe match the border radius of the card.
      border-radius: $border-radius 0 0 $border-radius;
      // Move the stripe over the outer border of the card.
      left: -1px;
    }
  }

  // Apply the grid to the direct parent of the list and details elements.
  .p-subscriptions__card > .p-card__content {
    // Use grid to set the columns as we don't want the gutter between columns
    // so that we have room to display the scrollbar in the list.
    display: grid;
    grid-template-columns: 5fr 7fr;
>>>>>>> 7d99f5bd
  }

  // At small screens the list and details will be displayed one at a time,
  // however for larger screens we need to display them side by side.
  @media only screen and (min-width: $breakpoint-small) {
    // Apply the grid to the direct parent of the list and details elements.
    .p-subscriptions__card > .p-card__content {
      // Use grid to set the columns as we don't want the gutter between columns
      // so that we have room to display the scrollbar in the list.
      display: grid;
      grid-template-columns: 5fr 7fr;
    }

    .p-subscriptions__list-scroll {
      bottom: 0;
      left: 0;
      overflow-y: auto;
      padding: $card-padding;
      // Position the card absolutely so that its height matches the height of the
      // details panel.
      position: absolute;
      right: 0;
      top: 0;
    }
  }

  .p-subscriptions__list {
    position: relative;
  }

  .p-subscriptions__details {
    padding: $card-padding;

    @media only screen and (max-width: $breakpoint-small) {
      display: none;

      &.is-active {
        display: flex;
      }
    }
  }

  .p-subscriptions__details-small-title {
    margin-bottom: $spv-outer--small;
  }

  .p-subscriptions__list-group {
    // Add extra space between groups. Padding is used instead of margin
    // otherwise it'll be collapsed with the bottom margin from the previous
    // group.
    padding-top: $spv-outer--small;

    &:first-child {
      // No need to add space before the first group.
      padding-top: 0;
    }
  }

  .p-subscriptions__list-group-title {
    // Put the title and context menu on the same line.
    display: flex;
    // Space the context menu to the right of the container.
    justify-content: space-between;
    // Provide space before the first card.
    margin-bottom: $spv-inner--large;
  }

  .p-subscriptions__list-card-title {
    // Put the title and period on the same line.
    display: flex;
    // Space the period to the right of the container.
    justify-content: space-between;
  }

  .p-subscriptions__list-card-period {
    // Align this text with the heading next to it. Normally we could use
    // `u-align-text--small-to-default` but because the top padding has been
    // removed from the heading we need to manually nudge this text.
    padding-top: map-get($nudges, nudge--h6);
  }

  .p-subscriptions__list-card-features {
    border-top: 1px solid $colors--light-theme--border-default;
    margin-top: $spv-outer--small;
    padding-top: $spv-inner--x-small + $spv-inner--small;
  }

  // Requested as a variant in Vanilla:
  // https://github.com/canonical-web-and-design/vanilla-framework/issues/3906
  .p-subscriptions__sticky-footer-modal .p-modal__dialog {
    display: grid;
    // Push the modal actions to the bottom of the modal.
    grid-template-rows: auto 1fr auto;
  }

  .p-subscription__resize {
    // Manually set the size of the resize input.
    min-width: unset;
    width: 6rem;
  }

  .p-subscription__renewal-dropdown {
    // The dropdown does not have any padding by default.
    padding: $card-padding;
  }
}<|MERGE_RESOLUTION|>--- conflicted
+++ resolved
@@ -10,17 +10,15 @@
     }
   }
 
-<<<<<<< HEAD
-  @media only screen and (max-width: $breakpoint-small) {
-    .p-subscriptions__card {
-      // Don't display the card border when on small screens.
-      border: none;
-    }
-=======
   .p-subscriptions__list-card {
     // Include the active stripe on the left, but make it transparent. This is
     // so the background colour can be animated when it becomes active.
     @include vf-highlight-bar(transparent, left, true);
+
+    @media only screen and (max-width: $breakpoint-small) {
+      // Don't display the card border when on small screens.
+      border: none;
+    }
 
     &::before {
       // Set up the animation on the active stripe.
@@ -55,7 +53,6 @@
     // so that we have room to display the scrollbar in the list.
     display: grid;
     grid-template-columns: 5fr 7fr;
->>>>>>> 7d99f5bd
   }
 
   // At small screens the list and details will be displayed one at a time,
