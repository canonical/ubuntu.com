--- conflicted
+++ resolved
@@ -1,5 +1,4 @@
 @mixin ubuntu-p-inline-images {
-<<<<<<< HEAD
   @include vf-p-inline-images;
 
   .p-inline-images {
@@ -22,8 +21,6 @@
     }
   }
 
-=======
->>>>>>> 484fb888
   // XXX Extension of the inline images to add logo support
   // This should be proposed up to vanilla-brochure-theme once approved
   .p-inline-images__logo {
