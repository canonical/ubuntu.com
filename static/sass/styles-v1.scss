@charset "UTF-8";

//settings
@import '_settings_colors';

// custom mixins
@import 'mixins/full-width-breakout';

// import vanilla-brochure-theme
@import '../../node_modules/vanilla-brochure-theme/scss/theme';
@include vanilla-brochure-theme;

// import site specific patterns and overrides
@import 'v1_pattern_site_search';
@import 'v1_pattern_sun-animation';
@import 'v1_pattern_navigation';
@import 'v1_pattern_strip';
@import 'v1_pattern_notifications';
@import 'v1_pattern_footer';
@import 'v1_pattern_lists';
@import 'v1_pattern_card';
@import 'v1_pattern_link';
@import 'v1_contribution';
@import 'v1_pattern_inline-images';
@import 'v1_pattern_testimonials';
@import 'v1_pattern_hero';
@import 'v1_pattern_pull_quotes';
@import 'v1_utility_full-width';
@import 'v1_pattern_matrix';
@import 'v1_pattern_contextual-footer';
@import 'v1_pattern_pie_chart';

@include ubuntu-p-site-search;
@include ubuntu-p-navigation;
@include ubuntu-p-strip;
@include ubuntu-p-notification;
@include ubuntu-p-footer;
@include ubuntu-p-lists;
@include ubuntu-p-card;
@include ubuntu-p-link;
@include ubuntu-p-contribute;
@include ubuntu-p-inline-images;
@include ubuntu-p-testimonials;
@include ubuntu-p-hero;
@include ubuntu-p-pull-quote;
@include ubuntu-u-full-width;
@include ubuntu-p-matrix;
@include ubuntu-p-contextual-footer;
@include ubuntu-p-pie-chart;
@include ubuntu-p-sun-animation;

// import section specific patterns and overrides
@import 'v1_section/v1_cloud';
@import 'v1_section/v1_homepage';
@import 'v1_section/v1_desktop';

// Takeovers and takeunders
@import 'takeovers/kubernetes-webinar';

// vendors
@import
'../components/canonical-global-nav/src/sass/main';

// **************************
// Bug fixes
// Each of the the rules below are bug fixes which need to be addressed further upstream
// either at theme level or in Vanilla Framework directly.
//
// Before any feature branch is merged, these bugs should be raised in their
// respective repos and referenced here, accompanied with a breif description of
// the bug
// **************************

// at exactly $breakpoint-medium, there is not a clean switch between mobile/desktop nav styles
// https://github.com/vanilla-framework/vanilla-framework/issues/1038
.p-navigation__links .p-navigation__link {
  @media (min-width: $breakpoint-medium) {
    background: none;
    border-left: 1px solid $color-brand-light;
    border-bottom: none;

    &:last-child {
      border-right: none;
    }

    a {
      color: $color-light;
    }
  }
}

@media (min-width: $breakpoint-medium ) {
  .p-navigation:target .p-navigation__toggle--close {
    display: none !important; // specificity
  }
}

<<<<<<< HEAD
=======
// global nav spills onto two lines at $breakpoint-medium
// https://github.com/canonical-webteam/global-nav/issues/14
@media only screen and (max-width: 770px) {
  #nav-global ul .more {
    min-width: 55px;
  }
}

// global menu has too much top spacing
#nav-global ul ul {
  @media (min-width: $breakpoint-medium ) {
    top: 15px;
  }
}

>>>>>>> efd4bc6b
/// XXX Base font size is set to 16px across all viewports
/// This is a change to be made upstream in vanilla-framework
/// Issue: https://github.com/vanilla-framework/vanilla-framework/issues/1053
html {
  font-size: $font-base-size;

  @media (min-width: $breakpoint-medium) {
    font-size: $font-base-size;
  }
}

/// XXX Compact button style
/// This should be considered for inclusion in vanilla-framework
.p-button--neutral.is-compact {
  padding: $sp-x-small $sp-small;
}


/// XXX Brand button color fix
/// .p-button--brand is blue when visited
.p-button--brand {
  color: $color-x-light;

  &:link,
  &:visited,
  &:active,
  &:hover {
    color: $color-x-light;
  }
}

/// XXX Vertically spaced - add vertical margins to an element
/// An attempt to solve some of the vertical spacing issues
.u-vertically-spaced {
  padding-bottom: $sp-medium;
  padding-top: $sp-medium;
}

/// XXX Utility to add bottom padding
/// Proposal for inlcusion in vanilla: https://github.com/vanilla-framework/vanilla-framework/issues/1091
.u-padding-bottom {

  @media (min-width: $breakpoint-medium) {
    padding-bottom: $sp-medium;
  }

  &--large {

    @media (min-width: $breakpoint-medium) {
      padding-bottom: $sp-large;
    }
  }

  &--x-large {

    @media (min-width: $breakpoint-medium) {
      padding-bottom: $sp-x-large;
    }
  }
}

// brand submit buttons bg override
// https://github.com/vanilla-framework/vanilla-framework/issues/1080

.p-button--brand[type=submit]{
  background-color: $color-brand;
  border-color: $color-brand;

  &:hover,
  &:active {
    background-color: darken($color-brand, 10%);
    border-color: darken($color-brand, 10%);
  }
}

/// XXX remove abbr `text-decoration: underline dotted;`
/// add to :hover
/// from [normalize.css](https://github.com/necolas/normalize.css/blob/master/normalize.css)
abbr[title] {
  text-decoration: none;

  &:hover {
    text-decoration: underline dotted;
  }
}

// Add spacing for nested lists in body copy
// This is a change to be made upstream in vanilla-framework
// https://github.com/vanilla-framework/vanilla-framework/issues/960
li:not(.p-breadcrumbs__item) {
  ol, ul, .p-list {
    margin-top: $sp-medium;
    padding-left: $sp-medium;
  }
}

// overflow tables
.table__wrapper {
  overflow-x: auto;
  overflow-y: hidden;
  margin: $sp-xx-large 0;
  width: 100;
}

// consecutive fieldsets do not having adequate bottom spacing
// https://github.com/vanilla-framework/vanilla-framework/issues/1081
fieldset {

  & + & {
    margin-top: $sp-large;
  }
}

// XXX Muted heading theme
// https://github.com/vanilla-framework/vanilla-brochure-theme/issues/66
.p-heading--muted {
  color: $color-dark;
  font-size: 0.875rem;
  text-transform: uppercase;
}

.p-heading--insights__title {
  color: $color-dark;
  font-size: $sp-medium;
  font-weight: 300;
  text-transform: uppercase;

  a:link,
  a:visited {
    color: $color-dark;
  }
}

/// XXX fix .p-heading-icon making the icon go to the top
.p-heading-icon__img {
  align-self: flex-start;
}

// XXX Applies suru background to the site
// Candidate for moving to the vanilla-brochure-theme
body.has-background {
  background-color: $color-light;
  background-image: url(#{$assets-path}f8a323a7-image-background-paper.png?w=768);
  background-position: center top;
  background-repeat: repeat-y;

  @media (min-width: $breakpoint-medium ) {
    background-image: url(#{$assets-path}f8a323a7-image-background-paper.png);
  }
}

/// XXX fix nested bullets to use default styles
ul.p-list  ul.p-list {
  list-style-type: circle;

  ul.p-list {
    list-style-type: disc;
  }
}

.p-list-step__content ul.p-list {
  list-style-type: disc;
}

/// XXX fix two-digit padding in .p-list-step__bullet
.p-list-step__bullet {
  padding: .65rem .4rem;
}

// XXX add margin bottom to code snippets
.p-code-snippet,
pre {
  margin-bottom: $sp-large;

  p + & {
    margin-top: -$sp-small;
  }
}

// XXX orange quotes in pull quotes
.p-pull-quote > p:first-of-type::before,
.p-pull-quote--accent > p:first-of-type::before,
.p-pull-quote > p:last-of-type::after,
.p-pull-quote--accent > p:last-of-type::after {
  color: $color-brand;
}

// XXX add to grahams section page when live
// flex to flow charm list around
.p-list-flex {
  display: flex;
  flex-wrap: wrap;

  &__item {
    margin-bottom: 16px;
    margin-right: 18px;
    max-height: 172px;
    max-width: 142px;
  }
}

// XXX orange quotes in pull quotes
.p-pull-quote > p:first-of-type::before,
.p-pull-quote--accent > p:first-of-type::before,
.p-pull-quote > p:last-of-type::after,
.p-pull-quote--accent > p:last-of-type::after {
  color: $color-brand;
}

// XXX sup is too high in Vanilla
// bug - https://github.com/vanilla-framework/vanilla-framework/issues/1109
sup {
  font-size: .75em;
  vertical-align: baseline;
}

// XXX responsive image utility
// S - 65%, M - 90%, L - 100%
.u-responsive-image {
  width: 65%;

  @media (min-width: $breakpoint-medium ) {
    width: 90%;
  }

  @media (min-width: $breakpoint-large ) {
    width: 100%;
  }
}<|MERGE_RESOLUTION|>--- conflicted
+++ resolved
@@ -9,6 +9,9 @@
 // import vanilla-brochure-theme
 @import '../../node_modules/vanilla-brochure-theme/scss/theme';
 @include vanilla-brochure-theme;
+
+// vendor
+@import 'vendors/global-nav/build';
 
 // import site specific patterns and overrides
 @import 'v1_pattern_site_search';
@@ -57,10 +60,6 @@
 // Takeovers and takeunders
 @import 'takeovers/kubernetes-webinar';
 
-// vendors
-@import
-'../components/canonical-global-nav/src/sass/main';
-
 // **************************
 // Bug fixes
 // Each of the the rules below are bug fixes which need to be addressed further upstream
@@ -95,8 +94,6 @@
   }
 }
 
-<<<<<<< HEAD
-=======
 // global nav spills onto two lines at $breakpoint-medium
 // https://github.com/canonical-webteam/global-nav/issues/14
 @media only screen and (max-width: 770px) {
@@ -112,7 +109,6 @@
   }
 }
 
->>>>>>> efd4bc6b
 /// XXX Base font size is set to 16px across all viewports
 /// This is a change to be made upstream in vanilla-framework
 /// Issue: https://github.com/vanilla-framework/vanilla-framework/issues/1053
