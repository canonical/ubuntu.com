--- conflicted
+++ resolved
@@ -100,7 +100,6 @@
   padding: $sp-x-small $sp-small;
 }
 
-<<<<<<< HEAD
 // brand submit buttons bg override
 // https://github.com/vanilla-framework/vanilla-framework/issues/1080
 
@@ -112,7 +111,9 @@
   &:active {
     background-color: darken($color-brand, 10%);
     border-color: darken($color-brand, 10%);
-=======
+  }
+}
+
 
 /// XXX Brand button color fix
 /// .p-button--brand is blue when visited
@@ -140,6 +141,5 @@
 
   &:hover {
     text-decoration: underline dotted;
->>>>>>> 24cd9a18
   }
 }