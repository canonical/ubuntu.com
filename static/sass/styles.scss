@charset "UTF-8";

// allow use of math.div
@use "sass:math";

// settings
@import "global-settings";
@import "settings_colors";

// custom mixins
@import "mixins/full-width-breakout";

// import cookie policy
@import "@canonical/cookie-policy/build/css/cookie-policy";

// import dial-code dropdown
@import "intl-tel-input/build/css/intlTelInput";

// import vanilla-framework
@import "vanilla-framework";
@include vanilla;

@import "vanilla-placeholders";

// import flickity
@import "flickity/dist/flickity";

$color-shadow: rgba(0, 0, 0, 0.5) !default;

// import site specific patterns and overrides
@import "pattern_accordion";
@import "pattern_active-reveal";
@import "pattern_ai";
@import "pattern_blog-featured";
@import "pattern_blog-list";
@import "pattern_blog-post";
@import "pattern_blog-card";
@import "pattern_blog-suru";
@import "pattern_blog-topic";
@import "pattern_buttons";
@import "pattern_calculator";
@import "pattern_card";
@import "pattern_carousel";
@import "pattern_checkout";
@import "pattern_certification-results";
@import "pattern_chart";
@import "pattern_component-details-table";
@import "pattern_component-table";
@import "pattern_contact-modal";
@import "pattern_cube-animation";
@import "pattern_cube-image";
@import "pattern_cube-progression";
@import "pattern_cube-table";
@import "pattern_cve";
@import "pattern_desktop-statistics";
@import "pattern_grid";
@import "pattern_footer";
@import "pattern_hardware-details-table";
@import "pattern_heading-icon";
@import "pattern_icons";
@import "pattern_inline-list-midline";
@import "pattern_lightbox";
@import "pattern_lists";
@import "pattern_matrix";
@import "pattern_navigation";
@import "pattern_navigation-dropdown";
@import "pattern_pie_chart";
@import "pattern_ratings";
@import "pattern_renewal-modal";
@import "pattern_security-certs-table";
@import "pattern_shop-cart";
@import "pattern_strip";
@import "pattern_strip-photos";
@import "pattern_subscriptions";
@import "pattern_subscribe";
@import "pattern_tabs";
@import "pattern_takeunders";
@import "pattern_takeovers";
@import "pattern_table-of-contents";
@import "pattern_table";
@import "pattern_tco-calculator";
@import "pattern_ubuntu_intro";
@import "pattern_dell";
@import "takeovers/financial-services";
@import "utility_animations";
@import "utility_crop";
@import "utility_vertically-center";

@include blog-p-card;
@include blog-p-featured;
@include blog-p-icons;
@include blog-p-list;
@include blog-p-post;
@include blog-p-strips-suru;
@include blog-p-topic;
@include blog-u-crop;
@include ubuntu-p-accordion;
@include ubuntu-p-active-reveal;
@include ubuntu-p-ai;
@include ubuntu-p-buttons;
@include ubuntu-p-calculator;
@include ubuntu-p-cards;
@include ubuntu-p-certification-results;
@include ubuntu-p-checkout;
@include ubuntu-p-contact-modal;
@include ubuntu-p-cube-animation;
@include ubuntu-p-cube-progression;
@include ubuntu-p-cve;
@include ubuntu-p-desktop-statistics;
@include ubuntu-p-floating-image;
@include ubuntu-p-footer;
@include ubuntu-p-grid;
@include ubuntu-p-heading-icon;
@include ubuntu-p-inline-list-midline;
@include ubuntu-p-attention-icon;
@include ubuntu-p-lightbox;
@include ubuntu-p-lists;
@include ubuntu-p-matrix;
@include ubuntu-p-navigation;
@include ubuntu-p-navigation-dropdown;
@include ubuntu-p-navigation-reduced;
@include ubuntu-p-nojs-navigation;
@include ubuntu-p-strip;
@include ubuntu-p-ua-payment-modal;
@include ubuntu-p-pie-chart;
@include ubuntu-p-ua-shop-cart;
@include ubuntu-p-ua-subscribe;
@include ubuntu-p-ua-subscriptions;
@include ubuntu-p-strip-photos;
@include ubuntu-p-table-compliance-profiles;
@include ubuntu-p-table-of-contents;
@include ubuntu-p-table-security-certifications;
@include ubuntu-p-tables;
@include ubuntu-p-takeunders;
@include ubuntu-p-takeovers;
@include ubuntu-p-tco-calculator;
@include ubuntu-p-engage-banner;
@include ubuntu-p-ubuntu-intro;
@include ubuntu-p-tabs;
@include ubuntu-u-animations;
@include ubuntu-u-vertically-center;
@include ubuntu-p-dell;
@include p-takeover-financial-services;
@include vf-p-icon-success-grey;
@include vf-p-icon-restart;
@include vf-p-icon-begin-downloading;
@include vf-p-icon-video-play;
@include openstack-carousel;

// Layouts:
@import "layout-legal-pages";

@include layout-legal-pages;

@import "layout-tutorials";

@include layout-tutorials;

@import "layout-tutorial";

@include layout-tutorial;

@import "layout-whitepapers";

@include layout-whitepapers;

// Overide the path to flags for dial codes
.iti__flag {
  background-image: url("#{$assets-path}21572c97-flags.png");
}

@media (-webkit-min-device-pixel-ratio: 2), (min-resolution: 192dpi) {
  .iti__flag {
    background-image: url("#{$assets-path}d6f84371-flags%402x.png");
  }
}

.iti {
  width: 100%;
}

// Bug fixes
// Each of the the rules below are bug fixes which need to be addressed further upstream
// either at theme level or in Vanilla Framework directly.
//
// Before any feature branch is merged, these bugs should be raised in their
// respective repos and referenced here, accompanied with a brief description of
// the bug

// XXX Vertically spaced - add vertical margins to an element
// An attempt to solve some of the vertical spacing issues
.u-vertically-spaced {
  padding-bottom: $sp-medium;
  padding-top: $sp-medium;
}

.u-sv4 {
  padding-bottom: $sp-xx-large;
}

/// XXX fix nested bullets to use default styles
.p-list .p-list {
  list-style-type: circle;

  .p-list {
    list-style-type: disc;
  }
}

// XXX Caleb: 15.01.18 Autoprefixer issue
select {
  -moz-appearance: none;
  -webkit-appearance: none;
  background-position: right $sp-x-small center;
  background-size: $sp-medium;
  padding-right: $sp-xxx-large;
}

.p-card__icon {
  display: inline-block;
  height: 2rem;
  margin-bottom: 1.25rem;
}

// XXX Steve: 21.06.18
// https://github.com/vanilla-framework/vanilla-framework/issues/1794
.u-no-max-width {
  max-width: none !important;
}

// XXX Peter: adding border back for fieldsets
fieldset {
  border: 1px solid $color-mid-light;
  border-radius: $sp-xx-small $sp-xx-small 0 0;
  overflow: visible;
}

fieldset + fieldset {
  border-top-left-radius: 0;
  border-top-right-radius: 0;
  border-top-width: 0 !important;
}

fieldset:last-child {
  border-bottom-left-radius: $sp-xx-small !important;
  border-bottom-right-radius: $sp-xx-small !important;
  border-bottom-width: 1px !important;
}

// XXX Steve: Overriding default Vanilla style :(
.p-heading--6 {
  font-style: normal;
}

// XXX Steve: Pull quote colour override
.p-pull-quote,
.p-pull-quote--large {
  .p-pull-quote__quote:first-of-type::before,
  .p-pull-quote__quote:last-of-type::after {
    color: $color-brand;
  }
}

h1.u-align--center,
h2.u-align--center,
h3.u-align--center,
h4.u-align--center,
h5.u-align--center,
h6.u-align--center,
p.u-align--center {
  max-width: none;
}

// Override for wordpress use of <figure>
.blog-article figure {
  max-width: $text-max-width;
  text-align: center;
}

// Fix-up html default accordian on download thank-you pages
summary {
  margin: $sp-medium 0;
}

.desktop-hero {
  background-image: url("#{$assets-path}def23aa4-desktop-22.04-hero.jpg?w=2000");
  background-position: right bottom;
  background-size: 1000px auto;

  @media only screen and (min-width: 2000px) {
    background-size: 75%;
  }

  &--subtext {
    max-width: 28em;

    @media only screen and (max-width: 874px) and (min-width: 620px) {
      width: 50%;
    }
  }
}

.organisations-hero {
  background-image: url("#{$assets-path}64e12f4b-desktop-22.04-Laptop-Map.jpg?w=2000");
  background-position: right bottom;
  background-size: 1100px auto;

  @media only screen and (min-width: 2000px) {
    background-size: 75%;
  }
}

.u-pull-up--large {
  @media only screen and (min-width: $breakpoint-large) {
    position: relative;
    top: -2rem;
  }
}

.u-inline--child {
  display: inline;

  > * {
    display: inline;
  }
}

.advantage-table-section {
  &:not(:last-child) {
    margin-bottom: 2rem;
  }

  @media only screen and (min-width: $breakpoint-medium) {
    &:not(:last-child) {
      margin-bottom: 3rem;
    }
  }
}

.advantage-table-instruction {
  display: grid;
  grid-column-gap: 2rem;
  grid-row-gap: 0.5rem;
  grid-template-columns: 1fr 2fr;
  margin: 1rem 0;

  > span {
    color: $color-mid-dark;
    grid-column: 1;
  }

  > code,
  > a,
  > p {
    align-self: flex-start;
    grid-column: 2;
    padding-left: 0;
  }

  > p {
    margin: 0;
    padding: 0;
  }

  > hr {
    display: none;
  }

  &:last-child {
    margin-bottom: 0;
  }

  @media only screen and (min-width: $breakpoint-medium) {
    grid-template-columns: auto 2fr;
    margin: 1.5rem 0;

    > hr {
      display: block;
      grid-column: span 2;
      margin: 0;
    }
  }
}

.advantage-table {
  overflow: visible;

  tr:target {
    background-color: $color-mid-x-light;
  }

  @media only screen and (min-width: $breakpoint-small) {
    td,
    th {
      &:nth-child(1) {
        width: 40%;
      }

      &:nth-child(2) {
        width: 15%;
      }

      &:nth-child(3) {
        width: 15%;
      }

      &:nth-child(4) {
        width: 15%;
      }

      &:nth-child(5) {
        width: 15%;
      }
    }
  }
}

.pro-card-container {
  grid-gap: 0;
  .pro-card {
    padding: calc(#{$spv--large} - 1px) calc(#{$spv--large} - 1px)
      $spv--strip-deep * 0.5;
    @media (min-width: $breakpoint-small) {
      padding: calc(#{$spv--small} - 1px) calc(#{$spv--large} - 1px)
        $spv--strip-deep;
    }
  }
}

.bg-light {
  background-color: $color-light;
}

.bg-mid-dark {
  background-color: $color-mid-dark;
  color: $color-x-light;
  hr {
    background-color: $colors--dark-theme--border-low-contrast;
  }
}

.bg-dark {
  background-color: $color-x-dark;
  color: $color-x-light;
  hr {
    background-color: $colors--dark-theme--border-low-contrast;
  }
}

.pro-table {
  @media (max-width: $threshold-6-12-col - 1) {
    tr {
      padding: 0;
    }
    td {
      padding-left: 1rem;
      padding-right: 1rem;
    }
  }
}

.subscribe-section {
  @media (min-width: $breakpoint-medium) {
    margin-left: 4rem !important;
  }
}

.u-pro-logo {
  img {
    height: 40px;
    margin-top: 0.5rem;
    width: auto;
  }
}

// Styling for ubuntu navigation logo for engage pages
.navigation-logo-engage {
  margin-top: -2.2rem;
  padding-bottom: 1.75rem;

  @media screen and (max-width: ($breakpoint-large - 1px)) {
    padding-top: 2rem;
  }

  a img {
    width: 143px;
  }
}

.p-tile {
  margin-bottom: 64px;

  &:nth-child(4) {
    margin-bottom: 0;
  }

  @media only screen and (min-width: ($breakpoint-medium + 1)) {
    &:nth-child(3) {
      margin-bottom: 0;
    }
  }
}

.p-tile__row {
  @media only screen and (max-width: $breakpoint-medium) {
    align-items: center;
    display: grid;
    justify-content: flex-start;
  }
}

.breadcrumbs--secondary .p-contextual-menu__dropdown {
  margin-top: 2rem;
}

.u-text-light {
  color: $color-mid-dark;
}

.p-list--no-borders {
  .p-list__item {
    &::after,
    &:last-of-type {
      border-bottom: 0 !important;
    }
  }
}

// XXX Steve: workaround for image template wrapping image in `div`
// Bug: https://github.com/canonical-web-and-design/canonicalwebteam.image-template/issues/43
.p-heading-icon__header {
  .lazyloaded {
    // make sure icon is not squashed, replicating the behaviour of the .p-heading-icon__img class
    flex-shrink: 0;
  }
}

.is-dark {
  .p-heading-icon--muted {
    .p-heading-icon__title {
      color: inherit;
    }
  }

  .is-muted {
    color: $colors--dark-theme--text-muted;
  }
}

.u-disable {
  opacity: 0.2;
  pointer-events: none;
}

td.p-accordion {
  padding-top: 0;
}

// Local override for custom table
.p-accordion.is-compact .p-accordion__panel {
  padding-left: $sph--small;
}

.is-bordered--top {
  @extend %vf-pseudo-border--top;
}

// Utilities for using icons in table cells
.icon-container__icon {
  display: block;
  float: left;
  margin-right: 0.5rem;
  width: 1rem;
}

.icon-container__text {
  float: left;
  width: calc(100% - 1.5rem);
}

.p-icon--placeholder {
  height: 1rem;
  margin-right: 1rem;
  width: 1rem;
}

// Icons introduced in CVE work
.p-icon--unknown-priority,
.p-icon--negligible-priority,
.p-icon--low-priority,
.p-icon--medium-priority,
.p-icon--high-priority,
.p-icon--critical-priority,
.p-icon--dark-tick {
  background-position: center;
  background-repeat: no-repeat;
  background-size: contain;
  display: inline-block;
  height: 1rem;
  position: relative;
  vertical-align: calc(0.5px + 0.3456em - 0.5em);
  width: 1rem;
}

.p-icon--unknown-priority {
  background-image: url("#{$assets-path}2dff197f-CVE-Priority-icon-Unknown.svg");
}

.p-icon--negligible-priority {
  background-image: url("#{$assets-path}ef6c75b8-CVE-Priority-icon-Negligible.svg");
}

.p-icon--low-priority {
  background-image: url("#{$assets-path}03ac6f86-CVE-Priority-icon-Low.svg");
}

.p-icon--medium-priority {
  background-image: url("#{$assets-path}8010f9e0-CVE-Priority-icon-Medium.svg");
}

.p-icon--high-priority {
  background-image: url("#{$assets-path}3887354e-CVE-Priority-icon-High.svg");
}

.p-icon--critical-priority {
  background-image: url("#{$assets-path}c96f27b9-CVE-Priority-icon-Critical.svg");
}

.p-icon--dark-tick {
  background-image: url("#{$assets-path}f1a7515d-tick-darkaubergine.svg");
}

.article-title {
  -webkit-box-orient: vertical;
  display: -webkit-box;
  -webkit-line-clamp: 3;
  overflow: hidden;
}

.raspberry-pi-desktop-image-shadow {
  box-shadow: 0 0 15px -5px #000;
}

.raspberry-pi-desktop-image-cover {
  background-repeat: no-repeat;
  background-size: cover;
  height: 100%;
  width: 50%;
}

// Albert - 26 October 2020
// This block can be removed when the following issue is resolved:
// https://github.com/vanilla-framework/vanilla-framework/issues/3376
.p-heading-icon--large {
  margin-bottom: $sp-unit;

  .p-heading-icon__img {
    height: $sp-unit * 8;
    width: $sp-unit * 8;

    @media (min-width: $breakpoint-medium) {
      height: $sp-unit * 8;
      margin-top: 0;
      width: $sp-unit * 8;
    }
  }
}

@keyframes FadeIn {
  0% {
    opacity: 0;
  }

  100% {
    opacity: 1;
  }
}

@keyframes SlideInFromRight {
  0% {
    transform: translateX(0.5rem);
  }

  100% {
    transform: translateX(0);
  }
}

@keyframes SlideInFromLeft {
  0% {
    transform: translateX(-0.5rem);
  }

  100% {
    transform: translateX(0);
  }
}

.p-takeover-animation {
  animation: FadeIn map-get($animation-duration, "snap")
    map-get($animation-easing, "in");
  animation-delay: 2.5s;
  animation-fill-mode: backwards;

  &.is-loaded {
    animation-delay: 0s !important;

    .col-7 {
      animation: SlideInFromLeft map-get($animation-duration, "fast")
        map-get($animation-easing, "out");
    }

    .col-5 {
      animation: SlideInFromRight map-get($animation-duration, "fast")
        map-get($animation-easing, "out");
    }
  }

  &.is-loading {
    animation-delay: 500s !important;
  }
}

.p-strip-account-page {
  min-height: 600px;

  @media (max-width: $breakpoint-small) {
    height: auto;
  }
}

.card-management-section {
  @media (max-width: $breakpoint-small) {
    #card-element {
      margin-bottom: 1rem;
    }
  }

  .current-payment-method {
    align-items: center;
    display: flex;
    margin-bottom: 1.1rem;

    > p {
      margin: 0;
      padding: 0;
    }
  }

  .payment-card-logo {
    background-color: $color-x-light;
    border: 1px solid $color-mid-light;
    border-radius: 2px;
    height: 1.7rem;
    margin-right: 0.5rem;
  }

  #card-element {
    margin: 0.5rem 0;
  }
}

#payment-modal-form {
  > .row {
    padding-left: 0;
    padding-right: 0;
  }

  #card-element {
    background-color: #fff;
    border: 1px solid rgba(0, 0, 0, 0.56);
    border-radius: 0;
    box-shadow: inset 0 1px 1px rgb(0 0 0 / 12%);
    padding: calc(0.4rem - 1px) 0.5rem;

    &.StripeElement--focus {
      outline: 0.1875rem solid #2e96ff;
      outline-offset: -0.1875rem;

      &.StripeElement--invalid {
        outline-color: $color-negative;
      }
    }

    &.StripeElement--invalid {
      background-image: url("#{$assets-path}4b0cd7fc-icon-error.svg");
      background-position: calc(100% - 0.5rem) 50%;
      background-repeat: no-repeat;
      border-color: $color-negative;
    }
  }
}

// Styling to display a success message when forms are successfully submitted.
#success {
  display: none;
  position: absolute;
}

#success:target {
  display: block;
  z-index: 10;
}

#newsletter-signup {
  display: none;
  position: absolute;
}

#newsletter-signup:target {
  display: block;
  z-index: 10;
}

#updated {
  display: none;
}

#updated:target {
  display: block;
  z-index: 10;
}

#unsubscribed {
  display: none;
  position: absolute;
}

#unsubscribed:target {
  display: block;
  z-index: 10;
}

html {
  scroll-behavior: smooth;
}

.support-cart-summary {
  text-align: center;

  .support-cart-total {
    display: block;
    margin-bottom: 1rem;
  }

  @media (min-width: $breakpoint-small) {
    text-align: left;
  }

  @media (min-width: $breakpoint-medium) {
    text-align: right;

    .support-cart-total {
      display: inline;
      margin-bottom: 0;
    }

    button {
      margin-left: 1rem;
    }
  }
}

.u-pad-logo {
  padding-top: 0.2rem;
}

.u-max-width {
  display: block;
  max-width: $text-max-width;
}

img.has-shadow {
  box-shadow: 0 0 1rem #e5e5e5;
}

// Style for status labels (similar to chips but non-clickable)
.p-status-label--rounded {
  background-color: #ddf2e0;
  border-radius: map-get($line-heights, h4);
  margin-bottom: map-get($sp-after, h4) - map-get($nudges, h4);
  padding-bottom: map-get($nudges, h4);
  padding-left: $sph--x-large;
  padding-right: $sph--x-large;
}

// Temp fix for anchor underlines
// Being addressed upstream in https://github.com/canonical/vanilla-framework/issues/4600
a:hover {
  text-decoration: underline 1px;
  text-underline-offset: 0.075em;
}

// pricing/pro custom styles
.u-overflow-pricing-pro-table {
  td {
    text-overflow: initial;
  }
}

.u-pro-support {
  display: flex;
  justify-content: space-between;

  .u-pro-support__logos {
    flex: 0 0 10%;
  }
}

.u-table-border--top {
  border-top: 1px solid $color-mid-light;
}

.u-table-border--bottom {
  border-bottom: 1px solid $color-mid-light;
}

// Style for a shallow p-separator
hr.p-separator.is-shallow {
  margin-bottom: 2rem;
  margin-top: 2rem;
}

.u-table-border--right {
  border-right: 1px solid $color-mid-light;
}

.u-esm-overflow-table {
  @media only screen and (max-width: $breakpoint-medium) {
    overflow-x: scroll;

    .p-table {
      min-width: $breakpoint-medium;
    }
  }
}

.p-table--esm-chart {
  border-spacing: 0;

  @media only screen and (min-width: $breakpoint-medium) {
    td:nth-child(1) {
      padding-left: 0;
    }

    th:nth-child(1) {
      width: 5.8%;
    }

    th:nth-child(2) {
      width: 19%;
    }

    th:nth-child(3) {
      width: 70.5%;
    }
  }

  @media only screen and (max-width: $breakpoint-small) {
    td:nth-child(1) {
      padding-left: 0;
      padding-right: 0;
    }

    th:nth-child(1) {
      width: 7%;
    }

    th:nth-child(2) {
      width: 19%;
    }

    th:nth-child(3) {
      width: 68.5%;
    }
  }
}

.p-esm-chart {
  .p-esm-chart__right-col-axis {
    border-top: 1px solid $colors--light-theme--border-low-contrast;
    display: flex;
    justify-content: space-between;
  }

  .p-esm-chart__axis-tick {
    border-right: 1px solid $colors--light-theme--border-low-contrast;
    flex: 1 1 auto;
    text-align: right;
    width: 10%;
  }

  .p-esm-chart__label {
    display: flex;
    flex: 1 1 auto;
    gap: 0.5rem;
    margin-bottom: 0;
  }

  .p-esm-chart__label-numbers {
    display: inline-block;
    flex: 0 0 auto;
    text-align: right;
    width: 3rem;
  }

  .p-esm-chart__label-text {
    @extend %muted-text;

    display: inline-block;

    @media (max-width: $threshold-6-12-col) {
      overflow: hidden;
      text-overflow: ellipsis;
      white-space: nowrap;
    }
  }

  .p-esm-chart__left-col {
    grid-column: auto / span 3;
    padding: 0 0 0 0.5rem;
  }

  .p-esm-chart__right-col {
    grid-column: auto / span 9;
  }

  .p-esm-chart__right-col--Ubuntu-Pro {
    background-color: $color-x-dark;
    color: $color-x-light;
    font-weight: $font-weight-bold;
  }

  .p-esm-chart__right-col-lts {
    background: #e95420;
    color: $color-x-light;
    font-weight: $font-weight-bold;
    width: 50%;
  }

  .p-esm-chart__row {
    @extend %vf-row;
    @include vf-b-row-reset;

    @supports (display: grid) {
      grid-gap: 0;
      grid-template-columns: repeat(12, minmax(0, 1fr));

      @media (min-width: $threshold-4-6-col) {
        grid-template-columns: repeat(12, minmax(0, 1fr));
      }

      @media (min-width: $threshold-6-12-col) {
        grid-template-columns: repeat(12, minmax(0, 1fr));
      }
    }

    p {
      padding-left: $sph--small;
      padding-right: $sph--small;
    }
  }
}

.p-img-cta {
  .p-img-cta__image {
    @extend %vf-strip;

    background-color: $color-light;
  }

  &:hover {
    .p-img-cta__image {
      background-color: $colors--light-theme--background-active;
    }
  }
}

// Extend p-lists--divided with bullets
.p-list--divided-bulleted {
  @extend .p-list--divided;

  list-style: inherit;
  margin-left: 1.5rem;
  .p-list__item::after {
    margin-left: -1.5rem !important;
  }
}

// Remove borders for p-lists on /nvidia
.no-border::after {
  content: none !important;
}

// Custom styles for /managed/index
// Extend row with increased row gap
.row--r-gap3 {
  @extend %vf-row;
  @include vf-b-row-reset;

  @supports (display: grid) {
    row-gap: 2rem;

    @media (max-width: $threshold-6-12-col) {
      row-gap: 0;
    }
  }
}

// /cloud/cloud-computing table
.p-table--cloud-computing {
  margin-bottom: 0;
  overflow: auto;

  @media screen and (min-width: 601px) {
    margin-left: auto;
    margin-right: auto;
    max-width: 850px;
    width: 100%;
  }

  @media screen and (max-width: 600px) {
    padding-left: 1.5rem;
    padding-right: 1.5rem;
    width: 100%;
  }
}

.p-strip--suru-cloud-computing {
  @extend %vf-strip;

  background-color: #f2f2f2;
  background-image: url("https://assets.ubuntu.com/v1/b5350d69-05_suru2_light_glow_8K_edited.png");
  background-position: bottom right;
  background-repeat: no-repeat;
  background-size: 70%;
}

.p-heading--bold {
  font-weight: $font-weight-bold;
}

// silicon custom styles
.p-heading--silicon-light {
  font-weight: $font-weight-display-heading;
}

.p-logo-section__separator {
  margin-left: $sp-x-large;

  @media (max-width: $breakpoint-small) {
    margin-left: $sp-large;
  }
}

.p-list--ticked {
  .p-list__item-padded {
    @extend .p-list__item;

    padding-bottom: $sp-medium;

    &::before {
      top: 0.6rem;
    }
  }
}

.p-stepped-list--grid {
  @extend .row;

  counter-reset: count;

  .p-step-counter {
    height: 2.5rem;
    width: 2.5rem;

    &::after {
      content: counter(count);
      counter-increment: count;
      font-size: 1.3rem;
      position: relative;
      top: 1.14rem;
    }
  }
}

.p-card__thumbnail--large {
  max-height: 3rem;
}

// XXX Ochuko 13/04/2023
// Custom styles for 2 by 3 aspect ratio containers
// will propose to Vanilla to add this to the framework
.u-aspect-ratio--3-2 {
  aspect-ratio: 3/2;
}

// XXX Pete
// Custom styles for paper background
.is-paper {
  background: #f3f3f3;
}

// XXX Pete 25/07/23
// Make headings wrap on p-table--mobile-card's
.p-table--mobile-card tbody th {
  white-space: normal;
}

.amd-xilinx-table {
  th:nth-child(2) {
    width: 65%;
  }

  @media screen and (max-width: $breakpoint-small - 1) {
    th:nth-child(2) {
      width: 50%;
    }
  }
}

.bordered-thumbnail {
  border: 1px solid $colors--light-theme--border-low-contrast;
}

.spaced-bottom {
  margin-bottom: $sp-x-large;

  @media screen and (max-width: calc($breakpoint-medium - 1px)) {
    margin-bottom: $sp-xxx-large;
  }
}

.spaced-bottom--smaller {
  margin-bottom: $sp-large;

  @media screen and (max-width: calc($breakpoint-medium - 1px)) {
    margin-bottom: $sp-xx-large;
  }
}

.is-paper--input {
  background-color: rgba(0, 0, 0, 0.04);
}

.pad-top {
  padding-top: map-get($nudges, p);
}

// utility to separate 50/50 images
.u-image-separation {
  margin-top: $spv--small;
}

.p-strip--white {
  @extend %vf-strip;

  background-color: #fff;
}

// XXX - New stuff not in Vanilla yet
$color-link-visited-dark: #a679d2 !default;
$color-link-dark: #69c !default;

.is-graphite {
  background: $colors--dark-theme--background-default;
  color: $colors--dark-theme--text-default;

  .inner-wrapper .p-card {
    background: #222; // Unique color for this pattern
    border: none;
    color: $colors--dark-theme--text-default;
  }

  .p-checkbox__label {
    color: $colors--dark-theme--text-default;
  }
}

.is-graphite,
.is-dark {
  .inner-wrapper a:not([class^="p-button"]) {
    color: $color-link-dark;

    &:visited {
      color: $color-link-visited-dark;
    }
  }
}

.p-image__background--3-2 {
  @extend .u-aspect-ratio--3-2;

  background-color: rgba(0, 0, 0, 0.05);
  margin-top: 0.5rem;
  width: 100%;
}

.risc-v-container {
  @extend .p-strip--light;
  @extend .u-aspect-ratio--3-2;

  margin-top: $spv--small;
  padding-bottom: $spv--large;
  padding-top: $spv--large;

  .risc-v-image {
    height: 13rem;
    width: auto;
  }
}

.is-paper__image--container {
  background-color: rgba(0, 0, 0, 0.03);
  display: flex;
}

.amd-container {
  @extend .p-strip--light;
  @extend .u-aspect-ratio--3-2;

  margin-top: $spv--small;
  padding-left: $spv--large;
  padding-right: $spv--large;
  @media screen and (min-width: $breakpoint-medium) {
    .amd-image {
      height: 13rem;
      width: auto;
    }
  }
}

.p-list--divided.has-description {
  .p-list__item {
    @extend .p-heading--5;

    margin-bottom: 0;
    padding-bottom: 0;
    padding-top: 0.5rem !important;
  }

  p {
    padding-left: 2rem;
  }
}

.p-modal__dialog.is-paper {
  max-width: $grid-max-width !important;

  &.is-ai-modal {
    .p-modal__close {
      background-color: transparent;
      margin-top: 1.5rem;
      right: 1rem;
      @media screen and (min-width: $breakpoint-medium) {
        right: 1.5rem;
      }
    }

    .modal-form .p-section--shallow:first-child > p {
      padding-right: 0;
      @media screen and (min-width: $breakpoint-small) {
        padding-right: 2rem;
      }
    }
  }
}

.p-logo-section.has-misaligned-images {
  .p-logo-section__item {
    margin-bottom: $spv--x-large;
  }

  .p-logo-section__logo {
    max-height: 5rem;
    // make sure image aspect ratio is kept
    object-fit: contain;
  }
}

// XXX: pete f: vanilla issue here -
// https://github.com/canonical/vanilla-framework/issues/4877
.p-divider {
  .p-divider__block.no-divider {
    &::before {
      content: none;
    }
  }
}

// XXX: pete f: vanilla issue here -
// https://github.com/canonical/vanilla-framework/issues/4876
.p-image-wrapper {
  margin-top: $spv--medium;

  &.is-partner {
    background-color: #fff;
  }

  &.is-product {
    background-color: #f3f3f3;
  }
}

.p-icon-section {
  &__items {
    display: flex;
    flex-wrap: wrap;
    line-height: 3rem;
    padding-bottom: 0.5rem;
    padding-top: 0.5rem;

    @media screen and (max-width: $breakpoint-large - 1) {
      row-gap: 1rem;
    }
  }

  &__item {
    margin-bottom: -0.5rem;
    margin-right: 3rem;
    margin-top: -0.5rem;

    @media screen and (max-width: $breakpoint-small - 1) {
      margin-right: 1.5rem;
    }
  }

  &__icon {
    height: 6rem;
    width: auto;

    @media screen and (max-width: $breakpoint-large - 1) {
      height: 4rem;
    }
  }
}

.p-icon-section--dense {
  @extend .p-icon-section;

  .p-icon-section__items {
    line-height: 2rem;
    row-gap: calc(1rem + 1vw);

    @media screen and (max-width: $breakpoint-large - 1) {
      row-gap: 1.5rem;
    }
  }

  .p-icon-section__item {
    margin-right: 2.5rem;

    @media screen and (max-width: $breakpoint-small - 1) {
      margin-right: 1rem;
    }
  }

  .p-icon-section__icon {
    height: 3.75rem;

    @media screen and (max-width: $breakpoint-large - 1) {
      height: 3rem;
    }
  }
}

.p-graphic-main {
  background: #923a66;
  display: inline-block;
  height: 48px;
  width: 10%;
}

.p-graphic-universe {
  background: #000;
  display: inline-block;
  height: 48px;
  width: 90%;
}
.p-graphic-universe--empty {
  border-color: #757575;
  border-style: dashed;
  border-width: 1px;
  display: inline-block;
  height: 48px;
  width: 90%;
}

.graphic-legend-main,
.graphic-legend-universe {
  display: flex;
  flex-direction: row;
  gap: 1.2rem;
  &::before {
    content: "";
    display: inline-flex;
    flex-shrink: 0;
    height: 25px;
    width: 25px;
  }
}
.graphic-legend-main::before {
  background: #923a66;
}
.graphic-legend-universe::before {
  background: #000;
}

// XXX: MPT: Can be removed once this is fixed in Vanilla
// https://github.com/canonical/vanilla-framework/pull/4950
.desktop-footer {
  &__container {
    @media screen and (max-width: $breakpoint-small - 1) {
      padding-bottom: 1rem;
    }
  }
  &__content {
    height: 12rem;

    @media screen and (min-width: $breakpoint-small) and (max-width: $breakpoint-large - 1) {
      height: 14rem;
    }

    @media screen and (max-width: $breakpoint-small - 1) {
      height: auto;
    }
  }
}

// XXX: Pete F: Can be removed once this is fixed in Vanilla
// https://github.com/canonical/vanilla-framework/issues/4955
hr.is-extra-muted {
  background-color: rgba(0, 0, 0, 0.1);
  opacity: 0.5;
}

// Needed to adjusted logos of different sizes
// design may need to provide logos with same height
.u-kube-logo-height {
<<<<<<< HEAD
  height: 96px;
}

// XXX: Lyubo: reduce logo section component height globally (to be moved to vanilla)
.p-logo-section .p-logo-section__logo,
.p-logo-section--dense .p-logo-section__logo {
  height: 6rem;
=======
  height: 96px!important;
>>>>>>> ee30e026
}<|MERGE_RESOLUTION|>--- conflicted
+++ resolved
@@ -1537,15 +1537,11 @@
 // Needed to adjusted logos of different sizes
 // design may need to provide logos with same height
 .u-kube-logo-height {
-<<<<<<< HEAD
-  height: 96px;
+  height: 96px!important;
 }
 
 // XXX: Lyubo: reduce logo section component height globally (to be moved to vanilla)
 .p-logo-section .p-logo-section__logo,
 .p-logo-section--dense .p-logo-section__logo {
   height: 6rem;
-=======
-  height: 96px!important;
->>>>>>> ee30e026
 }