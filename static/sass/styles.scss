@charset "UTF-8";

// allow use of math.div
@use "sass:math";

// settings
@import "global-settings";
@import "settings_colors";

// custom mixins
@import "mixins/full-width-breakout";

// import cookie policy
@import "@canonical/cookie-policy/build/css/cookie-policy";

// import dial-code dropdown
@import "intl-tel-input/build/css/intlTelInput";

// import vanilla-framework
@import "vanilla-framework";
@include vanilla;

@import "vanilla-placeholders";

// import flickity
@import "flickity/dist/flickity";

$color-shadow: rgba(0, 0, 0, 0.5) !default;

// import site specific patterns and overrides
@import "pattern_accordion";
@import "pattern_active-reveal";
@import "pattern_ai";
@import "pattern_blog-featured";
@import "pattern_blog-list";
@import "pattern_blog-post";
@import "pattern_blog-card";
@import "pattern_blog-suru";
@import "pattern_blog-topic";
@import "pattern_buttons";
@import "pattern_calculator";
@import "pattern_card";
@import "pattern_carousel";
@import "pattern_checkout";
@import "pattern_certification-results";
@import "pattern_chart";
@import "pattern_component-details-table";
@import "pattern_component-table";
@import "pattern_contact-modal";
@import "pattern_cube-animation";
@import "pattern_cube-image";
@import "pattern_cube-progression";
@import "pattern_cube-table";
@import "pattern_cve";
@import "pattern_desktop-statistics";
@import "pattern_gaming";
@import "pattern_grid";
@import "pattern_footer";
@import "pattern_hardware-details-table";
@import "pattern_heading-icon";
@import "pattern_icons";
@import "pattern_inline-list-midline";
@import "pattern_lightbox";
@import "pattern_lists";
@import "pattern_matrix";
@import "pattern_navigation";
@import "pattern_pie_chart";
@import "pattern_ratings";
@import "pattern_renewal-modal";
@import "pattern_security-certs-table";
@import "pattern_shop-cart";
@import "pattern_strip";
@import "pattern_strip-photos";
@import "pattern_subscriptions";
@import "pattern_subscribe";
@import "pattern_tabs";
@import "pattern_takeunders";
@import "pattern_takeovers";
@import "pattern_table-of-contents";
@import "pattern_table";
@import "pattern_tco-calculator";
@import "pattern_ubuntu_intro";
@import "pattern_dell";
@import "takeovers/financial-services";
@import "utility_animations";
@import "utility_crop";
@import "utility_vertically-center";

@include blog-p-card;
@include blog-p-featured;
@include blog-p-icons;
@include blog-p-list;
@include blog-p-post;
@include blog-p-strips-suru;
@include blog-p-topic;
@include blog-u-crop;
@include ubuntu-p-accordion;
@include ubuntu-p-active-reveal;
@include ubuntu-p-ai;
@include ubuntu-p-buttons;
@include ubuntu-p-calculator;
@include ubuntu-p-cards;
@include ubuntu-p-certification-results;
@include ubuntu-p-checkout;
@include ubuntu-p-contact-modal;
@include ubuntu-p-cube-animation;
@include ubuntu-p-cube-progression;
@include ubuntu-p-cve;
@include ubuntu-p-desktop-statistics;
@include ubuntu-p-floating-image;
@include ubuntu-p-footer;
@include ubuntu-p-gaming;
@include ubuntu-p-grid;
@include ubuntu-p-heading-icon;
@include ubuntu-p-inline-list-midline;
@include ubuntu-p-attention-icon;
@include ubuntu-p-lightbox;
@include ubuntu-p-lists;
@include ubuntu-p-matrix;
@include ubuntu-p-navigation;
@include ubuntu-p-strip;
@include ubuntu-p-pie-chart;
@include ubuntu-p-ua-payment-modal;
@include ubuntu-p-ua-shop-cart;
@include ubuntu-p-ua-subscribe;
@include ubuntu-p-ua-subscriptions;
@include ubuntu-p-strip-photos;
@include ubuntu-p-table-compliance-profiles;
@include ubuntu-p-table-of-contents;
@include ubuntu-p-table-security-certifications;
@include ubuntu-p-tables;
@include ubuntu-p-takeunders;
@include ubuntu-p-takeovers;
@include ubuntu-p-tco-calculator;
@include ubuntu-p-engage-banner;
@include ubuntu-p-ubuntu-intro;
@include ubuntu-p-tabs;
@include ubuntu-u-animations;
@include ubuntu-u-vertically-center;
@include ubuntu-p-dell;
@include p-takeover-financial-services;
@include vf-p-icon-success-grey;
@include vf-p-icon-restart;
@include vf-p-icon-begin-downloading;
@include vf-p-icon-video-play;
@include openstack-carousel;

// Layouts:
@import "layout-legal-pages";

@include layout-legal-pages;

@import "layout-tutorials";

@include layout-tutorials;

@import "layout-tutorial";

@include layout-tutorial;

@import "layout-whitepapers";

@include layout-whitepapers;

// Overide the path to flags for dial codes
.iti__flag {
  background-image: url("#{$assets-path}21572c97-flags.png");
}

@media (-webkit-min-device-pixel-ratio: 2), (min-resolution: 192dpi) {
  .iti__flag {
    background-image: url("#{$assets-path}d6f84371-flags%402x.png");
  }
}

.iti {
  width: 100%;
}

// Bug fixes
// Each of the the rules below are bug fixes which need to be addressed further upstream
// either at theme level or in Vanilla Framework directly.
//
// Before any feature branch is merged, these bugs should be raised in their
// respective repos and referenced here, accompanied with a brief description of
// the bug

// XXX Vertically spaced - add vertical margins to an element
// An attempt to solve some of the vertical spacing issues
.u-vertically-spaced {
  padding-bottom: $sp-medium;
  padding-top: $sp-medium;
}

.u-sv4 {
  padding-bottom: $sp-xx-large;
}

/// XXX fix nested bullets to use default styles
.p-list .p-list {
  list-style-type: circle;

  .p-list {
    list-style-type: disc;
  }
}

// XXX Caleb: 15.01.18 Autoprefixer issue
select {
  -moz-appearance: none;
  -webkit-appearance: none;
  background-position: right $sp-x-small center;
  background-size: $sp-medium;
  padding-right: $sp-xxx-large;
}

.p-card__icon {
  display: inline-block;
  height: 2rem;
  margin-bottom: 1.25rem;
}

// XXX Steve: 21.06.18
// https://github.com/vanilla-framework/vanilla-framework/issues/1794
.u-no-max-width {
  max-width: none !important;
}

// XXX Peter: adding border back for fieldsets
fieldset {
  border: 1px solid $color-mid-light;
  border-radius: $sp-xx-small $sp-xx-small 0 0;
  overflow: visible;
}

fieldset + fieldset {
  border-top-left-radius: 0;
  border-top-right-radius: 0;
  border-top-width: 0 !important;
}

fieldset:last-child {
  border-bottom-left-radius: $sp-xx-small !important;
  border-bottom-right-radius: $sp-xx-small !important;
  border-bottom-width: 1px !important;
}

// XXX Steve: Overriding default Vanilla style :(
.p-heading--6 {
  font-style: normal;
}

// XXX Steve: Pull quote colour override
.p-pull-quote,
.p-pull-quote--large {
  .p-pull-quote__quote:first-of-type::before,
  .p-pull-quote__quote:last-of-type::after {
    color: $color-brand;
  }
}

h1.u-align--center,
h2.u-align--center,
h3.u-align--center,
h4.u-align--center,
h5.u-align--center,
h6.u-align--center,
p.u-align--center {
  max-width: none;
}

// Override for wordpress use of <figure>
.blog-article figure {
  max-width: $text-max-width;
  text-align: center;
}

// Fix-up html default accordian on download thank-you pages
summary {
  margin: $sp-medium 0;
}

.desktop-hero {
  background-image: url("#{$assets-path}def23aa4-desktop-22.04-hero.jpg?w=2000");
  background-position: right bottom;
  background-size: 1000px auto;

  @media only screen and (min-width: 2000px) {
    background-size: 75%;
  }

  &--subtext {
    max-width: 28em;

    @media only screen and (max-width: 874px) and (min-width: 620px) {
      width: 50%;
    }
  }
}

.organisations-hero {
  background-image: url("#{$assets-path}64e12f4b-desktop-22.04-Laptop-Map.jpg?w=2000");
  background-position: right bottom;
  background-size: 1100px auto;

  @media only screen and (min-width: 2000px) {
    background-size: 75%;
  }
}

.u-pull-up--large {
  @media only screen and (min-width: $breakpoint-large) {
    position: relative;
    top: -2rem;
  }
}

.u-inline--child {
  display: inline;

  > * {
    display: inline;
  }
}

.advantage-table-section {
  &:not(:last-child) {
    margin-bottom: 2rem;
  }

  @media only screen and (min-width: $breakpoint-medium) {
    &:not(:last-child) {
      margin-bottom: 3rem;
    }
  }
}

.advantage-table-instruction {
  display: grid;
  grid-column-gap: 2rem;
  grid-row-gap: 0.5rem;
  grid-template-columns: 1fr 2fr;
  margin: 1rem 0;

  > span {
    color: $color-mid-dark;
    grid-column: 1;
  }

  > code,
  > a,
  > p {
    align-self: flex-start;
    grid-column: 2;
    padding-left: 0;
  }

  > p {
    margin: 0;
    padding: 0;
  }

  > hr {
    display: none;
  }

  &:last-child {
    margin-bottom: 0;
  }

  @media only screen and (min-width: $breakpoint-medium) {
    grid-template-columns: auto 2fr;
    margin: 1.5rem 0;

    > hr {
      display: block;
      grid-column: span 2;
      margin: 0;
    }
  }
}

.advantage-table {
  overflow: visible;

  tr:target {
    background-color: $color-mid-x-light;
  }

  @media only screen and (min-width: $breakpoint-small) {
    td,
    th {
      &:nth-child(1) {
        width: 40%;
      }

      &:nth-child(2) {
        width: 15%;
      }

      &:nth-child(3) {
        width: 15%;
      }

      &:nth-child(4) {
        width: 15%;
      }

      &:nth-child(5) {
        width: 15%;
      }
    }
  }
}

.pro-card-container {
  grid-gap: 0;
  .pro-card {
    padding: calc(#{$spv--large} - 1px) calc(#{$spv--large} - 1px)
      $spv--strip-deep * 0.5;
    @media (min-width: $breakpoint-small) {
      padding: calc(#{$spv--small} - 1px) calc(#{$spv--large} - 1px)
        $spv--strip-deep;
    }
  }
}
.bg-light {
  background-color: $color-light;
}

.bg-mid-dark {
  background-color: $color-mid-dark;
  color: $color-x-light;
  hr {
    background-color: $colors--dark-theme--border-low-contrast;
  }
}

.bg-dark {
  background-color: $color-x-dark;
  color: $color-x-light;
  hr {
    background-color: $colors--dark-theme--border-low-contrast;
  }
}

.pro-table {
  @media (max-width: $threshold-6-12-col - 1) {
    tr {
      padding: 0;
    }
    td {
      padding-left: 1rem;
      padding-right: 1rem;
    }
  }
}
.subscribe-section {
  @media (min-width: $breakpoint-medium) {
    margin-left: 4rem !important;
  }
}

// Styling for ubuntu navigation logo for engage pages
.navigation-logo-engage {
  margin-top: -2.2rem;
  padding-bottom: 1.75rem;

  @media screen and (max-width: ($breakpoint-large - 1px)) {
    padding-top: 2rem;
  }

  a img {
    width: 143px;
  }
}

.p-tile {
  margin-bottom: 64px;

  &:nth-child(4) {
    margin-bottom: 0;
  }

  @media only screen and (min-width: ($breakpoint-medium + 1)) {
    &:nth-child(3) {
      margin-bottom: 0;
    }
  }
}

.p-tile__row {
  @media only screen and (max-width: $breakpoint-medium) {
    align-items: center;
    display: grid;
    justify-content: flex-start;
  }
}

.breadcrumbs--secondary .p-contextual-menu__dropdown {
  margin-top: 2rem;
}

.u-text-light {
  color: $color-mid-dark;
}

.p-list--no-borders {
  .p-list__item {
    &::after,
    &:last-of-type {
      border-bottom: 0 !important;
    }
  }
}

// XXX Steve: workaround for image template wrapping image in `div`
// Bug: https://github.com/canonical-web-and-design/canonicalwebteam.image-template/issues/43
.p-heading-icon__header {
  .lazyloaded {
    // make sure icon is not squashed, replicating the behaviour of the .p-heading-icon__img class
    flex-shrink: 0;
  }
}

.is-dark {
  .p-heading-icon--muted {
    .p-heading-icon__title {
      color: inherit;
    }
  }
}

.u-disable {
  opacity: 0.2;
  pointer-events: none;
}

td.p-accordion {
  padding-top: 0;
}

// Local override for custom table
.p-accordion.is-compact .p-accordion__panel {
  padding-left: $sph--small;
}

.is-bordered--top {
  @extend %vf-pseudo-border--top;
}

// Utilities for using icons in table cells
.icon-container__icon {
  display: block;
  float: left;
  margin-right: 0.5rem;
  width: 1rem;
}

.icon-container__text {
  float: left;
  width: calc(100% - 1.5rem);
}

.p-icon--placeholder {
  height: 1rem;
  margin-right: 1rem;
  width: 1rem;
}

// Icons introduced in CVE work
.p-icon--unknown-priority,
.p-icon--negligible-priority,
.p-icon--low-priority,
.p-icon--medium-priority,
.p-icon--high-priority,
.p-icon--critical-priority,
.p-icon--dark-tick {
  background-position: center;
  background-repeat: no-repeat;
  background-size: contain;
  display: inline-block;
  height: 1rem;
  position: relative;
  vertical-align: calc(0.5px + 0.3456em - 0.5em);
  width: 1rem;
}

.p-icon--unknown-priority {
  background-image: url("#{$assets-path}2dff197f-CVE-Priority-icon-Unknown.svg");
}

.p-icon--negligible-priority {
  background-image: url("#{$assets-path}ef6c75b8-CVE-Priority-icon-Negligible.svg");
}

.p-icon--low-priority {
  background-image: url("#{$assets-path}03ac6f86-CVE-Priority-icon-Low.svg");
}

.p-icon--medium-priority {
  background-image: url("#{$assets-path}8010f9e0-CVE-Priority-icon-Medium.svg");
}

.p-icon--high-priority {
  background-image: url("#{$assets-path}3887354e-CVE-Priority-icon-High.svg");
}

.p-icon--critical-priority {
  background-image: url("#{$assets-path}c96f27b9-CVE-Priority-icon-Critical.svg");
}

.p-icon--dark-tick {
  background-image: url("#{$assets-path}f1a7515d-tick-darkaubergine.svg");
}

// Prevent the page from jumping as the global nav loads
.global-nav__header {
  background-color: #262626;
  height: 32px;
}

.article-title {
  -webkit-box-orient: vertical;
  display: -webkit-box;
  -webkit-line-clamp: 3;
  overflow: hidden;
}

.raspberry-pi-desktop-image-shadow {
  box-shadow: 0 0 15px -5px #000;
}

.raspberry-pi-desktop-image-cover {
  background-repeat: no-repeat;
  background-size: cover;
  height: 100%;
  width: 50%;
}

// Albert - 26 October 2020
// This block can be removed when the following issue is resolved:
// https://github.com/vanilla-framework/vanilla-framework/issues/3376
.p-heading-icon--large {
  margin-bottom: $sp-unit;

  .p-heading-icon__img {
    height: $sp-unit * 8;
    width: $sp-unit * 8;

    @media (min-width: $breakpoint-medium) {
      height: $sp-unit * 8;
      margin-top: 0;
      width: $sp-unit * 8;
    }
  }
}

@keyframes FadeIn {
  0% {
    opacity: 0;
  }

  100% {
    opacity: 1;
  }
}

@keyframes SlideInFromRight {
  0% {
    transform: translateX(0.5rem);
  }

  100% {
    transform: translateX(0);
  }
}

@keyframes SlideInFromLeft {
  0% {
    transform: translateX(-0.5rem);
  }

  100% {
    transform: translateX(0);
  }
}

.p-takeover-animation {
  animation: FadeIn map-get($animation-duration, "snap")
    map-get($animation-easing, "in");
  animation-delay: 2.5s;
  animation-fill-mode: backwards;

  &.is-loaded {
    animation-delay: 0s !important;

    .col-7 {
      animation: SlideInFromLeft map-get($animation-duration, "fast")
        map-get($animation-easing, "out");
    }

    .col-5 {
      animation: SlideInFromRight map-get($animation-duration, "fast")
        map-get($animation-easing, "out");
    }
  }

  &.is-loading {
    animation-delay: 500s !important;
  }
}

.p-strip-account-page {
  min-height: 600px;

  @media (max-width: $breakpoint-small) {
    height: auto;
  }
}

.card-management-section {
  @media (max-width: $breakpoint-small) {
    #card-element {
      margin-bottom: 1rem;
    }
  }

  .current-payment-method {
    align-items: center;
    display: flex;
    margin-bottom: 1.1rem;

    > p {
      margin: 0;
      padding: 0;
    }
  }

  .payment-card-logo {
    background-color: $color-x-light;
    border: 1px solid $color-mid-light;
    border-radius: 2px;
    height: 1.7rem;
    margin-right: 0.5rem;
  }

  #card-element {
    margin: 0.5rem 0;
  }
}

#payment-modal-form {
  > .row {
    padding-left: 0;
    padding-right: 0;
  }

  #card-element {
    background-color: #fff;
    border: 1px solid rgba(0, 0, 0, 0.56);
    border-radius: 0;
    box-shadow: inset 0 1px 1px rgb(0 0 0 / 12%);
    padding: calc(0.4rem - 1px) 0.5rem;

    &.StripeElement--focus {
      outline: 0.1875rem solid #2e96ff;
      outline-offset: -0.1875rem;

      &.StripeElement--invalid {
        outline-color: $color-negative;
      }
    }

    &.StripeElement--invalid {
      background-image: url("#{$assets-path}4b0cd7fc-icon-error.svg");
      background-position: calc(100% - 0.5rem) 50%;
      background-repeat: no-repeat;
      border-color: $color-negative;
    }
  }
}

// Styling to display a success message when forms are successfully submitted.
#success {
  display: none;
  position: absolute;
}

#success:target {
  display: block;
  z-index: 10;
}

#updated {
  display: none;
}

#updated:target {
  display: block;
  z-index: 10;
}

#unsubscribed {
  display: none;
  position: absolute;
}

#unsubscribed:target {
  display: block;
  z-index: 10;
}

html {
  scroll-behavior: smooth;
}

.support-cart-summary {
  text-align: center;

  .support-cart-total {
    display: block;
    margin-bottom: 1rem;
  }

  @media (min-width: $breakpoint-small) {
    text-align: left;
  }

  @media (min-width: $breakpoint-medium) {
    text-align: right;

    .support-cart-total {
      display: inline;
      margin-bottom: 0;
    }

    button {
      margin-left: 1rem;
    }
  }
}

.p-testimonial {
  @extend %fixed-width-container;

  padding-bottom: $sph--x-large;
  position: relative;

  @supports (display: grid) {
    display: grid;
    grid-auto-rows: minmax(min-content, max-content);
    grid-gap: 0 map-get($grid-gutter-widths, small);
    grid-template-columns: repeat($grid-columns-small, minmax(0, 1fr));
    margin-left: auto;
    margin-right: auto;
    max-width: $grid-max-width;

    @media (min-width: $breakpoint-x-small) {
      grid-gap: 0 map-get($grid-gutter-widths, default);
      grid-template-columns: repeat($grid-columns-medium, minmax(0, 1fr));
    }

    @media (min-width: $breakpoint-small) {
      grid-gap: 0 map-get($grid-gutter-widths, default);
      grid-template-columns: repeat($grid-columns, minmax(0, 1fr));
    }
  }

  .p-testimonial__logo {
    @media (max-width: ($breakpoint-x-small - 1)) {
      grid-column: 1 / span 2;
      grid-row: 2 / span 1;
    }

    @media (min-width: $breakpoint-x-small) and (max-width: ($breakpoint-small - 1)) {
      grid-column: auto / span 2;
    }

    @media (min-width: $breakpoint-small) {
      grid-column: auto / span 3;
    }
  }

  .p-testimonial__author {
    @media (max-width: ($breakpoint-x-small - 1)) {
      grid-column: 3 / span 2;
      grid-row: 2 / span 1;
    }

    @media (min-width: $breakpoint-x-small) and (max-width: ($breakpoint-small - 1)) {
      grid-column: auto / span 1;
    }

    @media (min-width: $breakpoint-small) {
      grid-column: auto / span 3;
    }
  }

  .p-testimonial__quote {
    @media (max-width: ($breakpoint-x-small - 1)) {
      grid-column: 1 / span 4;
      grid-row: 1 / span 1;
    }

    @media (min-width: $breakpoint-x-small) and (max-width: ($breakpoint-small - 1)) {
      grid-column: auto / span 3;
    }

    @media (min-width: $breakpoint-small) {
      grid-column: auto / span 6;
    }
  }
}

.u-pad-logo {
  padding-top: 0.2rem;
}

.u-max-width {
  display: block;
  max-width: $text-max-width;
}

img.has-shadow {
  box-shadow: 0 0 1rem #e5e5e5;
}

// Style for status labels (similar to chips but non-clickable)
.p-status-label--rounded {
  background-color: #ddf2e0;
  border-radius: map-get($line-heights, h4);
  margin-bottom: map-get($sp-after, h4) - map-get($nudges, h4);
  padding-bottom: map-get($nudges, h4);
  padding-left: $sph--x-large;
  padding-right: $sph--x-large;
}

// Temp fix for anchor underlines
// Being addressed upstream in https://github.com/canonical/vanilla-framework/issues/4600
a:hover {
  text-decoration: underline 1px;
  text-underline-offset: 0.075em;
}

// pricing/pro custom styles
.u-overflow-pricing-pro-table {
  td {
    text-overflow: initial;
  }
}

.u-pro-support {
  display: flex;
  justify-content: space-between;

  .u-pro-support__logos {
    flex: 0 0 10%;
  }
}

.u-table-border--top {
  border-top: 1px solid $color-mid-light;
}

.u-table-border--bottom {
  border-bottom: 1px solid $color-mid-light;
}

// Style for a shallow p-separator
hr.p-separator.is-shallow {
  margin-bottom: 2rem;
  margin-top: 2rem;
}

.u-table-border--right {
  border-right: 1px solid $color-mid-light;
}

.u-esm-overflow-table {
  @media only screen and (max-width: $breakpoint-medium) {
    overflow-x: scroll;

    .p-table {
      min-width: $breakpoint-medium;
    }
  }
}

.p-table--esm-chart {
  border-spacing: 0;

  @media only screen and (min-width: $breakpoint-medium) {
    td:nth-child(1) {
      padding-left: 0;
    }

    th:nth-child(1) {
      width: 5.8%;
    }

    th:nth-child(2) {
      width: 19%;
    }

    th:nth-child(3) {
      width: 70.5%;
    }
  }

  @media only screen and (max-width: $breakpoint-small) {
    td:nth-child(1) {
      padding-left: 0;
      padding-right: 0;
    }

    th:nth-child(1) {
      width: 7%;
    }

    th:nth-child(2) {
      width: 19%;
    }

    th:nth-child(3) {
      width: 68.5%;
    }
  }
}

.p-esm-chart {
  .p-esm-chart__right-col-axis {
    border-top: 1px solid $colors--light-theme--border-low-contrast;
    display: flex;
    justify-content: space-between;
  }

  .p-esm-chart__axis-tick {
    border-right: 1px solid $colors--light-theme--border-low-contrast;
    flex: 1 1 auto;
    text-align: right;
    width: 10%;
  }

  .p-esm-chart__label {
    display: flex;
    flex: 1 1 auto;
    gap: 0.5rem;
    margin-bottom: 0;
  }

  .p-esm-chart__label-numbers {
    display: inline-block;
    flex: 0 0 auto;
    text-align: right;
    width: 3rem;
  }

  .p-esm-chart__label-text {
    @extend %muted-text;

    display: inline-block;

    @media (max-width: $threshold-6-12-col) {
      overflow: hidden;
      text-overflow: ellipsis;
      white-space: nowrap;
    }
  }

  .p-esm-chart__left-col {
    grid-column: auto / span 3;
    padding: 0 0 0 0.5rem;
  }

  .p-esm-chart__right-col {
    grid-column: auto / span 9;
  }

  .p-esm-chart__right-col--Ubuntu-Pro {
    background-color: $color-x-dark;
    color: $color-x-light;
    font-weight: $font-weight-bold;
  }

  .p-esm-chart__right-col-lts {
    background: #e95420;
    color: $color-x-light;
    font-weight: $font-weight-bold;
    width: 50%;
  }

  .p-esm-chart__row {
    @extend %vf-row;
    @include vf-b-row-reset;

    @supports (display: grid) {
      grid-gap: 0;
      grid-template-columns: repeat(12, minmax(0, 1fr));

      @media (min-width: $threshold-4-6-col) {
        grid-template-columns: repeat(12, minmax(0, 1fr));
      }

      @media (min-width: $threshold-6-12-col) {
        grid-template-columns: repeat(12, minmax(0, 1fr));
      }
    }

    p {
      padding-left: $sph--small;
      padding-right: $sph--small;
    }
  }
}

.p-img-cta {
  .p-img-cta__image {
    @extend %vf-strip;

    background-color: $color-light;
  }

  &:hover {
    .p-img-cta__image {
      background-color: $colors--light-theme--background-active;
    }
  }
}

// Extend p-lists--divided with bullets
.p-list--divided-bulleted {
  @extend .p-list--divided;

  list-style: inherit;
  margin-left: 1.5rem;
  .p-list__item::after {
    margin-left: -1.5rem !important;
  }
}

// Remove borders for p-lists on /nvidia
.no-border::after {
  content: none !important;
}

// Custom styles for /managed/index
// Extend row with increased row gap
.row--r-gap3 {
  @extend %vf-row;
  @include vf-b-row-reset;

  @supports (display: grid) {
    row-gap: 2rem;

    @media (max-width: $threshold-6-12-col) {
      row-gap: 0;
    }
  }
}

// /cloud/cloud-computing table
.p-table--cloud-computing {
  margin-bottom: 0;
  overflow: auto;

  @media screen and (min-width: 601px) {
    margin-left: auto;
    margin-right: auto;
    max-width: 850px;
    width: 100%;
  }

  @media screen and (max-width: 600px) {
    padding-left: 1.5rem;
    padding-right: 1.5rem;
    width: 100%;
  }
}

.p-strip--suru-cloud-computing {
  @extend %vf-strip;

  background-color: #f2f2f2;
  background-image: url("https://assets.ubuntu.com/v1/b5350d69-05_suru2_light_glow_8K_edited.png");
  background-position: bottom right;
  background-repeat: no-repeat;
  background-size: 70%;
}

.p-heading--bold {
  font-weight: $font-weight-bold;
}

// silicon custom styles
.p-heading--silicon-light {
  font-weight: $font-weight-display-heading;
}

.p-logo-section__separator {
  margin-left: $sp-x-large;

  @media (max-width: $breakpoint-small) {
    margin-left: $sp-large;
  }
}

.p-list--ticked {
  .p-list__item-padded {
    @extend .p-list__item;

    padding-bottom: $sp-medium;

    &::before {
      top: 0.6rem;
    }
  }
}

.p-stepped-list--grid {
  @extend .row;

  counter-reset: count;

  .p-step-counter {
    height: 2.5rem;
    width: 2.5rem;

    &::after {
      content: counter(count);
      counter-increment: count;
      font-size: 1.3rem;
      position: relative;
      top: 1.14rem;
    }
  }
}

.p-card__thumbnail--large {
  max-height: 3rem;
}

// XXX Ochuko 11/04/2023
// Removed separator from the first item on the list. This is a temporary fix
// this is used on the /data/mongodb and /data/opensearch pages
.p-list--articles {
  @extend .p-list--divided;

  .p-list__item:first-child {
    box-shadow: none;
  }
}

// XXX Ochuko 13/04/2023
// Custom styles for 2 by 3 aspect ratio containers
// will propose to Vanilla to add this to the framework
.u-aspect-ratio--3-2 {
  aspect-ratio: 3/2;
}

// XXX Pete
// Custom styles for paper background
.is-paper {
  background: #f3f3f3;
}

// XXX Pete 25/07/23
// Make headings wrap on p-table--mobile-card's
.p-table--mobile-card tbody th {
  white-space: normal;
}

.amd-xilinx-table {
  th:nth-child(2) {
    width: 65%;
  }

  @media screen and (max-width: $breakpoint-small - 1) {
    th:nth-child(2) {
      width: 50%;
    }
  }
}

.bordered-thumbnail {
  border: 1px solid $colors--light-theme--border-low-contrast;
}

.spaced-bottom {
  margin-bottom: $sp-x-large;

  @media screen and (max-width: calc($breakpoint-medium - 1px)) {
    margin-bottom: $sp-xxx-large;
  }
}

.spaced-bottom--smaller {
  margin-bottom: $sp-large;

  @media screen and (max-width: calc($breakpoint-medium - 1px)) {
    margin-bottom: $sp-xx-large;
  }
}

.is-paper--input {
  background-color: rgba(0, 0, 0, 0.04);
}

.pad-top {
  padding-top: map-get($nudges, p);
}

// utility to separate 50/50 images
.u-image-separation {
  margin-top: $spv--small;
}

.p-strip--white {
  @extend %vf-strip;

  background-color: #fff;
}

// XXX - New stuff not in Vanilla yet
$color-link-visited-dark: #a679d2 !default;
$color-link-dark: #69c !default;

.is-graphite {
  background: $colors--dark-theme--background-default;
  color: $colors--dark-theme--text-default;

  .inner-wrapper .p-card {
    background: #222; // Unique color for this pattern
    border: none;
    color: $colors--dark-theme--text-default;
  }

  .p-checkbox__label {
    color: $colors--dark-theme--text-default;
  }
}

.is-graphite,
.is-dark {
  .inner-wrapper a:not([class^="p-button"]) {
    color: $color-link-dark;

    &:visited {
      color: $color-link-visited-dark;
    }
  }
}

.p-image__background--3-2 {
  @extend .u-aspect-ratio--3-2;

  background-color: rgba(0, 0, 0, 0.05);
  margin-top: 0.5rem;
  width: 100%;
}

.risc-v-container {
  @extend .p-strip--light;
  @extend .u-aspect-ratio--3-2;

  margin-top: $spv--small;
  padding-bottom: $spv--large;
  padding-top: $spv--large;

  .risc-v-image {
    height: 13rem;
    width: auto;
  }
}

.is-paper__image--container {
  background-color: rgba(0, 0, 0, 0.03);
  display: flex;
}

.p-logo-section__item--variable {
  @extend .p-logo-section__item;

  padding-right: 1rem;

  @media screen and (min-width: $breakpoint-medium) {
    width: auto;
  }
}

<<<<<<< HEAD
.p-modal__dialog.is-paper {
  max-width: $grid-max-width !important;

  &.is-ai-modal {
    .p-modal__close {
      background-color: transparent;
      margin-top: 1.5rem;
      right: 1rem;
      @media screen and (min-width: $breakpoint-medium) {
        right: 1.5rem;
      }
    }

    .modal-form .p-section--shallow:first-child > p {
      padding-right: 0rem;
      @media screen and (min-width: $breakpoint-small) {
        padding-right: 2rem;
      }
    }
=======
// XXX: @bartaz: this will be covered in Vanilla
// can be removed once https://github.com/canonical/vanilla-framework/issues/4875 is done and released
.p-logo-section.has-misaligned-images {
  .p-logo-section__item {
    margin-bottom: $spv--x-large;
  }

  .p-logo-section__logo {
    max-height: 5rem;
    // make sure image aspect ratio is kept
    object-fit: contain;
>>>>>>> a52bb2db
  }
}<|MERGE_RESOLUTION|>--- conflicted
+++ resolved
@@ -1388,7 +1388,6 @@
   }
 }
 
-<<<<<<< HEAD
 .p-modal__dialog.is-paper {
   max-width: $grid-max-width !important;
 
@@ -1408,7 +1407,7 @@
         padding-right: 2rem;
       }
     }
-=======
+
 // XXX: @bartaz: this will be covered in Vanilla
 // can be removed once https://github.com/canonical/vanilla-framework/issues/4875 is done and released
 .p-logo-section.has-misaligned-images {
@@ -1420,6 +1419,5 @@
     max-height: 5rem;
     // make sure image aspect ratio is kept
     object-fit: contain;
->>>>>>> a52bb2db
   }
 }