--- conflicted
+++ resolved
@@ -1695,12 +1695,13 @@
   }
 }
 
-<<<<<<< HEAD
 .p-equal-height-row-50-50 {
   .p-equal-height-row__col {
     grid-column: span 6;
     padding-top: 0.5rem;
-=======
+  }
+}
+
 .align-center-bottom {
   left: 0;
   margin: auto !important;
@@ -1716,6 +1717,5 @@
   &.is-required::before {
     content: "* " !important;
     position: relative !important;
->>>>>>> 7264d22d
   }
 }