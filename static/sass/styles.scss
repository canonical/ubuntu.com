--- conflicted
+++ resolved
@@ -1789,14 +1789,15 @@
   text-align: left;
 }
 
-<<<<<<< HEAD
+// Zoom effect for images on hover, used on /summit page
 .image-hover__zoom {
   transition: transform 1s;
 }
 
 .image-hover__zoom:hover {
   transform: scale(1.25); 
-=======
+}
+
 // Custom styling for side navigation used as a TOC
 .p-side-navigation--raw-html.is-single-page {
   position: sticky;
@@ -1821,5 +1822,4 @@
   @media (max-width: $breakpoint-large) {
     scroll-margin-top: 100px;
   }
->>>>>>> 6a457744
 }