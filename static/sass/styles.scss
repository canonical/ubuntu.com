@charset "UTF-8";

// allow use of math.div
@use "sass:math";

//settings
@import "global-settings";
@import "settings_colors";

// custom mixins
@import "mixins/full-width-breakout";

// import cookie policy
@import "@canonical/cookie-policy/build/css/cookie-policy";

// import dial-code dropdown
@import "intl-tel-input/build/css/intlTelInput";

// import vanilla-framework
@import "vanilla-framework";
@include vanilla;

@import "vanilla-placeholders";

$color-shadow: rgba(0, 0, 0, 0.5) !default;

// import site specific patterns and overrides
@import "pattern_accordion";
@import "pattern_active-reveal";
@import "pattern_blog-featured";
@import "pattern_blog-list";
@import "pattern_blog-post";
@import "pattern_blog-card";
@import "pattern_blog-suru";
@import "pattern_blog-topic";
@import "pattern_buttons";
@import "pattern_calculator";
@import "pattern_card";
@import "pattern_certification-results";
@import "pattern_chart";
@import "pattern_component-details-table";
@import "pattern_component-table";
@import "pattern_contact-modal";
@import "pattern_contextual-footer";
@import "pattern_cube-animation";
@import "pattern_cube-image";
@import "pattern_cube-progression";
@import "pattern_cube-table";
@import "pattern_cve";
@import "pattern_desktop-statistics";
@import "pattern_gaming";
@import "pattern_grid";
@import "pattern_footer";
@import "pattern_hardware-details-table";
@import "pattern_heading-icon";
@import "pattern_icons";
@import "pattern_inline-list-midline";
@import "pattern_lightbox";
@import "pattern_lists";
@import "pattern_matrix";
@import "pattern_navigation";
@import "pattern_pie_chart";
@import "pattern_ratings";
@import "pattern_renewal-modal";
@import "pattern_security-certs-table";
@import "pattern_shop-cart";
@import "pattern_strip";
@import "pattern_strip-photos";
@import "pattern_subscriptions";
@import "pattern_subscribe";
@import "pattern_tabs";
@import "pattern_takeunders";
@import "pattern_takeovers";
@import "pattern_table-of-contents";
@import "pattern_table";
@import "pattern_tco-calculator";
@import "pattern_ubuntu_intro";
@import "takeovers/financial-services";
@import "utility_animations";
@import "utility_crop";
@import "utility_vertically-center";

@include blog-p-card;
@include blog-p-featured;
@include blog-p-icons;
@include blog-p-list;
@include blog-p-post;
@include blog-p-strips-suru;
@include blog-p-topic;
@include blog-u-crop;
@include ubuntu-p-accordion;
@include ubuntu-p-active-reveal;
@include ubuntu-p-buttons;
@include ubuntu-p-calculator;
@include ubuntu-p-cards;
@include ubuntu-p-certification-results;
@include ubuntu-p-contact-modal;
@include ubuntu-p-contextual-footer;
@include ubuntu-p-cube-animation;
@include ubuntu-p-cube-progression;
@include ubuntu-p-cve;
@include ubuntu-p-desktop-statistics;
@include ubuntu-p-floating-image;
@include ubuntu-p-footer;
@include ubuntu-p-gaming;
@include ubuntu-p-grid;
@include ubuntu-p-heading-icon;
@include ubuntu-p-inline-list-midline;
@include ubuntu-p-attention-icon;
@include ubuntu-p-lightbox;
@include ubuntu-p-lists;
@include ubuntu-p-matrix;
@include ubuntu-p-navigation;
@include ubuntu-p-strip;
@include ubuntu-p-pie-chart;
@include ubuntu-p-ua-payment-modal;
@include ubuntu-p-ua-shop-cart;
@include ubuntu-p-ua-subscribe;
@include ubuntu-p-ua-subscriptions;
@include ubuntu-p-strip-photos;
@include ubuntu-p-table-compliance-profiles;
@include ubuntu-p-table-of-contents;
@include ubuntu-p-table-security-certifications;
@include ubuntu-p-tables;
@include ubuntu-p-takeunders;
@include ubuntu-p-takeovers;
@include ubuntu-p-tco-calculator;
@include ubuntu-p-engage-banner;
@include ubuntu-p-ubuntu-intro;
@include ubuntu-p-tabs;
@include ubuntu-u-animations;
@include ubuntu-u-vertically-center;
@include p-takeover-financial-services;
@include vf-p-icon-success-grey;

// Layouts:
@import "layout-legal-pages";

@include layout-legal-pages;

@import "layout-tutorials";

@include layout-tutorials;

@import "layout-tutorial";

@include layout-tutorial;

@import "layout-whitepapers";

@include layout-whitepapers;

// Overide the path to flags for dial codes
.iti__flag {
  background-image: url("#{$assets-path}21572c97-flags.png");
}

@media (-webkit-min-device-pixel-ratio: 2), (min-resolution: 192dpi) {
  .iti__flag {
    background-image: url("#{$assets-path}d6f84371-flags%402x.png");
  }
}

.iti {
  width: 100%;
}

// Bug fixes
// Each of the the rules below are bug fixes which need to be addressed further upstream
// either at theme level or in Vanilla Framework directly.
//
// Before any feature branch is merged, these bugs should be raised in their
// respective repos and referenced here, accompanied with a brief description of
// the bug

// XXX Vertically spaced - add vertical margins to an element
// An attempt to solve some of the vertical spacing issues
.u-vertically-spaced {
  padding-bottom: $sp-medium;
  padding-top: $sp-medium;
}

.u-sv4 {
  padding-bottom: $sp-xx-large;
}

/// XXX fix nested bullets to use default styles
.p-list .p-list {
  list-style-type: circle;

  .p-list {
    list-style-type: disc;
  }
}

// XXX Caleb: 15.01.18 Autoprefixer issue
select {
  -moz-appearance: none;
  -webkit-appearance: none;
  background-position: right $sp-x-small center;
  background-size: $sp-medium;
  padding-right: $sp-xxx-large;
}

.p-card__icon {
  display: inline-block;
  height: 2rem;
  margin-bottom: 1.25rem;
}

// XXX Steve: 21.06.18
// https://github.com/vanilla-framework/vanilla-framework/issues/1794
.u-no-max-width {
  max-width: none !important;
}

// XXX Peter: adding border back for fieldsets
fieldset {
  border: 1px solid $color-mid-light;
  border-radius: $sp-xx-small $sp-xx-small 0 0;
}

fieldset + fieldset {
  border-top-left-radius: 0;
  border-top-right-radius: 0;
  border-top-width: 0 !important;
}

fieldset:last-child {
  border-bottom-left-radius: $sp-xx-small !important;
  border-bottom-right-radius: $sp-xx-small !important;
  border-bottom-width: 1px !important;
}

// XXX Steve: Overriding default Vanilla style :(
.p-heading--6 {
  font-style: normal;
}

// XXX Steve: Pull quote colour override
.p-pull-quote,
.p-pull-quote--large {
  .p-pull-quote__quote:first-of-type::before,
  .p-pull-quote__quote:last-of-type::after {
    color: $color-brand;
  }
}

h1.u-align--center,
h2.u-align--center,
h3.u-align--center,
h4.u-align--center,
h5.u-align--center,
h6.u-align--center,
p.u-align--center {
  max-width: none;
}

// Override for wordpress use of <figure>
.blog-article figure {
  max-width: $text-max-width;
  text-align: center;
}

// Fix-up html default accordian on download thank-you pages
summary {
  margin: $sp-medium 0;
}

.desktop-hero {
  background-image: url("#{$assets-path}def23aa4-desktop-22.04-hero.jpg?w=2000");
  background-position: right bottom;
  background-size: 1000px auto;

  @media only screen and (min-width: 2000px) {
    background-size: 75%;
  }

  &--subtext {
    max-width: 28em;

    @media only screen and (max-width: 874px) and (min-width: 620px) {
      width: 50%;
    }
  }
}

.organisations-hero {
  background-image: url("#{$assets-path}64e12f4b-desktop-22.04-Laptop-Map.jpg?w=2000");
  background-position: right bottom;
  background-size: 1100px auto;

  @media only screen and (min-width: 2000px) {
    background-size: 75%;
  }
}

.u-pull-up--large {
  @media only screen and (min-width: $breakpoint-large) {
    position: relative;
    top: -2rem;
  }
}

.u-inline--child {
  display: inline;

  > * {
    display: inline;
  }
}

.advantage-table-section {
  &:not(:last-child) {
    margin-bottom: 2rem;
  }

  @media only screen and (min-width: $breakpoint-medium) {
    &:not(:last-child) {
      margin-bottom: 3rem;
    }
  }
}

.advantage-table-instruction {
  display: grid;
  grid-column-gap: 2rem;
  grid-row-gap: 0.5rem;
  grid-template-columns: 1fr 2fr;
  margin: 1rem 0;

  > span {
    color: $color-mid-dark;
    grid-column: 1;
  }

  > code,
  > a,
  > p {
    align-self: flex-start;
    grid-column: 2;
    padding-left: 0;
  }

  > p {
    margin: 0;
    padding: 0;
  }

  > hr {
    display: none;
  }

  &:last-child {
    margin-bottom: 0;
  }

  @media only screen and (min-width: $breakpoint-medium) {
    grid-template-columns: auto 2fr;
    margin: 1.5rem 0;

    > hr {
      display: block;
      grid-column: span 2;
      margin: 0;
    }
  }
}

.advantage-table {
  overflow: visible;

  tr:target {
    background-color: $color-mid-x-light;
  }

  @media only screen and (min-width: $breakpoint-small) {
    td,
    th {
      &:nth-child(1) {
        width: 40%;
      }

      &:nth-child(2) {
        width: 15%;
      }

      &:nth-child(3) {
        width: 15%;
      }

      &:nth-child(4) {
        width: 15%;
      }

      &:nth-child(5) {
        width: 15%;
      }
    }
  }
}

.subscribe-section {
  @media (min-width: $breakpoint-medium) {
    margin-left: 4rem !important;
  }
}

// Styling for ubuntu navigation logo for engage pages
.navigation-logo-engage {
  margin-top: -2.2rem;
  padding-bottom: 1.75rem;

  @media screen and (max-width: ($breakpoint-large - 1px)) {
    padding-top: 2rem;
  }

  a img {
    width: 143px;
  }
}

.p-tile {
  margin-bottom: 64px;

  &:nth-child(4) {
    margin-bottom: 0;
  }

  @media only screen and (min-width: ($breakpoint-medium + 1)) {
    &:nth-child(3) {
      margin-bottom: 0;
    }
  }
}

.p-tile__row {
  @media only screen and (max-width: $breakpoint-medium) {
    align-items: center;
    display: grid;
    justify-content: flex-start;
  }
}

.breadcrumbs--secondary .p-contextual-menu__dropdown {
  margin-top: 2rem;
}

.u-text-light {
  color: $color-mid-dark;
}

.p-list--no-borders {
  .p-list__item {
    &::after,
    &:last-of-type {
      border-bottom: 0 !important;
    }
  }
}

// XXX Steve: workaround for image template wrapping image in `div`
// Bug: https://github.com/canonical-web-and-design/canonicalwebteam.image-template/issues/43
.p-heading-icon__header {
  .lazyloaded {
    @extend .p-heading-icon__img;
  }
}

.is-dark {
  .p-heading-icon--muted {
    .p-heading-icon__title {
      color: inherit;
    }
  }
}

.u-disable {
  opacity: 0.2;
  pointer-events: none;
}

td.p-accordion {
  padding-top: 0;
}

// Local override for custom table
.p-accordion.is-compact .p-accordion__panel {
  padding-left: $sph--small;
}

.is-bordered--top {
  @extend %vf-pseudo-border--top;
}

// Utilities for using icons in table cells
.icon-container__icon {
  display: block;
  float: left;
  margin-right: 0.5rem;
  width: 1rem;
}

.icon-container__text {
  float: left;
  width: calc(100% - 1.5rem);
}

.p-icon--placeholder {
  height: 1rem;
  margin-right: 1rem;
  width: 1rem;
}

// Icons introduced in CVE work
.p-icon--unknown-priority,
.p-icon--negligible-priority,
.p-icon--low-priority,
.p-icon--medium-priority,
.p-icon--high-priority,
.p-icon--critical-priority,
.p-icon--dark-tick {
  background-position: center;
  background-repeat: no-repeat;
  background-size: contain;
  display: inline-block;
  height: 1rem;
  position: relative;
  vertical-align: calc(0.5px + 0.3456em - 0.5em);
  width: 1rem;
}

.p-icon--unknown-priority {
  background-image: url("#{$assets-path}2dff197f-CVE-Priority-icon-Unknown.svg");
}

.p-icon--negligible-priority {
  background-image: url("#{$assets-path}ef6c75b8-CVE-Priority-icon-Negligible.svg");
}

.p-icon--low-priority {
  background-image: url("#{$assets-path}03ac6f86-CVE-Priority-icon-Low.svg");
}

.p-icon--medium-priority {
  background-image: url("#{$assets-path}8010f9e0-CVE-Priority-icon-Medium.svg");
}

.p-icon--high-priority {
  background-image: url("#{$assets-path}3887354e-CVE-Priority-icon-High.svg");
}

.p-icon--critical-priority {
  background-image: url("#{$assets-path}c96f27b9-CVE-Priority-icon-Critical.svg");
}

.p-icon--dark-tick {
  background-image: url("#{$assets-path}f1a7515d-tick-darkaubergine.svg");
}

// Prevent the page from jumping as the global nav loads
body {
  border-top: 32px solid #262626;

  @media only screen and (min-width: $breakpoint-x-large) {
    border-top-width: 36px;
  }
}

.global-nav {
  left: 0;
  position: absolute;
  right: 0;
  top: 0;
}

.article-title {
  -webkit-box-orient: vertical;
  display: -webkit-box;
  -webkit-line-clamp: 3;
  overflow: hidden;
}

.raspberry-pi-desktop-image-shadow {
  box-shadow: 0 0 15px -5px #000;
}

.raspberry-pi-desktop-image-cover {
  background-repeat: no-repeat;
  background-size: cover;
  height: 100%;
  width: 50%;
}

// Albert - 26 October 2020
// This block can be removed when the following issue is resolved:
// https://github.com/vanilla-framework/vanilla-framework/issues/3376
.p-heading-icon--large {
  margin-bottom: $sp-unit;

  .p-heading-icon__img {
    height: $sp-unit * 8;
    width: $sp-unit * 8;

    @media (min-width: $breakpoint-medium) {
      height: $sp-unit * 8;
      margin-top: 0;
      width: $sp-unit * 8;
    }
  }
}

@keyframes FadeIn {
  0% {
    opacity: 0;
  }

  100% {
    opacity: 1;
  }
}

@keyframes SlideInFromRight {
  0% {
    transform: translateX(0.5rem);
  }

  100% {
    transform: translateX(0);
  }
}

@keyframes SlideInFromLeft {
  0% {
    transform: translateX(-0.5rem);
  }

  100% {
    transform: translateX(0);
  }
}

.p-takeover-animation {
  animation: FadeIn map-get($animation-duration, "snap")
    map-get($animation-easing, "in");
  animation-delay: 2.5s;
  animation-fill-mode: backwards;
  &.is-loaded {
    animation-delay: 0s !important;

    .col-7 {
      animation: SlideInFromLeft map-get($animation-duration, "fast")
        map-get($animation-easing, "out");
    }

    .col-5 {
      animation: SlideInFromRight map-get($animation-duration, "fast")
        map-get($animation-easing, "out");
    }
  }

  &.is-loading {
    animation-delay: 500s !important;
  }
}

.p-strip-account-page {
  min-height: 600px;

  @media (max-width: $breakpoint-small) {
    height: auto;
  }
}

.card-management-section {
  @media (max-width: $breakpoint-small) {
    #card-element {
      margin-bottom: 1rem;
    }
  }

  .current-payment-method {
    align-items: center;
    display: flex;
    margin-bottom: 1.1rem;

    > p {
      margin: 0;
      padding: 0;
    }
  }

  .payment-card-logo {
    background-color: $color-x-light;
    border: 1px solid $color-mid-light;
    border-radius: 2px;
    height: 1.7rem;
    margin-right: 0.5rem;
  }

  #card-element {
    margin: 0.5rem 0;
  }
}

#payment-modal-form {
  > .row {
    padding-left: 0;
    padding-right: 0;
  }

  #card-element {
    background-color: #fff;
    border: 1px solid rgba(0, 0, 0, 0.56);
    border-radius: 0;
    box-shadow: inset 0 1px 1px rgb(0 0 0 / 12%);
    padding: calc(0.4rem - 1px) 0.5rem;

    &.StripeElement--focus {
      outline: 0.1875rem solid #2e96ff;
      outline-offset: -0.1875rem;

      &.StripeElement--invalid {
        outline-color: $color-negative;
      }
    }

    &.StripeElement--invalid {
      background-image: url("#{$assets-path}4b0cd7fc-icon-error.svg");
      background-position: calc(100% - 0.5rem) 50%;
      background-repeat: no-repeat;
      border-color: $color-negative;
    }
  }
}

// Styling to display a success message when forms are successfully submitted.
#success {
  display: none;
  position: absolute;
}

#success:target {
  display: block;
  z-index: 10;
}

html {
  scroll-behavior: smooth;
}

.support-cart-summary {
  text-align: center;

  .support-cart-total {
    display: block;
    margin-bottom: 1rem;
  }

  @media (min-width: $breakpoint-small) {
    text-align: left;
  }

  @media (min-width: $breakpoint-medium) {
    text-align: right;

    .support-cart-total {
      display: inline;
      margin-bottom: 0;
    }

    button {
      margin-left: 1rem;
    }
  }
}

<<<<<<< HEAD
.p-testimonial {
  @extend %fixed-width-container;

  padding-bottom: $sph--x-large;
  position: relative;

  @supports (display: grid) {
    display: grid;
    grid-auto-rows: minmax(min-content, max-content);
    grid-gap: 0 map-get($grid-gutter-widths, small);
    grid-template-columns: repeat($grid-columns-small, minmax(0, 1fr));
    margin-left: auto;
    margin-right: auto;
    max-width: $grid-max-width;

    @media (min-width: $threshold-4-6-col) {
      grid-gap: 0 map-get($grid-gutter-widths, default);
      grid-template-columns: repeat($grid-columns-medium, minmax(0, 1fr));
    }

    @media (min-width: $threshold-6-12-col) {
      grid-gap: 0 map-get($grid-gutter-widths, default);
      grid-template-columns: repeat($grid-columns, minmax(0, 1fr));
    }
  }

  .p-testimonial__logo {
    @media (max-width: ($threshold-4-6-col - 1)) {
      grid-column: 1 / span 2;
      grid-row: 2 / span 1;
    }
    @media (min-width: $threshold-4-6-col) and (max-width: ($threshold-6-12-col - 1)) {
      grid-column: 1 / span 2;
    }
    @media (min-width: $threshold-6-12-col) {
      grid-column: 1 / span 2;
    }
  }

  .p-testimonial__author {
    @media (max-width: ($threshold-4-6-col - 1)) {
      grid-column: 3 / span 2;
      grid-row: 2 / span 1;
    }
    @media (min-width: $threshold-4-6-col) and (max-width: ($threshold-6-12-col - 1)) {
      grid-column: 3 / span 1;
    }
    @media (min-width: $threshold-6-12-col) {
      grid-column: 3 / span 4;
    }
  }

  .p-testimonial__quote {
    @media (max-width: ($threshold-4-6-col - 1)) {
      grid-column: 1 / span 4;
      grid-row: 1 / span 1;
    }
    @media (min-width: $threshold-4-6-col) and (max-width: ($threshold-6-12-col - 1)) {
      grid-column: 4 / span 3;
    }
    @media (min-width: $threshold-6-12-col) {
      grid-column: 7 / span 6;
    }
  }
}

.u-pad-logo {
  padding-top: 0.2rem;
=======
.u-max-width {
  display: block;
  max-width: $text-max-width;
}

img.has-shadow {
  box-shadow: 0 0 1rem #e5e5e5;
>>>>>>> d9b4f47f
}<|MERGE_RESOLUTION|>--- conflicted
+++ resolved
@@ -775,7 +775,6 @@
   }
 }
 
-<<<<<<< HEAD
 .p-testimonial {
   @extend %fixed-width-container;
 
@@ -844,7 +843,7 @@
 
 .u-pad-logo {
   padding-top: 0.2rem;
-=======
+
 .u-max-width {
   display: block;
   max-width: $text-max-width;
@@ -852,5 +851,4 @@
 
 img.has-shadow {
   box-shadow: 0 0 1rem #e5e5e5;
->>>>>>> d9b4f47f
 }