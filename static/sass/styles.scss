--- conflicted
+++ resolved
@@ -323,15 +323,6 @@
 
 // XXX Peter: adding border back for fieldsets
 fieldset {
-<<<<<<< HEAD
-  border: 1px solid $color-light;
-  border-radius: $sp-xx-small;
-}
-
-// XXX Steve: Overriding default Vanilla style :(
-.p-heading--six {
-  font-style: normal;
-=======
   border: 1px solid $color-mid-light;
   border-bottom-width: 0;
   border-radius: $sp-xx-small $sp-xx-small 0 0;
@@ -347,5 +338,9 @@
   border-bottom-width: 1px !important;
   border-bottom-left-radius: $sp-xx-small !important;
   border-bottom-right-radius: $sp-xx-small !important;
->>>>>>> 991bf261
+}
+
+// XXX Steve: Overriding default Vanilla style :(
+.p-heading--six {
+  font-style: normal;
 }