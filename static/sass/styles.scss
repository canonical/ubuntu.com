--- conflicted
+++ resolved
@@ -616,16 +616,14 @@
   padding-left: $sph-inner--small;
 }
 
-<<<<<<< HEAD
 // XXX: 14.05.2020 remove when this is fixed https://github.com/canonical-web-and-design/vanilla-framework/issues/3066
 @media (min-width: $breakpoint-large) {
   h4.p-stepped-list__title + .p-stepped-list__content {
     margin-left: 0;
-  }
-=======
+}
+
 // XXX: Muted text patterm - will be added to Vanilla
 // Bug: https://github.com/canonical-web-and-design/vanilla-framework/issues/3063
 .p-muted-text {
   color:  $color-mid-dark;
->>>>>>> 4cc6bbc1
 }