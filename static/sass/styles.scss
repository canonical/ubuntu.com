--- conflicted
+++ resolved
@@ -1438,14 +1438,11 @@
 
   .p-icon-section__items {
     line-height: 2rem;
-<<<<<<< HEAD
-=======
     row-gap: calc(1rem + 1vw);
 
     @media screen and (max-width: $breakpoint-large - 1) {
       row-gap: 1.5rem;
     }
->>>>>>> d7c4b873
   }
 
   .p-icon-section__item {
