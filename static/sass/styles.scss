@charset "UTF-8";

// allow use of math.div
@use "sass:math";

// settings
@import "global-settings";
@import "settings_colors";

// custom mixins
@import "mixins/full-width-breakout";

// import cookie policy
@import "@canonical/cookie-policy/build/css/cookie-policy";

// import dial-code dropdown
@import "intl-tel-input/build/css/intlTelInput";

// import vanilla-framework
@import "vanilla-framework";
@include vanilla;

@import "vanilla-placeholders";

// import flickity
@import "flickity/dist/flickity";

$color-shadow: rgba(0, 0, 0, 0.5) !default;

// import site specific patterns and overrides
@import "pattern_accordion";
@import "pattern_active-reveal";
@import "pattern_blog-featured";
@import "pattern_blog-list";
@import "pattern_blog-post";
@import "pattern_blog-card";
@import "pattern_blog-suru";
@import "pattern_blog-topic";
@import "pattern_buttons";
@import "pattern_calculator";
@import "pattern_card";
@import "pattern_carousel";
@import "pattern_checkout";
@import "pattern_certification-results";
@import "pattern_chart";
@import "pattern_component-details-table";
@import "pattern_component-table";
@import "pattern_contact-modal";
@import "pattern_cube-animation";
@import "pattern_cube-image";
@import "pattern_cube-progression";
@import "pattern_cube-table";
@import "pattern_cve";
@import "pattern_desktop-statistics";
@import "pattern_gaming";
@import "pattern_grid";
@import "pattern_footer";
@import "pattern_hardware-details-table";
@import "pattern_heading-icon";
@import "pattern_icons";
@import "pattern_inline-list-midline";
@import "pattern_lightbox";
@import "pattern_lists";
@import "pattern_matrix";
@import "pattern_navigation";
@import "pattern_pie_chart";
@import "pattern_ratings";
@import "pattern_renewal-modal";
@import "pattern_security-certs-table";
@import "pattern_shop-cart";
@import "pattern_strip";
@import "pattern_strip-photos";
@import "pattern_subscriptions";
@import "pattern_subscribe";
@import "pattern_tabs";
@import "pattern_takeunders";
@import "pattern_takeovers";
@import "pattern_table-of-contents";
@import "pattern_table";
@import "pattern_tco-calculator";
@import "pattern_ubuntu_intro";
@import "pattern_dell";
@import "takeovers/financial-services";
@import "utility_animations";
@import "utility_crop";
@import "utility_vertically-center";

@include blog-p-card;
@include blog-p-featured;
@include blog-p-icons;
@include blog-p-list;
@include blog-p-post;
@include blog-p-strips-suru;
@include blog-p-topic;
@include blog-u-crop;
@include ubuntu-p-accordion;
@include ubuntu-p-active-reveal;
@include ubuntu-p-buttons;
@include ubuntu-p-calculator;
@include ubuntu-p-cards;
@include ubuntu-p-certification-results;
@include ubuntu-p-checkout;
@include ubuntu-p-contact-modal;
@include ubuntu-p-cube-animation;
@include ubuntu-p-cube-progression;
@include ubuntu-p-cve;
@include ubuntu-p-desktop-statistics;
@include ubuntu-p-floating-image;
@include ubuntu-p-footer;
@include ubuntu-p-gaming;
@include ubuntu-p-grid;
@include ubuntu-p-heading-icon;
@include ubuntu-p-inline-list-midline;
@include ubuntu-p-attention-icon;
@include ubuntu-p-lightbox;
@include ubuntu-p-lists;
@include ubuntu-p-matrix;
@include ubuntu-p-navigation;
@include ubuntu-p-strip;
@include ubuntu-p-pie-chart;
@include ubuntu-p-ua-payment-modal;
@include ubuntu-p-ua-shop-cart;
@include ubuntu-p-ua-subscribe;
@include ubuntu-p-ua-subscriptions;
@include ubuntu-p-strip-photos;
@include ubuntu-p-table-compliance-profiles;
@include ubuntu-p-table-of-contents;
@include ubuntu-p-table-security-certifications;
@include ubuntu-p-tables;
@include ubuntu-p-takeunders;
@include ubuntu-p-takeovers;
@include ubuntu-p-tco-calculator;
@include ubuntu-p-engage-banner;
@include ubuntu-p-ubuntu-intro;
@include ubuntu-p-tabs;
@include ubuntu-u-animations;
@include ubuntu-u-vertically-center;
@include ubuntu-p-dell;
@include p-takeover-financial-services;
@include vf-p-icon-success-grey;
@include vf-p-icon-restart;
@include vf-p-icon-begin-downloading;
@include vf-p-icon-video-play;
@include openstack-carousel;

// Layouts:
@import "layout-legal-pages";

@include layout-legal-pages;

@import "layout-tutorials";

@include layout-tutorials;

@import "layout-tutorial";

@include layout-tutorial;

@import "layout-whitepapers";

@include layout-whitepapers;

// Overide the path to flags for dial codes
.iti__flag {
  background-image: url("#{$assets-path}21572c97-flags.png");
}

@media (-webkit-min-device-pixel-ratio: 2), (min-resolution: 192dpi) {
  .iti__flag {
    background-image: url("#{$assets-path}d6f84371-flags%402x.png");
  }
}

.iti {
  width: 100%;
}

// Bug fixes
// Each of the the rules below are bug fixes which need to be addressed further upstream
// either at theme level or in Vanilla Framework directly.
//
// Before any feature branch is merged, these bugs should be raised in their
// respective repos and referenced here, accompanied with a brief description of
// the bug

// XXX Vertically spaced - add vertical margins to an element
// An attempt to solve some of the vertical spacing issues
.u-vertically-spaced {
  padding-bottom: $sp-medium;
  padding-top: $sp-medium;
}

.u-sv4 {
  padding-bottom: $sp-xx-large;
}

/// XXX fix nested bullets to use default styles
.p-list .p-list {
  list-style-type: circle;

  .p-list {
    list-style-type: disc;
  }
}

// XXX Caleb: 15.01.18 Autoprefixer issue
select {
  -moz-appearance: none;
  -webkit-appearance: none;
  background-position: right $sp-x-small center;
  background-size: $sp-medium;
  padding-right: $sp-xxx-large;
}

.p-card__icon {
  display: inline-block;
  height: 2rem;
  margin-bottom: 1.25rem;
}

// XXX Steve: 21.06.18
// https://github.com/vanilla-framework/vanilla-framework/issues/1794
.u-no-max-width {
  max-width: none !important;
}

// XXX Peter: adding border back for fieldsets
fieldset {
  border: 1px solid $color-mid-light;
  border-radius: $sp-xx-small $sp-xx-small 0 0;
  overflow: visible;
}

fieldset + fieldset {
  border-top-left-radius: 0;
  border-top-right-radius: 0;
  border-top-width: 0 !important;
}

fieldset:last-child {
  border-bottom-left-radius: $sp-xx-small !important;
  border-bottom-right-radius: $sp-xx-small !important;
  border-bottom-width: 1px !important;
}

// XXX Steve: Overriding default Vanilla style :(
.p-heading--6 {
  font-style: normal;
}

// XXX Steve: Pull quote colour override
.p-pull-quote,
.p-pull-quote--large {
  .p-pull-quote__quote:first-of-type::before,
  .p-pull-quote__quote:last-of-type::after {
    color: $color-brand;
  }
}

h1.u-align--center,
h2.u-align--center,
h3.u-align--center,
h4.u-align--center,
h5.u-align--center,
h6.u-align--center,
p.u-align--center {
  max-width: none;
}

// Override for wordpress use of <figure>
.blog-article figure {
  max-width: $text-max-width;
  text-align: center;
}

// Fix-up html default accordian on download thank-you pages
summary {
  margin: $sp-medium 0;
}

.desktop-hero {
  background-image: url("#{$assets-path}def23aa4-desktop-22.04-hero.jpg?w=2000");
  background-position: right bottom;
  background-size: 1000px auto;

  @media only screen and (min-width: 2000px) {
    background-size: 75%;
  }

  &--subtext {
    max-width: 28em;

    @media only screen and (max-width: 874px) and (min-width: 620px) {
      width: 50%;
    }
  }
}

.organisations-hero {
  background-image: url("#{$assets-path}64e12f4b-desktop-22.04-Laptop-Map.jpg?w=2000");
  background-position: right bottom;
  background-size: 1100px auto;

  @media only screen and (min-width: 2000px) {
    background-size: 75%;
  }
}

.u-pull-up--large {
  @media only screen and (min-width: $breakpoint-large) {
    position: relative;
    top: -2rem;
  }
}

.u-inline--child {
  display: inline;

  > * {
    display: inline;
  }
}

.advantage-table-section {
  &:not(:last-child) {
    margin-bottom: 2rem;
  }

  @media only screen and (min-width: $breakpoint-medium) {
    &:not(:last-child) {
      margin-bottom: 3rem;
    }
  }
}

.advantage-table-instruction {
  display: grid;
  grid-column-gap: 2rem;
  grid-row-gap: 0.5rem;
  grid-template-columns: 1fr 2fr;
  margin: 1rem 0;

  > span {
    color: $color-mid-dark;
    grid-column: 1;
  }

  > code,
  > a,
  > p {
    align-self: flex-start;
    grid-column: 2;
    padding-left: 0;
  }

  > p {
    margin: 0;
    padding: 0;
  }

  > hr {
    display: none;
  }

  &:last-child {
    margin-bottom: 0;
  }

  @media only screen and (min-width: $breakpoint-medium) {
    grid-template-columns: auto 2fr;
    margin: 1.5rem 0;

    > hr {
      display: block;
      grid-column: span 2;
      margin: 0;
    }
  }
}

.advantage-table {
  overflow: visible;

  tr:target {
    background-color: $color-mid-x-light;
  }

  @media only screen and (min-width: $breakpoint-small) {
    td,
    th {
      &:nth-child(1) {
        width: 40%;
      }

      &:nth-child(2) {
        width: 15%;
      }

      &:nth-child(3) {
        width: 15%;
      }

      &:nth-child(4) {
        width: 15%;
      }

      &:nth-child(5) {
        width: 15%;
      }
    }
  }
}

.pro-card-container {
  grid-gap: 0;
  .pro-card {
    padding: calc(#{$spv--large} - 1px) calc(#{$spv--large} - 1px)
      $spv--strip-deep * 0.5;
    @media (min-width: $breakpoint-small) {
      padding: calc(#{$spv--small} - 1px) calc(#{$spv--large} - 1px)
        $spv--strip-deep;
    }
  }
}
.bg-light {
  background-color: $color-light;
}

.bg-mid-dark {
  background-color: $color-mid-dark;
  color: $color-x-light;
  hr {
    background-color: $colors--dark-theme--border-low-contrast;
  }
}

.bg-dark {
  background-color: $color-x-dark;
  color: $color-x-light;
  hr {
    background-color: $colors--dark-theme--border-low-contrast;
  }
}

.pro-table {
  @media (max-width: $threshold-6-12-col - 1) {
    tr {
      padding: 0;
    }
    td {
      padding-left: 1rem;
      padding-right: 1rem;
    }
  }
}
.subscribe-section {
  @media (min-width: $breakpoint-medium) {
    margin-left: 4rem !important;
  }
}

// Styling for ubuntu navigation logo for engage pages
.navigation-logo-engage {
  margin-top: -2.2rem;
  padding-bottom: 1.75rem;

  @media screen and (max-width: ($breakpoint-large - 1px)) {
    padding-top: 2rem;
  }

  a img {
    width: 143px;
  }
}

.p-tile {
  margin-bottom: 64px;

  &:nth-child(4) {
    margin-bottom: 0;
  }

  @media only screen and (min-width: ($breakpoint-medium + 1)) {
    &:nth-child(3) {
      margin-bottom: 0;
    }
  }
}

.p-tile__row {
  @media only screen and (max-width: $breakpoint-medium) {
    align-items: center;
    display: grid;
    justify-content: flex-start;
  }
}

.breadcrumbs--secondary .p-contextual-menu__dropdown {
  margin-top: 2rem;
}

.u-text-light {
  color: $color-mid-dark;
}

.p-list--no-borders {
  .p-list__item {
    &::after,
    &:last-of-type {
      border-bottom: 0 !important;
    }
  }
}

// XXX Steve: workaround for image template wrapping image in `div`
// Bug: https://github.com/canonical-web-and-design/canonicalwebteam.image-template/issues/43
.p-heading-icon__header {
  .lazyloaded {
    // make sure icon is not squashed, replicating the behaviour of the .p-heading-icon__img class
    flex-shrink: 0;
  }
}

.is-dark {
  .p-heading-icon--muted {
    .p-heading-icon__title {
      color: inherit;
    }
  }
}

.u-disable {
  opacity: 0.2;
  pointer-events: none;
}

td.p-accordion {
  padding-top: 0;
}

// Local override for custom table
.p-accordion.is-compact .p-accordion__panel {
  padding-left: $sph--small;
}

.is-bordered--top {
  @extend %vf-pseudo-border--top;
}

// Utilities for using icons in table cells
.icon-container__icon {
  display: block;
  float: left;
  margin-right: 0.5rem;
  width: 1rem;
}

.icon-container__text {
  float: left;
  width: calc(100% - 1.5rem);
}

.p-icon--placeholder {
  height: 1rem;
  margin-right: 1rem;
  width: 1rem;
}

// Icons introduced in CVE work
.p-icon--unknown-priority,
.p-icon--negligible-priority,
.p-icon--low-priority,
.p-icon--medium-priority,
.p-icon--high-priority,
.p-icon--critical-priority,
.p-icon--dark-tick {
  background-position: center;
  background-repeat: no-repeat;
  background-size: contain;
  display: inline-block;
  height: 1rem;
  position: relative;
  vertical-align: calc(0.5px + 0.3456em - 0.5em);
  width: 1rem;
}

.p-icon--unknown-priority {
  background-image: url("#{$assets-path}2dff197f-CVE-Priority-icon-Unknown.svg");
}

.p-icon--negligible-priority {
  background-image: url("#{$assets-path}ef6c75b8-CVE-Priority-icon-Negligible.svg");
}

.p-icon--low-priority {
  background-image: url("#{$assets-path}03ac6f86-CVE-Priority-icon-Low.svg");
}

.p-icon--medium-priority {
  background-image: url("#{$assets-path}8010f9e0-CVE-Priority-icon-Medium.svg");
}

.p-icon--high-priority {
  background-image: url("#{$assets-path}3887354e-CVE-Priority-icon-High.svg");
}

.p-icon--critical-priority {
  background-image: url("#{$assets-path}c96f27b9-CVE-Priority-icon-Critical.svg");
}

.p-icon--dark-tick {
  background-image: url("#{$assets-path}f1a7515d-tick-darkaubergine.svg");
}

// Prevent the page from jumping as the global nav loads
.global-nav__header {
  background-color: #262626;
  height: 32px;
}

.article-title {
  -webkit-box-orient: vertical;
  display: -webkit-box;
  -webkit-line-clamp: 3;
  overflow: hidden;
}

.raspberry-pi-desktop-image-shadow {
  box-shadow: 0 0 15px -5px #000;
}

.raspberry-pi-desktop-image-cover {
  background-repeat: no-repeat;
  background-size: cover;
  height: 100%;
  width: 50%;
}

// Albert - 26 October 2020
// This block can be removed when the following issue is resolved:
// https://github.com/vanilla-framework/vanilla-framework/issues/3376
.p-heading-icon--large {
  margin-bottom: $sp-unit;

  .p-heading-icon__img {
    height: $sp-unit * 8;
    width: $sp-unit * 8;

    @media (min-width: $breakpoint-medium) {
      height: $sp-unit * 8;
      margin-top: 0;
      width: $sp-unit * 8;
    }
  }
}

@keyframes FadeIn {
  0% {
    opacity: 0;
  }

  100% {
    opacity: 1;
  }
}

@keyframes SlideInFromRight {
  0% {
    transform: translateX(0.5rem);
  }

  100% {
    transform: translateX(0);
  }
}

@keyframes SlideInFromLeft {
  0% {
    transform: translateX(-0.5rem);
  }

  100% {
    transform: translateX(0);
  }
}

.p-takeover-animation {
  animation: FadeIn map-get($animation-duration, "snap")
    map-get($animation-easing, "in");
  animation-delay: 2.5s;
  animation-fill-mode: backwards;

  &.is-loaded {
    animation-delay: 0s !important;

    .col-7 {
      animation: SlideInFromLeft map-get($animation-duration, "fast")
        map-get($animation-easing, "out");
    }

    .col-5 {
      animation: SlideInFromRight map-get($animation-duration, "fast")
        map-get($animation-easing, "out");
    }
  }

  &.is-loading {
    animation-delay: 500s !important;
  }
}

.p-strip-account-page {
  min-height: 600px;

  @media (max-width: $breakpoint-small) {
    height: auto;
  }
}

.card-management-section {
  @media (max-width: $breakpoint-small) {
    #card-element {
      margin-bottom: 1rem;
    }
  }

  .current-payment-method {
    align-items: center;
    display: flex;
    margin-bottom: 1.1rem;

    > p {
      margin: 0;
      padding: 0;
    }
  }

  .payment-card-logo {
    background-color: $color-x-light;
    border: 1px solid $color-mid-light;
    border-radius: 2px;
    height: 1.7rem;
    margin-right: 0.5rem;
  }

  #card-element {
    margin: 0.5rem 0;
  }
}

#payment-modal-form {
  > .row {
    padding-left: 0;
    padding-right: 0;
  }

  #card-element {
    background-color: #fff;
    border: 1px solid rgba(0, 0, 0, 0.56);
    border-radius: 0;
    box-shadow: inset 0 1px 1px rgb(0 0 0 / 12%);
    padding: calc(0.4rem - 1px) 0.5rem;

    &.StripeElement--focus {
      outline: 0.1875rem solid #2e96ff;
      outline-offset: -0.1875rem;

      &.StripeElement--invalid {
        outline-color: $color-negative;
      }
    }

    &.StripeElement--invalid {
      background-image: url("#{$assets-path}4b0cd7fc-icon-error.svg");
      background-position: calc(100% - 0.5rem) 50%;
      background-repeat: no-repeat;
      border-color: $color-negative;
    }
  }
}

// Styling to display a success message when forms are successfully submitted.
#success {
  display: none;
  position: absolute;
}

#success:target {
  display: block;
  z-index: 10;
}

#updated {
  display: none;
}

#updated:target {
  display: block;
  z-index: 10;
}

#unsubscribed {
  display: none;
  position: absolute;
}

#unsubscribed:target {
  display: block;
  z-index: 10;
}

html {
  scroll-behavior: smooth;
}

.support-cart-summary {
  text-align: center;

  .support-cart-total {
    display: block;
    margin-bottom: 1rem;
  }

  @media (min-width: $breakpoint-small) {
    text-align: left;
  }

  @media (min-width: $breakpoint-medium) {
    text-align: right;

    .support-cart-total {
      display: inline;
      margin-bottom: 0;
    }

    button {
      margin-left: 1rem;
    }
  }
}

.p-testimonial {
  @extend %fixed-width-container;

  padding-bottom: $sph--x-large;
  position: relative;

  @supports (display: grid) {
    display: grid;
    grid-auto-rows: minmax(min-content, max-content);
    grid-gap: 0 map-get($grid-gutter-widths, small);
    grid-template-columns: repeat($grid-columns-small, minmax(0, 1fr));
    margin-left: auto;
    margin-right: auto;
    max-width: $grid-max-width;

    @media (min-width: $breakpoint-x-small) {
      grid-gap: 0 map-get($grid-gutter-widths, default);
      grid-template-columns: repeat($grid-columns-medium, minmax(0, 1fr));
    }

    @media (min-width: $breakpoint-small) {
      grid-gap: 0 map-get($grid-gutter-widths, default);
      grid-template-columns: repeat($grid-columns, minmax(0, 1fr));
    }
  }

  .p-testimonial__logo {
    @media (max-width: ($breakpoint-x-small - 1)) {
      grid-column: 1 / span 2;
      grid-row: 2 / span 1;
    }

    @media (min-width: $breakpoint-x-small) and (max-width: ($breakpoint-small - 1)) {
      grid-column: auto / span 2;
    }

    @media (min-width: $breakpoint-small) {
      grid-column: auto / span 3;
    }
  }

  .p-testimonial__author {
    @media (max-width: ($breakpoint-x-small - 1)) {
      grid-column: 3 / span 2;
      grid-row: 2 / span 1;
    }

    @media (min-width: $breakpoint-x-small) and (max-width: ($breakpoint-small - 1)) {
      grid-column: auto / span 1;
    }

    @media (min-width: $breakpoint-small) {
      grid-column: auto / span 3;
    }
  }

  .p-testimonial__quote {
    @media (max-width: ($breakpoint-x-small - 1)) {
      grid-column: 1 / span 4;
      grid-row: 1 / span 1;
    }

    @media (min-width: $breakpoint-x-small) and (max-width: ($breakpoint-small - 1)) {
      grid-column: auto / span 3;
    }

    @media (min-width: $breakpoint-small) {
      grid-column: auto / span 6;
    }
  }
}

.u-pad-logo {
  padding-top: 0.2rem;
}

.u-max-width {
  display: block;
  max-width: $text-max-width;
}

img.has-shadow {
  box-shadow: 0 0 1rem #e5e5e5;
}

// Style for status labels (similar to chips but non-clickable)
.p-status-label--rounded {
  background-color: #ddf2e0;
  border-radius: map-get($line-heights, h4);
  margin-bottom: map-get($sp-after, h4) - map-get($nudges, h4);
  padding-bottom: map-get($nudges, h4);
  padding-left: $sph--x-large;
  padding-right: $sph--x-large;
}

// Temp fix for anchor underlines
// Being addressed upstream in https://github.com/canonical/vanilla-framework/issues/4600
a:hover {
  text-decoration: underline 1px;
  text-underline-offset: 0.075em;
}

// pricing/pro custom styles
.u-overflow-pricing-pro-table {
  td {
    text-overflow: initial;
  }
}

.u-pro-support {
  display: flex;
  justify-content: space-between;

  .u-pro-support__logos {
    flex: 0 0 10%;
  }
}

.u-table-border--top {
  border-top: 1px solid $color-mid-light;
}

.u-table-border--bottom {
  border-bottom: 1px solid $color-mid-light;
}

// Style for a shallow p-separator
hr.p-separator.is-shallow {
  margin-bottom: 2rem;
  margin-top: 2rem;
}

.u-table-border--right {
  border-right: 1px solid $color-mid-light;
}

.u-esm-overflow-table {
  @media only screen and (max-width: $breakpoint-medium) {
    overflow-x: scroll;

    .p-table {
      min-width: $breakpoint-medium;
    }
  }
}

.p-table--esm-chart {
  border-spacing: 0;

  @media only screen and (min-width: $breakpoint-medium) {
    td:nth-child(1) {
      padding-left: 0;
    }

    th:nth-child(1) {
      width: 5.8%;
    }

    th:nth-child(2) {
      width: 19%;
    }

    th:nth-child(3) {
      width: 70.5%;
    }
  }

  @media only screen and (max-width: $breakpoint-small) {
    td:nth-child(1) {
      padding-left: 0;
      padding-right: 0;
    }

    th:nth-child(1) {
      width: 7%;
    }

    th:nth-child(2) {
      width: 19%;
    }

    th:nth-child(3) {
      width: 68.5%;
    }
  }
}

.p-esm-chart {
  .p-esm-chart__right-col-axis {
    border-top: 1px solid $colors--light-theme--border-low-contrast;
    display: flex;
    justify-content: space-between;
  }

  .p-esm-chart__axis-tick {
    border-right: 1px solid $colors--light-theme--border-low-contrast;
    flex: 1 1 auto;
    text-align: right;
    width: 10%;
  }

  .p-esm-chart__label {
    display: flex;
    flex: 1 1 auto;
    gap: 0.5rem;
    margin-bottom: 0;
  }

  .p-esm-chart__label-numbers {
    display: inline-block;
    flex: 0 0 auto;
    text-align: right;
    width: 3rem;
  }

  .p-esm-chart__label-text {
    @extend %muted-text;

    display: inline-block;

    @media (max-width: $threshold-6-12-col) {
      overflow: hidden;
      text-overflow: ellipsis;
      white-space: nowrap;
    }
  }

  .p-esm-chart__left-col {
    grid-column: auto / span 3;
    padding: 0 0 0 0.5rem;
  }

  .p-esm-chart__right-col {
    grid-column: auto / span 9;
  }

  .p-esm-chart__right-col--Ubuntu-Pro {
    background-color: $color-x-dark;
    color: $color-x-light;
    font-weight: $font-weight-bold;
  }

  .p-esm-chart__right-col-lts {
    background: #e95420;
    color: $color-x-light;
    font-weight: $font-weight-bold;
    width: 50%;
  }

  .p-esm-chart__row {
    @extend %vf-row;
    @include vf-b-row-reset;

    @supports (display: grid) {
      grid-gap: 0;
      grid-template-columns: repeat(12, minmax(0, 1fr));

      @media (min-width: $threshold-4-6-col) {
        grid-template-columns: repeat(12, minmax(0, 1fr));
      }

      @media (min-width: $threshold-6-12-col) {
        grid-template-columns: repeat(12, minmax(0, 1fr));
      }
    }

    p {
      padding-left: $sph--small;
      padding-right: $sph--small;
    }
  }
}

.p-img-cta {
  .p-img-cta__image {
    @extend %vf-strip;

    background-color: $color-light;
  }

  &:hover {
    .p-img-cta__image {
      background-color: $colors--light-theme--background-active;
    }
  }
}

// Extend p-lists--divided with bullets
.p-list--divided-bulleted {
  @extend .p-list--divided;

  list-style: inherit;
  margin-left: 1.5rem;
  .p-list__item::after {
    margin-left: -1.5rem !important;
  }
}

// Remove borders for p-lists on /nvidia
.no-border::after {
  content: none !important;
}

// Custom styles for /managed/index
// Extend row with increased row gap
.row--r-gap3 {
  @extend %vf-row;
  @include vf-b-row-reset;

  @supports (display: grid) {
    row-gap: 2rem;

    @media (max-width: $threshold-6-12-col) {
      row-gap: 0;
    }
  }
}

// /cloud/cloud-computing table
.p-table--cloud-computing {
  margin-bottom: 0;
  overflow: auto;

  @media screen and (min-width: 601px) {
    margin-left: auto;
    margin-right: auto;
    max-width: 850px;
    width: 100%;
  }

  @media screen and (max-width: 600px) {
    padding-left: 1.5rem;
    padding-right: 1.5rem;
    width: 100%;
  }
}

.p-strip--suru-cloud-computing {
  @extend %vf-strip;

  background-color: #f2f2f2;
  background-image: url("https://assets.ubuntu.com/v1/b5350d69-05_suru2_light_glow_8K_edited.png");
  background-position: bottom right;
  background-repeat: no-repeat;
  background-size: 70%;
}

.p-heading--bold {
  font-weight: $font-weight-bold;
}

// silicon custom styles
.p-heading--silicon-light {
  font-weight: $font-weight-display-heading;
}

.p-logo-section__separator {
  margin-left: $sp-x-large;

  @media (max-width: $breakpoint-small) {
    margin-left: $sp-large;
  }
}

.p-list--ticked {
  .p-list__item-padded {
    @extend .p-list__item;

    padding-bottom: $sp-medium;

    &::before {
      top: 0.6rem;
    }
  }
}

.p-stepped-list--grid {
  @extend .row;

  counter-reset: count;

  .p-step-counter {
    height: 2.5rem;
    width: 2.5rem;

    &::after {
      content: counter(count);
      counter-increment: count;
      font-size: 1.3rem;
      position: relative;
      top: 1.14rem;
    }
  }
}

.p-card__thumbnail--large {
  max-height: 3rem;
}

// XXX Ochuko 11/04/2023
// Removed separator from the first item on the list. This is a temporary fix
// this is used on the /data/mongodb and /data/opensearch pages
.p-list--articles {
  @extend .p-list--divided;

  .p-list__item:first-child {
    box-shadow: none;
  }
}

// XXX Ochuko 13/04/2023
// Custom styles for 2 by 3 aspect ratio containers
// will propose to Vanilla to add this to the framework
.u-aspect-ratio--3-2 {
  aspect-ratio: 3/2;
}

// XXX Pete
// Custom styles for paper background
.is-paper {
  background: #f3f3f3;
}

// XXX Pete 25/07/23
// Make headings wrap on p-table--mobile-card's
.p-table--mobile-card tbody th {
  white-space: normal;
}

.amd-xilinx-table {
  th:nth-child(2) {
    width: 65%;
  }

  @media screen and (max-width: $breakpoint-small - 1) {
    th:nth-child(2) {
      width: 50%;
    }
  }
}

.bordered-thumbnail {
  border: 1px solid $colors--light-theme--border-low-contrast;
}

.spaced-bottom {
  margin-bottom: $sp-x-large;

  @media screen and (max-width: calc($breakpoint-medium - 1px)) {
    margin-bottom: $sp-xxx-large;
  }
}

.spaced-bottom--smaller {
  margin-bottom: $sp-large;

  @media screen and (max-width: calc($breakpoint-medium - 1px)) {
    margin-bottom: $sp-xx-large;
  }
}

.is-paper--input {
  background-color: rgba(0, 0, 0, 0.04);
}

.pad-top {
  padding-top: map-get($nudges, p);
}

// utility to separate 50/50 images
.u-image-separation {
  margin-top: $spv--small;
}

.p-strip--white {
  @extend %vf-strip;

  background-color: #fff;
}

<<<<<<< HEAD
// New stuff not in Vanilla yet
$color-link-visited-dark: #a679d2 !default;
$color-link-dark: #69c !default;

.is-graphite {
  background: $colors--dark-theme--background-default;
  color: $colors--dark-theme--text-default;

  .inner-wrapper .p-card {
    background: #222222; // Unique color for this pattern
    color: $colors--dark-theme--text-default;
    border: none;
  }

  .p-checkbox__label {
    color: $colors--dark-theme--text-default;
  }
}

.is-graphite,
.is-dark {
  .inner-wrapper a:not([class^="p-button"]) {
    color: $color-link-dark;

    &:visited {
      color: $color-link-visited-dark;
    }
=======
.p-image__background--3-2 {
  @extend .u-aspect-ratio--3-2;

  background-color: rgba(0, 0, 0, 0.05);
  margin-top: 0.5rem;
  width: 100%;
}

.risc-v-container {
  @extend .p-strip--light;
  @extend .u-aspect-ratio--3-2;

  margin-top: $spv--small;
  padding-bottom: $spv--large;
  padding-top: $spv--large;

  .risc-v-image {
    height: 13rem;
    width: auto;
>>>>>>> 062d2455
  }
}<|MERGE_RESOLUTION|>--- conflicted
+++ resolved
@@ -1319,7 +1319,7 @@
   background-color: #fff;
 }
 
-<<<<<<< HEAD
+
 // New stuff not in Vanilla yet
 $color-link-visited-dark: #a679d2 !default;
 $color-link-dark: #69c !default;
@@ -1347,7 +1347,9 @@
     &:visited {
       color: $color-link-visited-dark;
     }
-=======
+  }
+}
+
 .p-image__background--3-2 {
   @extend .u-aspect-ratio--3-2;
 
@@ -1367,6 +1369,5 @@
   .risc-v-image {
     height: 13rem;
     width: auto;
->>>>>>> 062d2455
-  }
-}+  }
+}
