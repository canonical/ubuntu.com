@charset "UTF-8";

// allow use of math.div
@use "sass:math";

// settings
@import "global-settings";
@import "settings_colors";

// custom mixins
@import "mixins/full-width-breakout";

// import cookie policy
@import "@canonical/cookie-policy/build/css/cookie-policy";

// import dial-code dropdown
@import "intl-tel-input/build/css/intlTelInput";

// import vanilla-framework
@import "vanilla-framework";
@include vanilla;

@import "vanilla-placeholders";

$color-shadow: rgba(0, 0, 0, 0.5) !default;

// import site specific patterns and overrides
@import "pattern_accordion";
@import "pattern_active-reveal";
@import "pattern_blog-featured";
@import "pattern_blog-list";
@import "pattern_blog-post";
@import "pattern_blog-card";
@import "pattern_blog-suru";
@import "pattern_blog-topic";
@import "pattern_buttons";
@import "pattern_calculator";
@import "pattern_card";
@import "pattern_checkout";
@import "pattern_certification-results";
@import "pattern_chart";
@import "pattern_component-details-table";
@import "pattern_component-table";
@import "pattern_contact-modal";
@import "pattern_cube-animation";
@import "pattern_cube-image";
@import "pattern_cube-progression";
@import "pattern_cube-table";
@import "pattern_cve";
@import "pattern_desktop-statistics";
@import "pattern_gaming";
@import "pattern_grid";
@import "pattern_footer";
@import "pattern_hardware-details-table";
@import "pattern_heading-icon";
@import "pattern_icons";
@import "pattern_inline-list-midline";
@import "pattern_lightbox";
@import "pattern_lists";
@import "pattern_matrix";
@import "pattern_navigation";
@import "pattern_navigation-dropdown";
@import "pattern_pie_chart";
@import "pattern_ratings";
@import "pattern_renewal-modal";
@import "pattern_security-certs-table";
@import "pattern_shop-cart";
@import "pattern_strip";
@import "pattern_strip-photos";
@import "pattern_subscriptions";
@import "pattern_subscribe";
@import "pattern_tabs";
@import "pattern_takeunders";
@import "pattern_takeovers";
@import "pattern_table-of-contents";
@import "pattern_table";
@import "pattern_tco-calculator";
@import "pattern_ubuntu_intro";
@import "pattern_dell";
@import "takeovers/financial-services";
@import "utility_animations";
@import "utility_crop";
@import "utility_vertically-center";

@include blog-p-card;
@include blog-p-featured;
@include blog-p-icons;
@include blog-p-list;
@include blog-p-post;
@include blog-p-strips-suru;
@include blog-p-topic;
@include blog-u-crop;
@include ubuntu-p-accordion;
@include ubuntu-p-active-reveal;
@include ubuntu-p-buttons;
@include ubuntu-p-calculator;
@include ubuntu-p-cards;
@include ubuntu-p-certification-results;
@include ubuntu-p-checkout;
@include ubuntu-p-contact-modal;
@include ubuntu-p-cube-animation;
@include ubuntu-p-cube-progression;
@include ubuntu-p-cve;
@include ubuntu-p-desktop-statistics;
@include ubuntu-p-floating-image;
@include ubuntu-p-footer;
@include ubuntu-p-gaming;
@include ubuntu-p-grid;
@include ubuntu-p-heading-icon;
@include ubuntu-p-inline-list-midline;
@include ubuntu-p-attention-icon;
@include ubuntu-p-lightbox;
@include ubuntu-p-lists;
@include ubuntu-p-matrix;
@include ubuntu-p-navigation;
@include ubuntu-p-navigation-dropdown;
@include ubuntu-p-navigation-reduced;
@include ubuntu-p-strip;
@include ubuntu-p-pie-chart;
@include ubuntu-p-ua-payment-modal;
@include ubuntu-p-ua-shop-cart;
@include ubuntu-p-ua-subscribe;
@include ubuntu-p-ua-subscriptions;
@include ubuntu-p-strip-photos;
@include ubuntu-p-table-compliance-profiles;
@include ubuntu-p-table-of-contents;
@include ubuntu-p-table-security-certifications;
@include ubuntu-p-tables;
@include ubuntu-p-takeunders;
@include ubuntu-p-takeovers;
@include ubuntu-p-tco-calculator;
@include ubuntu-p-engage-banner;
@include ubuntu-p-ubuntu-intro;
@include ubuntu-p-tabs;
@include ubuntu-u-animations;
@include ubuntu-u-vertically-center;
@include ubuntu-p-dell;
@include p-takeover-financial-services;
@include vf-p-icon-success-grey;
@include vf-p-icon-restart;
@include vf-p-icon-begin-downloading;
@include vf-p-icon-video-play;

// Layouts:
@import "layout-legal-pages";

@include layout-legal-pages;

@import "layout-tutorials";

@include layout-tutorials;

@import "layout-tutorial";

@include layout-tutorial;

@import "layout-whitepapers";

@include layout-whitepapers;

// Overide the path to flags for dial codes
.iti__flag {
  background-image: url("#{$assets-path}21572c97-flags.png");
}

@media (-webkit-min-device-pixel-ratio: 2), (min-resolution: 192dpi) {
  .iti__flag {
    background-image: url("#{$assets-path}d6f84371-flags%402x.png");
  }
}

.iti {
  width: 100%;
}

// Bug fixes
// Each of the the rules below are bug fixes which need to be addressed further upstream
// either at theme level or in Vanilla Framework directly.
//
// Before any feature branch is merged, these bugs should be raised in their
// respective repos and referenced here, accompanied with a brief description of
// the bug

// XXX Vertically spaced - add vertical margins to an element
// An attempt to solve some of the vertical spacing issues
.u-vertically-spaced {
  padding-bottom: $sp-medium;
  padding-top: $sp-medium;
}

.u-sv4 {
  padding-bottom: $sp-xx-large;
}

/// XXX fix nested bullets to use default styles
.p-list .p-list {
  list-style-type: circle;

  .p-list {
    list-style-type: disc;
  }
}

// XXX Caleb: 15.01.18 Autoprefixer issue
select {
  -moz-appearance: none;
  -webkit-appearance: none;
  background-position: right $sp-x-small center;
  background-size: $sp-medium;
  padding-right: $sp-xxx-large;
}

.p-card__icon {
  display: inline-block;
  height: 2rem;
  margin-bottom: 1.25rem;
}

// XXX Steve: 21.06.18
// https://github.com/vanilla-framework/vanilla-framework/issues/1794
.u-no-max-width {
  max-width: none !important;
}

// XXX Peter: adding border back for fieldsets
fieldset {
  border: 1px solid $color-mid-light;
  border-radius: $sp-xx-small $sp-xx-small 0 0;
  overflow: visible;
}

fieldset + fieldset {
  border-top-left-radius: 0;
  border-top-right-radius: 0;
  border-top-width: 0 !important;
}

fieldset:last-child {
  border-bottom-left-radius: $sp-xx-small !important;
  border-bottom-right-radius: $sp-xx-small !important;
  border-bottom-width: 1px !important;
}

// XXX Steve: Overriding default Vanilla style :(
.p-heading--6 {
  font-style: normal;
}

// XXX Steve: Pull quote colour override
.p-pull-quote,
.p-pull-quote--large {
  .p-pull-quote__quote:first-of-type::before,
  .p-pull-quote__quote:last-of-type::after {
    color: $color-brand;
  }
}

h1.u-align--center,
h2.u-align--center,
h3.u-align--center,
h4.u-align--center,
h5.u-align--center,
h6.u-align--center,
p.u-align--center {
  max-width: none;
}

// Override for wordpress use of <figure>
.blog-article figure {
  max-width: $text-max-width;
  text-align: center;
}

// Fix-up html default accordian on download thank-you pages
summary {
  margin: $sp-medium 0;
}

.desktop-hero {
  background-image: url("#{$assets-path}def23aa4-desktop-22.04-hero.jpg?w=2000");
  background-position: right bottom;
  background-size: 1000px auto;

  @media only screen and (min-width: 2000px) {
    background-size: 75%;
  }

  &--subtext {
    max-width: 28em;

    @media only screen and (max-width: 874px) and (min-width: 620px) {
      width: 50%;
    }
  }
}

.organisations-hero {
  background-image: url("#{$assets-path}64e12f4b-desktop-22.04-Laptop-Map.jpg?w=2000");
  background-position: right bottom;
  background-size: 1100px auto;

  @media only screen and (min-width: 2000px) {
    background-size: 75%;
  }
}

.u-pull-up--large {
  @media only screen and (min-width: $breakpoint-large) {
    position: relative;
    top: -2rem;
  }
}

.u-inline--child {
  display: inline;

  > * {
    display: inline;
  }
}

.advantage-table-section {
  &:not(:last-child) {
    margin-bottom: 2rem;
  }

  @media only screen and (min-width: $breakpoint-medium) {
    &:not(:last-child) {
      margin-bottom: 3rem;
    }
  }
}

.advantage-table-instruction {
  display: grid;
  grid-column-gap: 2rem;
  grid-row-gap: 0.5rem;
  grid-template-columns: 1fr 2fr;
  margin: 1rem 0;

  > span {
    color: $color-mid-dark;
    grid-column: 1;
  }

  > code,
  > a,
  > p {
    align-self: flex-start;
    grid-column: 2;
    padding-left: 0;
  }

  > p {
    margin: 0;
    padding: 0;
  }

  > hr {
    display: none;
  }

  &:last-child {
    margin-bottom: 0;
  }

  @media only screen and (min-width: $breakpoint-medium) {
    grid-template-columns: auto 2fr;
    margin: 1.5rem 0;

    > hr {
      display: block;
      grid-column: span 2;
      margin: 0;
    }
  }
}

.advantage-table {
  overflow: visible;

  tr:target {
    background-color: $color-mid-x-light;
  }

  @media only screen and (min-width: $breakpoint-small) {
    td,
    th {
      &:nth-child(1) {
        width: 40%;
      }

      &:nth-child(2) {
        width: 15%;
      }

      &:nth-child(3) {
        width: 15%;
      }

      &:nth-child(4) {
        width: 15%;
      }

      &:nth-child(5) {
        width: 15%;
      }
    }
  }
}

.pro-card-container {
  grid-gap: 0;
  .pro-card {
    padding: calc(#{$spv--large} - 1px) calc(#{$spv--large} - 1px)
      $spv--strip-deep * 0.5;
    @media (min-width: $breakpoint-small) {
      padding: calc(#{$spv--small} - 1px) calc(#{$spv--large} - 1px)
        $spv--strip-deep;
    }
  }
}
.bg-light {
  background-color: $color-light;
}

.bg-mid-dark {
  background-color: $color-mid-dark;
  color: $color-x-light;
  hr {
    background-color: $colors--dark-theme--border-low-contrast;
  }
}

.bg-dark {
  background-color: $color-x-dark;
  color: $color-x-light;
  hr {
    background-color: $colors--dark-theme--border-low-contrast;
  }
}

.pro-table {
  @media (max-width: $threshold-6-12-col - 1) {
    tr {
      padding: 0;
    }
    td {
      padding-left: 1rem;
      padding-right: 1rem;
    }
  }
}
.subscribe-section {
  @media (min-width: $breakpoint-medium) {
    margin-left: 4rem !important;
  }
}

// Styling for ubuntu navigation logo for engage pages
.navigation-logo-engage {
  margin-top: -2.2rem;
  padding-bottom: 1.75rem;

  @media screen and (max-width: ($breakpoint-large - 1px)) {
    padding-top: 2rem;
  }

  a img {
    width: 143px;
  }
}

.p-tile {
  margin-bottom: 64px;

  &:nth-child(4) {
    margin-bottom: 0;
  }

  @media only screen and (min-width: ($breakpoint-medium + 1)) {
    &:nth-child(3) {
      margin-bottom: 0;
    }
  }
}

.p-tile__row {
  @media only screen and (max-width: $breakpoint-medium) {
    align-items: center;
    display: grid;
    justify-content: flex-start;
  }
}

.breadcrumbs--secondary .p-contextual-menu__dropdown {
  margin-top: 2rem;
}

.u-text-light {
  color: $color-mid-dark;
}

.p-list--no-borders {
  .p-list__item {
    &::after,
    &:last-of-type {
      border-bottom: 0 !important;
    }
  }
}

// XXX Steve: workaround for image template wrapping image in `div`
// Bug: https://github.com/canonical-web-and-design/canonicalwebteam.image-template/issues/43
.p-heading-icon__header {
  .lazyloaded {
    // make sure icon is not squashed, replicating the behaviour of the .p-heading-icon__img class
    flex-shrink: 0;
  }
}

.is-dark {
  .p-heading-icon--muted {
    .p-heading-icon__title {
      color: inherit;
    }
  }

  .is-muted {
    color: $colors--dark-theme--text-muted;
  }
}

.u-disable {
  opacity: 0.2;
  pointer-events: none;
}

td.p-accordion {
  padding-top: 0;
}

// Local override for custom table
.p-accordion.is-compact .p-accordion__panel {
  padding-left: $sph--small;
}

.is-bordered--top {
  @extend %vf-pseudo-border--top;
}

// Utilities for using icons in table cells
.icon-container__icon {
  display: block;
  float: left;
  margin-right: 0.5rem;
  width: 1rem;
}

.icon-container__text {
  float: left;
  width: calc(100% - 1.5rem);
}

.p-icon--placeholder {
  height: 1rem;
  margin-right: 1rem;
  width: 1rem;
}

// Icons introduced in CVE work
.p-icon--unknown-priority,
.p-icon--negligible-priority,
.p-icon--low-priority,
.p-icon--medium-priority,
.p-icon--high-priority,
.p-icon--critical-priority,
.p-icon--dark-tick {
  background-position: center;
  background-repeat: no-repeat;
  background-size: contain;
  display: inline-block;
  height: 1rem;
  position: relative;
  vertical-align: calc(0.5px + 0.3456em - 0.5em);
  width: 1rem;
}

.p-icon--unknown-priority {
  background-image: url("#{$assets-path}2dff197f-CVE-Priority-icon-Unknown.svg");
}

.p-icon--negligible-priority {
  background-image: url("#{$assets-path}ef6c75b8-CVE-Priority-icon-Negligible.svg");
}

.p-icon--low-priority {
  background-image: url("#{$assets-path}03ac6f86-CVE-Priority-icon-Low.svg");
}

.p-icon--medium-priority {
  background-image: url("#{$assets-path}8010f9e0-CVE-Priority-icon-Medium.svg");
}

.p-icon--high-priority {
  background-image: url("#{$assets-path}3887354e-CVE-Priority-icon-High.svg");
}

.p-icon--critical-priority {
  background-image: url("#{$assets-path}c96f27b9-CVE-Priority-icon-Critical.svg");
}

.p-icon--dark-tick {
  background-image: url("#{$assets-path}f1a7515d-tick-darkaubergine.svg");
}

<<<<<<< HEAD
=======
// Prevent the page from jumping as the global nav loads
.global-nav__header {
  background-color: #262626;
  height: 32px;
}

>>>>>>> 1f540f9f
.article-title {
  -webkit-box-orient: vertical;
  display: -webkit-box;
  -webkit-line-clamp: 3;
  overflow: hidden;
}

.raspberry-pi-desktop-image-shadow {
  box-shadow: 0 0 15px -5px #000;
}

.raspberry-pi-desktop-image-cover {
  background-repeat: no-repeat;
  background-size: cover;
  height: 100%;
  width: 50%;
}

// Albert - 26 October 2020
// This block can be removed when the following issue is resolved:
// https://github.com/vanilla-framework/vanilla-framework/issues/3376
.p-heading-icon--large {
  margin-bottom: $sp-unit;

  .p-heading-icon__img {
    height: $sp-unit * 8;
    width: $sp-unit * 8;

    @media (min-width: $breakpoint-medium) {
      height: $sp-unit * 8;
      margin-top: 0;
      width: $sp-unit * 8;
    }
  }
}

@keyframes FadeIn {
  0% {
    opacity: 0;
  }

  100% {
    opacity: 1;
  }
}

@keyframes SlideInFromRight {
  0% {
    transform: translateX(0.5rem);
  }

  100% {
    transform: translateX(0);
  }
}

@keyframes SlideInFromLeft {
  0% {
    transform: translateX(-0.5rem);
  }

  100% {
    transform: translateX(0);
  }
}

.p-takeover-animation {
  animation: FadeIn map-get($animation-duration, "snap")
    map-get($animation-easing, "in");
  animation-delay: 2.5s;
  animation-fill-mode: backwards;

  &.is-loaded {
    animation-delay: 0s !important;

    .col-7 {
      animation: SlideInFromLeft map-get($animation-duration, "fast")
        map-get($animation-easing, "out");
    }

    .col-5 {
      animation: SlideInFromRight map-get($animation-duration, "fast")
        map-get($animation-easing, "out");
    }
  }

  &.is-loading {
    animation-delay: 500s !important;
  }
}

.p-strip-account-page {
  min-height: 600px;

  @media (max-width: $breakpoint-small) {
    height: auto;
  }
}

.card-management-section {
  @media (max-width: $breakpoint-small) {
    #card-element {
      margin-bottom: 1rem;
    }
  }

  .current-payment-method {
    align-items: center;
    display: flex;
    margin-bottom: 1.1rem;

    > p {
      margin: 0;
      padding: 0;
    }
  }

  .payment-card-logo {
    background-color: $color-x-light;
    border: 1px solid $color-mid-light;
    border-radius: 2px;
    height: 1.7rem;
    margin-right: 0.5rem;
  }

  #card-element {
    margin: 0.5rem 0;
  }
}

#payment-modal-form {
  > .row {
    padding-left: 0;
    padding-right: 0;
  }

  #card-element {
    background-color: #fff;
    border: 1px solid rgba(0, 0, 0, 0.56);
    border-radius: 0;
    box-shadow: inset 0 1px 1px rgb(0 0 0 / 12%);
    padding: calc(0.4rem - 1px) 0.5rem;

    &.StripeElement--focus {
      outline: 0.1875rem solid #2e96ff;
      outline-offset: -0.1875rem;

      &.StripeElement--invalid {
        outline-color: $color-negative;
      }
    }

    &.StripeElement--invalid {
      background-image: url("#{$assets-path}4b0cd7fc-icon-error.svg");
      background-position: calc(100% - 0.5rem) 50%;
      background-repeat: no-repeat;
      border-color: $color-negative;
    }
  }
}

// Styling to display a success message when forms are successfully submitted.
#success {
  display: none;
  position: absolute;
}

#success:target {
  display: block;
  z-index: 10;
}

#updated {
  display: none;
}

#updated:target {
  display: block;
  z-index: 10;
}

#unsubscribed {
  display: none;
  position: absolute;
}

#unsubscribed:target {
  display: block;
  z-index: 10;
}

html {
  scroll-behavior: smooth;
}

.support-cart-summary {
  text-align: center;

  .support-cart-total {
    display: block;
    margin-bottom: 1rem;
  }

  @media (min-width: $breakpoint-small) {
    text-align: left;
  }

  @media (min-width: $breakpoint-medium) {
    text-align: right;

    .support-cart-total {
      display: inline;
      margin-bottom: 0;
    }

    button {
      margin-left: 1rem;
    }
  }
}

.p-testimonial {
  @extend %fixed-width-container;

  padding-bottom: $sph--x-large;
  position: relative;

  @supports (display: grid) {
    display: grid;
    grid-auto-rows: minmax(min-content, max-content);
    grid-gap: 0 map-get($grid-gutter-widths, small);
    grid-template-columns: repeat($grid-columns-small, minmax(0, 1fr));
    margin-left: auto;
    margin-right: auto;
    max-width: $grid-max-width;

    @media (min-width: $breakpoint-x-small) {
      grid-gap: 0 map-get($grid-gutter-widths, default);
      grid-template-columns: repeat($grid-columns-medium, minmax(0, 1fr));
    }

    @media (min-width: $breakpoint-small) {
      grid-gap: 0 map-get($grid-gutter-widths, default);
      grid-template-columns: repeat($grid-columns, minmax(0, 1fr));
    }
  }

  .p-testimonial__logo {
    @media (max-width: ($breakpoint-x-small - 1)) {
      grid-column: 1 / span 2;
      grid-row: 2 / span 1;
    }

    @media (min-width: $breakpoint-x-small) and (max-width: ($breakpoint-small - 1)) {
      grid-column: auto / span 2;
    }

    @media (min-width: $breakpoint-small) {
      grid-column: auto / span 3;
    }
  }

  .p-testimonial__author {
    @media (max-width: ($breakpoint-x-small - 1)) {
      grid-column: 3 / span 2;
      grid-row: 2 / span 1;
    }

    @media (min-width: $breakpoint-x-small) and (max-width: ($breakpoint-small - 1)) {
      grid-column: auto / span 1;
    }

    @media (min-width: $breakpoint-small) {
      grid-column: auto / span 3;
    }
  }

  .p-testimonial__quote {
    @media (max-width: ($breakpoint-x-small - 1)) {
      grid-column: 1 / span 4;
      grid-row: 1 / span 1;
    }

    @media (min-width: $breakpoint-x-small) and (max-width: ($breakpoint-small - 1)) {
      grid-column: auto / span 3;
    }

    @media (min-width: $breakpoint-small) {
      grid-column: auto / span 6;
    }
  }
}

.u-pad-logo {
  padding-top: 0.2rem;
}

.u-max-width {
  display: block;
  max-width: $text-max-width;
}

img.has-shadow {
  box-shadow: 0 0 1rem #e5e5e5;
}

// Style for status labels (similar to chips but non-clickable)
.p-status-label--rounded {
  background-color: #ddf2e0;
  border-radius: map-get($line-heights, h4);
  margin-bottom: map-get($sp-after, h4) - map-get($nudges, h4);
  padding-bottom: map-get($nudges, h4);
  padding-left: $sph--x-large;
  padding-right: $sph--x-large;
}

// Temp fix for anchor underlines
// Being addressed upstream in https://github.com/canonical/vanilla-framework/issues/4600
a:hover {
  text-decoration: underline 1px;
  text-underline-offset: 0.075em;
}

// pricing/pro custom styles
.u-overflow-pricing-pro-table {
  td {
    text-overflow: initial;
  }
}

.u-pro-support {
  display: flex;
  justify-content: space-between;

  .u-pro-support__logos {
    flex: 0 0 10%;
  }
}

.u-table-border--top {
  border-top: 1px solid $color-mid-light;
}

.u-table-border--bottom {
  border-bottom: 1px solid $color-mid-light;
}

<<<<<<< HEAD
.is-reduced .global-nav__header-link-anchor::after {
  top: 0.5rem !important;
}

#all-canonical-mobile .global-nav__header-link-anchor::after {
  @media (max-width: $breakpoint-small) {
    right: 1rem !important;
    top: 1.25rem !important;
  }
=======
// Style for a shallow p-separator
hr.p-separator.is-shallow {
  margin-bottom: 2rem;
  margin-top: 2rem;
}

.u-table-border--right {
  border-right: 1px solid $color-mid-light;
}

.u-esm-overflow-table {
  @media only screen and (max-width: $breakpoint-medium) {
    overflow-x: scroll;

    .p-table {
      min-width: $breakpoint-medium;
    }
  }
}

.p-table--esm-chart {
  border-spacing: 0;

  @media only screen and (min-width: $breakpoint-medium) {
    td:nth-child(1) {
      padding-left: 0;
    }

    th:nth-child(1) {
      width: 5.8%;
    }

    th:nth-child(2) {
      width: 19%;
    }

    th:nth-child(3) {
      width: 70.5%;
    }
  }

  @media only screen and (max-width: $breakpoint-small) {
    td:nth-child(1) {
      padding-left: 0;
      padding-right: 0;
    }

    th:nth-child(1) {
      width: 7%;
    }

    th:nth-child(2) {
      width: 19%;
    }

    th:nth-child(3) {
      width: 68.5%;
    }
  }
}

.p-esm-chart {
  .p-esm-chart__right-col-axis {
    border-top: 1px solid $colors--light-theme--border-low-contrast;
    display: flex;
    justify-content: space-between;
  }

  .p-esm-chart__axis-tick {
    border-right: 1px solid $colors--light-theme--border-low-contrast;
    flex: 1 1 auto;
    text-align: right;
    width: 10%;
  }

  .p-esm-chart__label {
    display: flex;
    flex: 1 1 auto;
    gap: 0.5rem;
    margin-bottom: 0;
  }

  .p-esm-chart__label-numbers {
    display: inline-block;
    flex: 0 0 auto;
    text-align: right;
    width: 3rem;
  }

  .p-esm-chart__label-text {
    @extend %muted-text;

    display: inline-block;

    @media (max-width: $threshold-6-12-col) {
      overflow: hidden;
      text-overflow: ellipsis;
      white-space: nowrap;
    }
  }

  .p-esm-chart__left-col {
    grid-column: auto / span 3;
    padding: 0 0 0 0.5rem;
  }

  .p-esm-chart__right-col {
    grid-column: auto / span 9;
  }

  .p-esm-chart__right-col--Ubuntu-Pro {
    background-color: $color-x-dark;
    color: $color-x-light;
    font-weight: $font-weight-bold;
  }

  .p-esm-chart__right-col-lts {
    background: #e95420;
    color: $color-x-light;
    font-weight: $font-weight-bold;
    width: 50%;
  }

  .p-esm-chart__row {
    @extend %vf-row;
    @include vf-b-row-reset;

    @supports (display: grid) {
      grid-gap: 0;
      grid-template-columns: repeat(12, minmax(0, 1fr));

      @media (min-width: $threshold-4-6-col) {
        grid-template-columns: repeat(12, minmax(0, 1fr));
      }

      @media (min-width: $threshold-6-12-col) {
        grid-template-columns: repeat(12, minmax(0, 1fr));
      }
    }

    p {
      padding-left: $sph--small;
      padding-right: $sph--small;
    }
  }
}

.p-img-cta {
  .p-img-cta__image {
    @extend %vf-strip;

    background-color: $color-light;
  }

  &:hover {
    .p-img-cta__image {
      background-color: $colors--light-theme--background-active;
    }
  }
}

// Extend p-lists--divided with bullets
.p-list--divided-bulleted {
  @extend .p-list--divided;

  list-style: inherit;
  margin-left: 1.5rem;
  .p-list__item::after {
    margin-left: -1.5rem !important;
  }
}

// Remove borders for p-lists on /nvidia
.no-border::after {
  content: none !important;
}

// Custom styles for /managed/index
// Extend row with increased row gap
.row--r-gap3 {
  @extend %vf-row;
  @include vf-b-row-reset;

  @supports (display: grid) {
    row-gap: 2rem;

    @media (max-width: $threshold-6-12-col) {
      row-gap: 0;
    }
  }
}

// /cloud/cloud-computing table
.p-table--cloud-computing {
  margin-bottom: 0;
  overflow: auto;

  @media screen and (min-width: 601px) {
    margin-left: auto;
    margin-right: auto;
    max-width: 850px;
    width: 100%;
  }

  @media screen and (max-width: 600px) {
    padding-left: 1.5rem;
    padding-right: 1.5rem;
    width: 100%;
  }
}

.p-strip--suru-cloud-computing {
  @extend %vf-strip;

  background-color: #f2f2f2;
  background-image: url("https://assets.ubuntu.com/v1/b5350d69-05_suru2_light_glow_8K_edited.png");
  background-position: bottom right;
  background-repeat: no-repeat;
  background-size: 70%;
}

.p-heading--bold {
  font-weight: $font-weight-bold;
}

// silicon custom styles
.p-heading--silicon-light {
  font-weight: $font-weight-display-heading;
}

.p-logo-section__separator {
  margin-left: $sp-x-large;

  @media (max-width: $breakpoint-small) {
    margin-left: $sp-large;
  }
}

.p-card--silicon-h-suru {
  align-items: center;
  aspect-ratio: 269/150;
  background: #000 url("https://assets.ubuntu.com/v1/2923651d-background-1.png");
  background-size: cover;
  display: flex;
  justify-content: center;
  width: 100%;
}

.p-card--silicon-v-suru {
  align-items: center;
  aspect-ratio: 2/3;
  background: #000 url("https://assets.ubuntu.com/v1/8c04e56e-background-3.png");
  background-size: cover;
  display: flex;
  justify-content: center;
  width: 100%;
}

.p-testimonials__silicon {
  .p-testimonial__logo {
    @media (max-width: ($breakpoint-x-small - 1)) {
      grid-column: 1 / span 2;
      grid-row: 2 / span 1;
    }

    @media (min-width: $breakpoint-x-small) and (max-width: ($breakpoint-small - 1)) {
      grid-column: auto / span 1;
    }

    @media (min-width: $breakpoint-small) and (max-width: ($breakpoint-medium - 1)) {
      grid-column: auto / span 2;
    }

    @media (min-width: $breakpoint-medium) {
      grid-column: auto / span 3;
    }
  }

  .p-testimonial__author {
    @media (max-width: ($breakpoint-x-small - 1)) {
      grid-column: 3 / span 2;
      grid-row: 2 / span 1;
    }

    @media (min-width: $breakpoint-x-small) and (max-width: ($breakpoint-small - 1)) {
      grid-column: auto / span 2;
    }

    @media (min-width: $breakpoint-small) and (max-width: ($breakpoint-medium - 1)) {
      grid-column: auto / span 4;
    }

    @media (min-width: $breakpoint-medium) {
      grid-column: auto / span 3;
    }
  }

  .p-testimonial__quote {
    @media (max-width: ($breakpoint-x-small - 1)) {
      grid-column: 1 / span 4;
      grid-row: 1 / span 1;
    }

    @media (min-width: $breakpoint-x-small) and (max-width: ($breakpoint-small - 1)) {
      grid-column: auto / span 3;
    }

    @media (min-width: $breakpoint-small) {
      grid-column: auto / span 6;
    }
  }
}

.p-list--silicon-ticked {
  @extend .p-list--ticked;

  .p-list__silicon-item {
    @extend .p-list__item;

    padding-bottom: $sp-medium;

    &::before {
      top: 0.6rem;
    }
  }
}

.p-stepped-list--grid {
  @extend .row;

  counter-reset: count;

  .p-step-counter {
    height: 2.5rem;
    width: 2.5rem;

    &::after {
      content: counter(count);
      counter-increment: count;
      font-size: 1.3rem;
      position: relative;
      top: 1.14rem;
    }
  }
}

// XXX Ochuko 11/04/2023
// Removed separator from the first item on the list. This is a temporary fix
// this is used on the /data/mongodb and /data/opensearch pages
.p-list--articles {
  @extend .p-list--divided;

  .p-list__item:first-child {
    box-shadow: none;
  }
}

// XXX Ochuko 13/04/2023
// Custom styles for 2 by 3 aspect ratio containers
// will propose to Vanilla to add this to the framework
.u-aspect-ratio--3-2 {
  aspect-ratio: 3/2;
>>>>>>> 1f540f9f
}<|MERGE_RESOLUTION|>--- conflicted
+++ resolved
@@ -614,15 +614,12 @@
   background-image: url("#{$assets-path}f1a7515d-tick-darkaubergine.svg");
 }
 
-<<<<<<< HEAD
-=======
 // Prevent the page from jumping as the global nav loads
 .global-nav__header {
   background-color: #262626;
   height: 32px;
 }
 
->>>>>>> 1f540f9f
 .article-title {
   -webkit-box-orient: vertical;
   display: -webkit-box;
@@ -970,7 +967,6 @@
   border-bottom: 1px solid $color-mid-light;
 }
 
-<<<<<<< HEAD
 .is-reduced .global-nav__header-link-anchor::after {
   top: 0.5rem !important;
 }
@@ -980,7 +976,7 @@
     right: 1rem !important;
     top: 1.25rem !important;
   }
-=======
+}
 // Style for a shallow p-separator
 hr.p-separator.is-shallow {
   margin-bottom: 2rem;
@@ -1343,5 +1339,4 @@
 // will propose to Vanilla to add this to the framework
 .u-aspect-ratio--3-2 {
   aspect-ratio: 3/2;
->>>>>>> 1f540f9f
 }