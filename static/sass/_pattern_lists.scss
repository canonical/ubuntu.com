--- conflicted
+++ resolved
@@ -423,21 +423,7 @@
   }
 }
 
-// TODO: Link corresponding Vanilla ticket
-// A list with separators between items
-@mixin vf-list-item-divided {
-<<<<<<< HEAD
-  .p-list--divided > .p-list__item:first-child {
-    box-shadow: inset 0 1px 0 0 $colors--theme--border-low-contrast;
-  }
-
-  // Remove the first separator if the list is divided
-  .p-list--divided.remove-first-hr > .p-list__item:first-child {
-    box-shadow: none;
-  }
-=======
-  .p-list--divided.is-homepage > .p-list__item:first-child {
-    box-shadow: inset 0 1px 0 0 $colors--theme--border-low-contrast;
-  }
->>>>>>> 7264d22d
+
+.p-list--divided.is-homepage > .p-list__item:first-child {
+  box-shadow: inset 0 1px 0 0 $colors--theme--border-low-contrast;
 }