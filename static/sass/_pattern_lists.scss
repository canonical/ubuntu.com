--- conflicted
+++ resolved
@@ -423,12 +423,6 @@
   }
 }
 
-<<<<<<< HEAD
-@mixin vf-list-item-divided {
-  .p-list--divided.is-homepage > .p-list__item:first-child {
-    box-shadow: inset 0 1px 0 0 $colors--theme--border-low-contrast;
-  }
-=======
 // TODO: Link corresponding Vanilla ticket
 // A list with separators between items
 @mixin vf-list-item-divided {
@@ -440,5 +434,4 @@
   .p-list--divided.remove-first-hr > .p-list__item:first-child {
     box-shadow: none;
   }
->>>>>>> 97a25782
 }