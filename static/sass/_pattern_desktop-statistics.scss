@mixin ubuntu-p-desktop-statistics {
  $burnt-sienna: #ED764D;
  $cannon-pink: #925375;
  
  .p-mobile-flex-col {
    @media only screen and (max-width: $breakpoint-medium) {
      display: flex;
      flex-direction: column;

      &>[class*="col-"]:first-child {
        order: 1;
      }

      &>[class*="col-"]:nth-child(2) {
        order: 0;
      }
    }
  }

  .p-bar-chart {
    width: 100%;

    .p-bar-chart__bar {
      opacity: 1;

      &:hover {
        opacity: .8;
      }
    }

    .tick text {
      font-size: .625rem;
    }
  }

  .p-progress-chart {
    background: $color-x-light;
    border: 1px solid $color-mid-light;
    box-shadow: 0 1px 5px 1px rgba(17, 17, 17, 0.2);

    .p-progress-chart__bar {
      opacity: 1;

      &:hover {
        opacity: .8;
      }
    }

    .p-progress-chart__text {
      font-size: 2.91029rem;
    }
  }

  .p-pie-chart {
    .p-pie-chart__wedge {
      path {
        opacity: 1;

        &:hover {
          opacity: .8;
        }
      }
    }

    .p-pie-chart__text {
      font-size: 1.2rem;

      @media only screen and (max-width: $breakpoint-medium) {
        font-size: 1rem;
      }
    }
  }

  .p-form__container {
    &.p-form__container--background {
      background: $color-x-light;
    }
  }

  .p-strip--light {
    .p-strip__row {
      >.p-strip__row--item {
        padding: $spv-intra--condensed;

        &.col-6 {
          background: $color-x-light;
        }
      }
    }
  }

  .legend {
    height: 40px;

<<<<<<< HEAD
    &.legend__block--margin-top {
      padding-top: 20px;
    }

    .legend__block {
      display: inline-block;
      position: relative;
      border-radius: 50%;
      width: 20px;
      height: 20px;
      top: 4px;

      &.legend__block-scheme--burnt-sienna{
        border: 5px solid $burnt-sienna;
      }

      &.legend__block-scheme--cannon-pink {
=======
    .legend {
      border-radius: 50%;
      display: inline-block;
      height: 16px;
      position: relative;
      top: 4px;
      width: 16px;

      &.clean-install{
        border: 5px solid $burnt-sienna;
      }

      &.upgrades {
>>>>>>> de55d54a
        border: 5px solid $cannon-pink;
      }
    }
  }

  #where-are-users { // sass-lint:disable-line no-ids
    @media only screen and (min-width: $breakpoint-medium) and (max-width: $breakpoint-large) {
      transform: scale(.7);
    }
  }
}<|MERGE_RESOLUTION|>--- conflicted
+++ resolved
@@ -92,25 +92,6 @@
   .legend {
     height: 40px;
 
-<<<<<<< HEAD
-    &.legend__block--margin-top {
-      padding-top: 20px;
-    }
-
-    .legend__block {
-      display: inline-block;
-      position: relative;
-      border-radius: 50%;
-      width: 20px;
-      height: 20px;
-      top: 4px;
-
-      &.legend__block-scheme--burnt-sienna{
-        border: 5px solid $burnt-sienna;
-      }
-
-      &.legend__block-scheme--cannon-pink {
-=======
     .legend {
       border-radius: 50%;
       display: inline-block;
@@ -124,7 +105,6 @@
       }
 
       &.upgrades {
->>>>>>> de55d54a
         border: 5px solid $cannon-pink;
       }
     }
