--- conflicted
+++ resolved
@@ -17,36 +17,7 @@
   : [];
 
 module.exports = {
-<<<<<<< HEAD
-  entry: {
-    contributions: "./static/js/src/contributions.js",
-    "desktop-statistics": "./static/js/src/desktop-statistics.js",
-    tutorials: [
-      "./static/js/src/tutorial-list.js",
-      "./static/js/src/tutorial.js",
-    ],
-    forms: "./static/js/src/forms.js",
-    "image-download": "./static/js/src/image-download.js",
-    main: [
-      "./static/js/src/polyfills.js",
-      "./static/js/src/contextual-menu.js",
-      "./static/js/src/dynamic-contact-form.js",
-      "./static/js/src/core.js",
-      "./static/js/src/navigation.js",
-      "./static/js/src/form-validation.js",
-      "./static/js/src/scratch.js",
-    ],
-    "release-chart": "./static/js/src/release-chart.js",
-    tabotronic: "./static/js/src/tabotronic.js",
-    "tco-calculator": "./static/js/src/tco-calculator.js",
-    "sticky-nav": "./static/js/src/sticky-nav.js",
-    imageBuilder: "./static/js/src/imageBuilder.js",
-    appliance: "./static/js/src/appliance.js"
-  },
-  mode: process.env.ENVIRONMENT === "devel" ? "development" : "production",
-=======
   entry: entry,
->>>>>>> e5b025ea
   output: {
     filename: "[name].js",
     path: __dirname + "/static/js/dist",
