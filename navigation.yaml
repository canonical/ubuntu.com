--- conflicted
+++ resolved
@@ -208,15 +208,10 @@
       children:
         - title: Autopilot
           path: /download/cloud/autopilot
-<<<<<<< HEAD
         - title: Try OpenStack
           path: /download/cloud/try-openstack
-=======
-        - title: Conjure-up
-          path: /download/cloud/conjure-up
         - title: Build OpenStack
           path: /download/cloud/build-openstack
->>>>>>> 7e71a1e2
 
     - title: Server
       path: /download/server
