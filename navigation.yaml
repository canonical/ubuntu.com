--- conflicted
+++ resolved
@@ -23,14 +23,8 @@
       path: /appliance
     - title: Tutorials
       path: /appliance/tutorials
-<<<<<<< HEAD
-      hidden: True
-    - title: Governance
-      path: /appliance/governance
-=======
     - title: Community
       path: /appliance/community
->>>>>>> 9825d071
     - title: About
       path: /appliance/about
     - title: Docs
