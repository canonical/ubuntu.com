--- conflicted
+++ resolved
@@ -1020,16 +1020,15 @@
 
     - title: Features
       path: /core/features
-<<<<<<< HEAD
 
       children:
         - title: Secure boot
           path: /core/features/secure-boot
-=======
+
       
     - title: Success stories
       path: /core/stories
->>>>>>> 8474edd3
+
 
     - title: Contact us
       path: /core/contact-us
