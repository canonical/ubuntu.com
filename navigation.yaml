--- conflicted
+++ resolved
@@ -1636,10 +1636,6 @@
       path: /telco
     - title: Onboarding Network Functions
       path: /telco/osm/onboarding-network-functions
-<<<<<<< HEAD
-    - title: OpenRAN
-      path: /telco/openran
-=======
     - title: CNF
       path: /telco/cnf
     - title: OpenRAN
@@ -1648,7 +1644,6 @@
       path: /telco/magma
     - title: VNF
       path: /telco/vnf
->>>>>>> da84403b
 
 certification:
   title: Hardware
