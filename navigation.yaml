--- conflicted
+++ resolved
@@ -211,13 +211,9 @@
     - title: Plans and pricing
       path: /support/plans-and-pricing
     - title: ESM
-<<<<<<< HEAD
-      path: /support/esm
+      path: /esm
     - title: Livepatch
       path: /livepatch
-=======
-      path: /esm
->>>>>>> 64312893
 
     - title: Contact us
       path: /support/contact-us
