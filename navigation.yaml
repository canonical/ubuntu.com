--- conflicted
+++ resolved
@@ -1786,13 +1786,11 @@
       children:
         - title: Onboarding Network Functions
           path: /telco/osm/onboarding-network-functions
-<<<<<<< HEAD
         - title: Multi-Cloud
           path: /telco/osm/multi-cloud
-=======
         - title: Multi-vendor
           path: /telco/osm/multi-vendor
->>>>>>> c4062f42
+
 
 certification:
   title: Hardware
