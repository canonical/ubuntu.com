--- conflicted
+++ resolved
@@ -1234,16 +1234,9 @@
     - title: Your subscriptions
       path: /advantage
       persist: True
-<<<<<<< HEAD
 
     - title: Community support
       path: /support/community-support
-
-    - title: Account users
-      path: /advantage/users
-      persist: True
-=======
->>>>>>> ecdde583
 
     - title: Contact us
       path: /support/contact-us
