azure:
  title: Azure
  path: /azure

  children:
    - title: Overview
      path: /azure
    - title: Pro
      path: /azure/pro
    - title: FIPS
      path: /azure/fips
    - title: Contact us
      path: /azure/contact-us
      hidden: True
    - title: Thank you
      path: /azure/thank-you
      hidden: True

appliance:
  title: Appliance
  path: /appliance

  children:
    - title: Overview
      path: /appliance
    - title: About
      path: /appliance/about
    - title: Portfolio
      path: /appliance/portfolio
    - title: Community
      path: /appliance/community
    - title: Hardware
      path: /appliance/hardware
    - title: Virtual machines
      path: /appliance/vm
    - title: Contact us
      path: /appliance/contact-us
      hidden: True
      children:
        - title: Thank you
          path: /appliance/thank-you
          hidden: True
    - title: Plex
      path: /appliance/plex
      hidden: True
      children:
        - title: Raspberry Pi 2
          path: /appliance/plex/raspberry-pi2
        - title: Raspberry Pi 3 & 4
          path: /appliance/plex/raspberry-pi
        - title: Intel NUC
          path: /appliance/plex/intel-nuc
        - title: VM
          path: /appliance/plex/vm
    - title: AdGuard
      path: /appliance/adguard
      hidden: True
      children:
        - title: Raspberry Pi 2
          path: /appliance/adguard/raspberry-pi2
        - title: Raspberry Pi 3 & 4
          path: /appliance/adguard/raspberry-pi
        - title: Intel NUC
          path: /appliance/adguard/intel-nuc
        - title: VM
          path: /appliance/adguard/vm
    - title: OpenHAB
      path: /appliance/openhab
      hidden: True
      children:
        - title: Raspberry Pi 2
          path: /appliance/openhab/raspberry-pi2
        - title: Raspberry Pi 3 & 4
          path: /appliance/openhab/raspberry-pi
        - title: Intel NUC
          path: /appliance/openhab/intel-nuc
        - title: VM
          path: /appliance/openhab/vm
    - title: NexCloud
      path: /appliance/nextcloud
      hidden: True
      children:
        - title: Raspberry Pi 2
          path: /appliance/nextcloud/raspberry-pi2
        - title: Raspberry Pi 3 & 4
          path: /appliance/nextcloud/raspberry-pi
        - title: Intel NUC
          path: /appliance/nextcloud/intel-nuc
        - title: VM
          path: /appliance/nextcloud/vm
    - title: LXD
      path: /appliance/lxd
      hidden: True
      children:
        - title: Raspberry Pi 4
          path: /appliance/lxd/raspberry-pi
        - title: Intel NUC
          path: /appliance/lxd/intel-nuc
    - title: Mosquitto
      path: /appliance/mosquitto
      hidden: True
      children:
        - title: Raspberry Pi 2
          path: /appliance/mosquitto/raspberry-pi2
        - title: Raspberry Pi 3 & 4
          path: /appliance/mosquitto/raspberry-pi
        - title: Intel NUC
          path: /appliance/mosquitto/intel-nuc
        - title: VM
          path: /appliance/mosquitto/vm
aws:
  title: AWS
  path: /aws

  children:
    - title: Overview
      path: /aws
    - title: Pro
      path: /aws/pro
    - title: Outposts
      path: /aws/outposts
    - title: Fips
      path: /aws/fips
    - title: Contact us
      path: /aws/contact-us
      hidden: True
    - title: Thank you
      path: /aws/thank-you
      hidden: True

managedapps:
  title: Managed
  path: /managed

  children:
    - title: Overview
      path: /managed
    - title: Kafka
      path: /managed/kafka
    - title: Cassandra
      path: /managed/cassandra
    - title: Contact us
      path: /managed/contact-us
      hidden: True

openstack:
  title: OpenStack
  path: /openstack

  children:
    - title: Overview
      path: /openstack
    - title: What is OpenStack
      path: /openstack/what-is-openstack
    - title: Features
      path: /openstack/features
    - title: Managed
      path: /openstack/managed
    - title: Consulting
      path: /openstack/consulting
    - title: Compare
      path: /openstack/compare
    - title: TCO calculator
      path: /tco-calculator
    - title: Install
      path: /openstack/install
    - title: Thank you
      path: /openstack/newsletter-thank-you
      hidden: True
    - title: Contact us
      path: /openstack/contact-us
      hidden: True

      children:
        - title: Thank you
          path: /openstack/thank-you
          hidden: True

raspberrypi:
  title: Raspberry Pi
  path: /raspberry-pi

  children:
    - title: Overview
      path: /raspberry-pi
    - title: Desktop
      path: /raspberry-pi/desktop
    - title: Server
      path: /raspberry-pi/server

financial-services:
  title: Finance
  path: /financial-services

  children:
    - title: Contact us
      path: /financial-services/contact-us
      hidden: True

      children:
        - title: Thank you
          path: /financial-services/thank-you
          hidden: True

smartstart:
  title: SMART START
  path: /smartstart

  children:
    - title: Overview
      path: /smartstart
    - title: Guide
      path: /smartstart/guide
      persist: True
    - title: Contact us
      path: /smartstart/contact-us
      hidden: True

      children:
        - title: Thank you
          path: /smartstart/thank-you
          hidden: True

ceph:
  title: Ceph
  path: /ceph

  children:
    - title: Overview
      path: /ceph
    - title: What is Ceph
      path: /ceph/what-is-ceph
    - title: Docs
      path: /ceph/docs
      persist: True

publiccloud:
  title: Public cloud
  path: /public-cloud

  children:
    - title: Overview
      path: /public-cloud

cloud:
  title: Cloud
  path: /cloud

  children:
    - title: Overview
      path: /cloud

server:
  title: Server
  path: /server

  children:
    - title: Overview
      path: /server
    - title: Hyperscale
      path: /server/hyperscale
    - title: Docs
      path: /server/docs
      persist: True
    - title: Contact us
      path: /server/contact-us
      hidden: True

      children:
        - title: Thank you
          path: /server/thank-you
          hidden: True

tutorials:
  title: Tutorials
  path: /tutorials

  children:
    - title: Overview
      path: /tutorials
    - title: How to write a tutorial
      path: /tutorials/tutorial-guidelines#1-overview

industrial:
  title: Industrial
  path: /industrial

  children:
    - title: Overview
      path: /industrial

containers:
  title: Containers
  path: /containers

  children:
    - title: Overview
      path: /containers
    - title: Contact us
      path: /containers/contact-us
      hidden: True

      children:
        - title: Thank you
          path: /containers/thank-you
          hidden: True

ai:
  title: AI / ML
  path: /ai

  children:
    - title: Overview
      path: /ai
    - title: What is Kubeflow
      path: /ai/what-is-kubeflow
    - title: Install Kubeflow
      path: /ai/install-kubeflow
    - title: Services
      path: /ai/services

kubernetes:
  title: Kubernetes
  path: /kubernetes

  children:
    - title: Overview
      path: /kubernetes
    - title: What is Kubernetes
      path: /kubernetes/what-is-kubernetes
    - title: Features
      path: /kubernetes/features
    - title: Managed
      path: /kubernetes/managed
    - title: Compare
      path: /kubernetes/compare
    - title: Install
      path: /kubernetes/install
    - title: Docs
      path: /kubernetes/docs

      children:
        - title: Home
          path: /kubernetes/docs
          hidden: True
        - title: Overview
          path: /kubernetes/docs/overview
          hidden: True
        - title: Quickstart
          path: /kubernetes/docs/quickstart
          hidden: True
        - title: Local install
          path: /kubernetes/docs/install-local
          hidden: True
        - title: Install
          path: /kubernetes/docs/install-manual
          hidden: True
        - title: AWS integration
          path: /kubernetes/docs/aws-integration
          hidden: True
        - title: GCP integration
          path: /kubernetes/docs/gcp-integration
          hidden: True
        - title: OpenStack integration
          path: /kubernetes/docs/openstack-integration
          hidden: True
        - title: Azure integration
          path: /kubernetes/docs/azure-integration
          hidden: True
        - title: CNI overview
          path: /kubernetes/docs/cni-overview
          hidden: True
        - title: Flannel
          path: /kubernetes/docs/cni-flannel
          hidden: True
        - title: Calico
          path: /kubernetes/docs/cni-calico
          hidden: True
        - title: Canal
          path: /kubernetes/docs/cni-canal
          hidden: True
        - title: Multus
          path: /kubernetes/docs/cni-multus
          hidden: True
        - title: SRIOV
          path: /kubernetes/docs/cni-sriov
          hidden: True
        - title: Using Tigera Secure EE
          path: /kubernetes/docs/tigera-secure-ee
          hidden: True
        - title: Using multiple newtworks
          path: /kubernetes/docs/multiple-networks
          hidden: True
        - title: IPv6
          path: /kubernetes/docs/ipv6
          hidden: True
        - title: Containerd and Docker
          path: /kubernetes/docs/container-runtime
          hidden: True
        - title: Kata containers
          path: /kubernetes/docs/kata
          hidden: True
        - title: Basic Operations
          path: /kubernetes/docs/operations
          hidden: True
        - title: CDK Addons
          path: /kubernetes/docs/cdk-addons
          hidden: True
        - title: Logging
          path: /kubernetes/docs/logging
          hidden: True
        - title: Monitoring
          path: /kubernetes/docs/monitoring
          hidden: True
        - title: Security
          path: /kubernetes/docs/security
          hidden: True
        - title: Backups
          path: /kubernetes/docs/backups
          hidden: True
        - title: Upgrading
          path: /kubernetes/docs/upgrading
          hidden: True
        - title: Storage
          path: /kubernetes/docs/storage
          hidden: True
        - title: Scaling
          path: /kubernetes/docs/scaling
          hidden: True
        - title: Validation
          path: /kubernetes/docs/validation
          hidden: True
        - title: Decommissioning
          path: /kubernetes/docs/decommissioning
          hidden: True
        - title: Authorisation and authentication
          path: /kubernetes/docs/auth
          hidden: True
        - title: Authentication with LDAP
          path: /kubernetes/docs/ldap
          hidden: True
        - title: Using Vault as a CA
          path: /kubernetes/docs/using-vault
          hidden: True
        - title: Encryption at rest
          path: /kubernetes/docs/encryption-at-rest
          hidden: True
        - title: Private Docker Registry
          path: /kubernetes/docs/docker-registry
          hidden: True
        - title: Using GPU workers
          path: /kubernetes/docs/gpu-workers
          hidden: True
        - title: Audit Logging
          path: /kubernetes/docs/audit-logging
          hidden: True
        - title: Troubleshooting
          path: /kubernetes/docs/troubleshooting
          hidden: True
        - title: Overview
          path: /kubernetes/docs/high-availability
          hidden: True
        - title: keepalived
          path: /kubernetes/docs/keepalived
          hidden: True
        - title: HAcluster
          path: /kubernetes/docs/hacluster
          hidden: True
        - title: MetalLB
          path: /kubernetes/docs/metallb
          hidden: True
        - title: Custom loadbalancer
          path: /kubernetes/docs/custom-loadbalancer
          hidden: True
        - title: Release notes
          path: /kubernetes/docs/release-notes
          hidden: True
        - title: Upgrade notes
          path: /kubernetes/docs/upgrade-notes
          hidden: True
        - title: CIS compliance
          path: /kubernetes/docs/cis-compliance
          hidden: True
        - title: Certificates and trust
          path: /kubernetes/docs/certs-and-trust
          hidden: True
        - title: Snap refresh
          path: /kubernetes/docs/snap-refresh
          hidden: True
        - title: Kubernetes Packages
          path: /kubernetes/docs/packages
          hidden: True
        - title: AWS IAM auth
          path: /kubernetes/docs/aws-iam-auth
          hidden: True
        - title: Get in touch
          path: /kubernetes/docs/get-in-touch
          hidden: True
        - title: AWS-IAM Charm
          path: /kubernetes/docs/charm-aws-iam/
          hidden: True
        - title: AWS Integrator Charm
          path: /kubernetes/docs/charm-aws-integrator/
          hidden: True
        - title: Azure Integrator Charm
          path: /kubernetes/docs/charm-azure-integrator/
          hidden: True
        - title: Calico Charm
          path: /kubernetes/docs/charm-calico/
          hidden: True
        - title: Canal Charm
          path: /kubernetes/docs/charm-canal/
          hidden: True
        - title: Containerd Charm
          path: /kubernetes/docs/charm-containerd/
          hidden: True
        - title: Docker Charm
          path: /kubernetes/docs/charm-docker/
          hidden: True
        - title: Docker Registry Charm
          path: /kubernetes/docs/charm-docker-registry/
          hidden: True
        - title: EasyRSA Charm
          path: /kubernetes/docs/charm-easyrsa/
          hidden: True
        - title: Etcd Charm
          path: /kubernetes/docs/charm-etcd/
          hidden: True
        - title: Flannel Charm
          path: /kubernetes/docs/charm-flannel/
          hidden: True
        - title: GCP Integrator Charm
          path: /kubernetes/docs/charm-gcp-integrator/
          hidden: True
        - title: Kata Charm
          path: /kubernetes/docs/charm-kata/
          hidden: True
        - title: Keepalived Charm
          path: /kubernetes/docs/charm-keepalived/
          hidden: True
        - title: Kubeapi Loadbalancer Charm
          path: /kubernetes/docs/charm-kubeapi-load-balancer/
          hidden: True
        - title: Kubernetes Master Charm
          path: /kubernetes/docs/charm-kubernetes-master/
          hidden: True
        - title: Kubernetes Worker Charm
          path: /kubernetes/docs/charm-kubernetes-worker/
          hidden: True
        - title: OpenStack Integrator Charm
          path: /kubernetes/docs/charm-openstack-integrator/
          hidden: True
        - title: Charm reference page
          path: /kubernetes/docs/charm-reference/
          hidden: True
        - title: Tigera Secure EE Charm
          path: /kubernetes/docs/charm-tigera-secure-ee/
          hidden: True
        - title: vSphere Integrator Charm
          path: /kubernetes/docs/charm-vsphere-integrator/
          hidden: True
        - title: Supported versions
          path: /kubernetes/docs/supported-versions
          hidden: True

          children:
            - title: 1.16 Charm canal
              path: /kubernetes/docs/1.16/charm-canal/
              hidden: True
            - title: 1.16 Charm openstack-integrator
              path: /kubernetes/docs/1.16/charm-openstack-integrator/
              hidden: True
            - title: 1.16 Charm keepalived
              path: /kubernetes/docs/1.16/charm-keepalived/
              hidden: True
            - title: 1.16 Charm easyrsa
              path: /kubernetes/docs/1.16/charm-easyrsa/
              hidden: True
            - title: 1.16 release-notes
              path: /kubernetes/docs/1.16/release-notes/
              hidden: True
            - title: 1.16 Charm gcp-integrator
              path: /kubernetes/docs/1.16/charm-gcp-integrator/
              hidden: True
            - title: 1.16 Upgrading
              path: /kubernetes/docs/1.16/upgrading/
              hidden: True
            - title: 1.16 Charm docker
              path: /kubernetes/docs/1.16/charm-docker/
              hidden: True
            - title: 1.16 Charm docker-registry
              path: /kubernetes/docs/1.16/charm-docker-registry/
              hidden: True
            - title: 1.16 Charm kubernetes-master
              path: /kubernetes/docs/1.16/charm-kubernetes-master/
              hidden: True
            - title: 1.16 Charm etcd
              path: /kubernetes/docs/1.16/charm-etcd/
              hidden: True
            - title: 1.16 Charm flannel
              path: /kubernetes/docs/1.16/charm-flannel/
              hidden: True
            - title: 1.16 Charm kata
              path: /kubernetes/docs/1.16/charm-kata/
              hidden: True
            - title: 1.16 Components
              path: /kubernetes/docs/1.16/components/
              hidden: True
            - title: 1.16 Charm containerd
              path: /kubernetes/docs/1.16/charm-containerd/
              hidden: True
            - title: 1.16 Charm kubernetes-worker
              path: /kubernetes/docs/1.16/charm-kubernetes-worker/
              hidden: True
            - title: 1.16 Charm tigera-secure-ee
              path: /kubernetes/docs/1.16/charm-tigera-secure-ee/
              hidden: True
            - title: 1.16 Charm aws-iam
              path: /kubernetes/docs/1.16/charm-aws-iam/
              hidden: True
            - title: 1.16 Charm kubeapi-load-balancer
              path: /kubernetes/docs/1.16/charm-kubeapi-load-balancer/
              hidden: True
            - title: 1.16 Charm calico
              path: /kubernetes/docs/1.16/charm-calico/
              hidden: True
            - title: 1.16 Charm azure-integrator
              path: /kubernetes/docs/1.16/charm-azure-integrator/
              hidden: True
            - title: 1.16 Charm vsphere-integrator
              path: /kubernetes/docs/1.16/charm-vsphere-integrator/
              hidden: True
            - title: 1.16 Charm aws-integrator
              path: /kubernetes/docs/1.16/charm-aws-integrator/
              hidden: True
            - title: 1.17 Charm canal
              path: /kubernetes/docs/1.17/charm-canal/
              hidden: True
            - title: 1.17 Charm openstack-integrator
              path: /kubernetes/docs/1.17/charm-openstack-integrator/
              hidden: True
            - title: 1.17 Charm keepalived
              path: /kubernetes/docs/1.17/charm-keepalived/
              hidden: True
            - title: 1.17 Charm easyrsa
              path: /kubernetes/docs/1.17/charm-easyrsa/
              hidden: True
            - title: 1.17 Release notes
              path: /kubernetes/docs/1.17/release-notes/
              hidden: True
            - title: 1.17 Charm gcp-integrator
              path: /kubernetes/docs/1.17/charm-gcp-integrator/
              hidden: True
            - title: 1.17 Upgrading
              path: /kubernetes/docs/1.17/upgrading/
              hidden: True
            - title: 1.17 Charm docker
              path: /kubernetes/docs/1.17/charm-docker/
              hidden: True
            - title: 1.17 Charm docker-registry
              path: /kubernetes/docs/1.17/charm-docker-registry/
              hidden: True
            - title: 1.17 Charm kubernetes-master
              path: /kubernetes/docs/1.17/charm-kubernetes-master/
              hidden: True
            - title: 1.17 Charm etcd
              path: /kubernetes/docs/1.17/charm-etcd/
              hidden: True
            - title: 1.17 Charm flannel
              path: /kubernetes/docs/1.17/charm-flannel/
              hidden: True
            - title: 1.17 Charm kata
              path: /kubernetes/docs/1.17/charm-kata/
              hidden: True
            - title: 1.17 Components
              path: /kubernetes/docs/1.17/components/
              hidden: True
            - title: 1.17 Charm containerd
              path: /kubernetes/docs/1.17/charm-containerd/
              hidden: True
            - title: 1.17 Charm kubernetes-worker
              path: /kubernetes/docs/1.17/charm-kubernetes-worker/
              hidden: True
            - title: 1.17 Charm tigera-secure-ee
              path: /kubernetes/docs/1.17/charm-tigera-secure-ee/
              hidden: True
            - title: 1.17 Charm aws-iam
              path: /kubernetes/docs/1.17/charm-aws-iam/
              hidden: True
            - title: 1.17 Charm kubeapi-load-balancer
              path: /kubernetes/docs/1.17/charm-kubeapi-load-balancer/
              hidden: True
            - title: 1.17 Charm calico
              path: /kubernetes/docs/1.17/charm-calico/
              hidden: True
            - title: 1.17 Charm azure-integrator
              path: /kubernetes/docs/1.17/charm-azure-integrator/
              hidden: True
            - title: 1.17 Charm vsphere-integrator
              path: /kubernetes/docs/1.17/charm-vsphere-integrator/
              hidden: True
            - title: 1.17 Charm aws-integrator
              path: /kubernetes/docs/1.17/charm-aws-integrator/
              hidden: True
            - title: 1.18 Charm canal
              path: /kubernetes/docs/1.18/charm-canal/
              hidden: True
            - title: 1.18 Charm openstack-integrator
              path: /kubernetes/docs/1.18/charm-openstack-integrator/
              hidden: True
            - title: 1.18 Charm keepalived
              path: /kubernetes/docs/1.18/charm-keepalived/
              hidden: True
            - title: 1.18 Charm easyrsa
              path: /kubernetes/docs/1.18/charm-easyrsa/
              hidden: True
            - title: 1.18 Release notes
              path: /kubernetes/docs/1.18/release-notes/
              hidden: True
            - title: 1.18 Charm gcp-integrator
              path: /kubernetes/docs/1.18/charm-gcp-integrator/
              hidden: True
            - title: 1.18 upgrading
              path: /kubernetes/docs/1.18/upgrading/
              hidden: True
            - title: 1.18 Charm docker
              path: /kubernetes/docs/1.18/charm-docker/
              hidden: True
            - title: 1.18 Charm docker-registry
              path: /kubernetes/docs/1.18/charm-docker-registry/
              hidden: True
            - title: 1.18 Charm kubernetes-master
              path: /kubernetes/docs/1.18/charm-kubernetes-master/
              hidden: True
            - title: 1.18 Charm etcd
              path: /kubernetes/docs/1.18/charm-etcd/
              hidden: True
            - title: 1.18 Charm flannel
              path: /kubernetes/docs/1.18/charm-flannel/
              hidden: True
            - title: 1.18 Charm kata
              path: /kubernetes/docs/1.18/charm-kata/
              hidden: True
            - title: 1.18 Components
              path: /kubernetes/docs/1.18/components/
              hidden: True
            - title: 1.18 Charm containerd
              path: /kubernetes/docs/1.18/charm-containerd/
              hidden: True
            - title: 1.18 Charm kubernetes-worker
              path: /kubernetes/docs/1.18/charm-kubernetes-worker/
              hidden: True
            - title: 1.18 Charm tigera-secure-ee
              path: /kubernetes/docs/1.18/charm-tigera-secure-ee/
              hidden: True
            - title: 1.18 Charm aws-iam
              path: /kubernetes/docs/1.18/charm-aws-iam/
              hidden: True
            - title: 1.18 Charm kubeapi-load-balancer
              path: /kubernetes/docs/1.18/charm-kubeapi-load-balancer/
              hidden: True
            - title: 1.18 Charm calico
              path: /kubernetes/docs/1.18/charm-calico/
              hidden: True
            - title: 1.18 Charm azure-integrator
              path: /kubernetes/docs/1.18/charm-azure-integrator/
              hidden: True
            - title: 1.18 Charm vsphere-integrator
              path: /kubernetes/docs/1.18/charm-vsphere-integrator/
              hidden: True
            - title: 1.18 Charm aws-integrator
              path: /kubernetes/docs/1.18/charm-aws-integrator/
              hidden: True
            - title: 1.19 AWS IAM
              path: /kubernetes/docs/1.19/charm-aws-iam
              hidden: True
            - title: 1.19 Canal
              path: /kubernetes/docs/1.18/charm-canal
              hidden: True
            - title: 1.19 EasyRSA
              path: /kubernetes/docs/1.19/charm-easyrsa
              hidden: True
            - title: 1.19 Kata
              path: /kubernetes/docs/1.19/charm-kata
              hidden: True
            - title: 1.19 kubernetes-worker
              path: /kubernetes/docs/1.19/charm-kubernetes-worker
              hidden: True
            - title: 1.19 Components
              path: /kubernetes/docs/1.19/components
              hidden: True
            - title: 1.19 AWS integrator
              path: /kubernetes/docs/1.19/charm-aws-integrator
              hidden: True
            - title: 1.19 Containerd
              path: /kubernetes/docs/1.19/charm-containerd
              hidden: True
            - title: 1.19 etcd
              path: /kubernetes/docs/1.19/charm-etcd
              hidden: True
            - title: 1.19 keeplived
              path: /kubernetes/docs/1.19/charm-keepalived
              hidden: True
            - title: 1.19 OpenStack integrator
              path: /kubernetes/docs/1.19/charm-openstack-integrator
              hidden: True
            - title: 1.19 Release notes
              path: /kubernetes/docs/1.19/release-notes
              hidden: True
            - title: 1.19 Azure integrator
              path: /kubernetes/docs/1.19/charm-azure-integrator
              hidden: True
            - title: 1.19 Docker
              path: /kubernetes/docs/1.19/charm-docker
              hidden: True
            - title: 1.19 Flannel
              path: /kubernetes/docs/1.19/charm-flannel
              hidden: True
            - title: 1.19 kubeapi-load-balancer
              path: /kubernetes/docs/1.19/charm-kubeapi-load-balancer
              hidden: True
            - title: 1.19 Tigera Secure EE
              path: /kubernetes/docs/1.19/charm-tigera-secure-ee
              hidden: True
            - title: 1.19 Upgrading
              path: /kubernetes/docs/1.19/upgrading
              hidden: True
            - title: 1.19 Calico
              path: /kubernetes/docs/1.19/charm-calico
              hidden: True
            - title: 1.19 Docker registry
              path: /kubernetes/docs/1.19/charm-docker-registry
              hidden: True
            - title: 1.19 GCP integrator
              path: /kubernetes/docs/1.19/charm-gcp-integrator
              hidden: True
            - title: 1.19 Kubernetes-master
              path: /kubernetes/docs/1.19/charm-kubernetes-master
              hidden: True
            - title: 1.19 vSphere integrator
              path: /kubernetes/docs/1.19/charm-vsphere-integrator
              hidden: True
            - title: 1.20 AWS IAM
              path: /kubernetes/docs/1.20/charm-aws-iam
              hidden: True
            - title: 1.20 Canal
              path: /kubernetes/docs/1.20/charm-canal
              hidden: True
            - title: 1.20 EasyRSA
              path: /kubernetes/docs/1.20/charm-easyrsa
              hidden: True
            - title: 1.20 Kata
              path: /kubernetes/docs/1.20/charm-kata
              hidden: True
            - title: 1.20 kubernetes-worker
              path: /kubernetes/docs/1.20/charm-kubernetes-worker
              hidden: True
            - title: 1.20 Components
              path: /kubernetes/docs/1.20/components
              hidden: True
            - title: 1.20 AWS integrator
              path: /kubernetes/docs/1.20/charm-aws-integrator
              hidden: True
            - title: 1.20 Containerd
              path: /kubernetes/docs/1.20/charm-containerd
              hidden: True
            - title: 1.20 etcd
              path: /kubernetes/docs/1.20/charm-etcd
              hidden: True
            - title: 1.20 keeplived
              path: /kubernetes/docs/1.20/charm-keepalived
              hidden: True
            - title: 1.20 OpenStack integrator
              path: /kubernetes/docs/1.20/charm-openstack-integrator
              hidden: True
            - title: 1.20 Release notes
              path: /kubernetes/docs/1.20/release-notes
              hidden: True
            - title: 1.20 Azure integrator
              path: /kubernetes/docs/1.20/charm-azure-integrator
              hidden: True
            - title: 1.20 Docker
              path: /kubernetes/docs/1.20/charm-docker
              hidden: True
            - title: 1.20 Flannel
              path: /kubernetes/docs/1.20/charm-flannel
              hidden: True
            - title: 1.20 kubeapi-load-balancer
              path: /kubernetes/docs/1.20/charm-kubeapi-load-balancer
              hidden: True
            - title: 1.20 Tigera Secure EE
              path: /kubernetes/docs/1.20/charm-tigera-secure-ee
              hidden: True
            - title: 1.20 Upgrading
              path: /kubernetes/docs/1.20/upgrading
              hidden: True
            - title: 1.20 Calico
              path: /kubernetes/docs/1.20/charm-calico
              hidden: True
            - title: 1.20 Docker registry
              path: /kubernetes/docs/1.20/charm-docker-registry
              hidden: True
            - title: 1.20 GCP integrator
              path: /kubernetes/docs/1.20/charm-gcp-integrator
              hidden: True
            - title: 1.20 Kubernetes-master
              path: /kubernetes/docs/1.20/charm-kubernetes-master
              hidden: True
            - title: 1.20 vSphere integrator
              path: /kubernetes/docs/1.20/charm-vsphere-integrator
              hidden: True
    - title: Contact us
      path: /kubernetes/contact-us
      hidden: True

      children:
        - title: Thank you
          path: /kubernetes/thank-you
          hidden: True

kubeflow:
  title: Kubeflow
  path: /kubeflow

  children:
    - title: Overview
      path: /kubeflow
    - title: What is Kubeflow
      path: /kubeflow/what-is-kubeflow
    - title: Features
      path: /kubeflow/features
    - title: Install
      path: /kubeflow/install
    - title: Consulting
      path: /kubeflow/consulting

    - title: Contact us
      path: /kubeflow/contact-us
      hidden: True

      children:
        - title: Thank you
          path: /kubeflow/thank-you
          hidden: True

blog:
  title: Blog
  path: /blog
  persist: True

  children:
    - title: Overview
      path: /blog
    - title: Internet of Things
      path: /blog/internet-of-things
    - title: Desktop
      path: /blog/desktop
    - title: Cloud and Server
      path: /blog/cloud-and-server
    - title: Topics
      path: /blog/topics

      children:
        - title: Design
          path: /blog/topics/design
        - title: Juju
          path: /blog/topics/juju
        - title: MAAS
          path: /blog/topics/maas
        - title: Robotics
          path: /blog/topics/robotics
        - title: Snapcraft
          path: /blog/topics/snapcraft

    - title: Press centre
      path: /blog/press-centre
    - title: Archives
      path: /blog/archives
    - title: Upcoming
      path: /blog/upcoming

desktop:
  title: Desktop
  path: /desktop

  children:
    - title: Overview
      path: /desktop
    - title: Features
      path: /desktop/features
    - title: Organisations
      path: /desktop/organisations
    - title: Developers
      path: /desktop/developers
    - title: Partners
      path: /desktop/partners
    - title: Statistics
      path: /desktop/statistics

    - title: Contact us
      path: /desktop/contact-us
      hidden: True

      children:
        - title: Thank you
          path: /desktop/thank-you
          hidden: True

core:
  title: Core
  path: /core

  children:
    - title: Overview
      path: /core

    - title: Docs
      path: /core/docs
      persist: True

<<<<<<< HEAD
    - title: Features
      path: /core/features
=======
    - title: Success stories
      path: /core/stories
>>>>>>> 541342ef

    - title: Contact us
      path: /core/contact-us
      hidden: True

      children:
        - title: Thank you
          path: /core/thank-you
          hidden: True

iot:
  title: IoT
  path: /internet-of-things

  children:
    - title: Overview
      path: /internet-of-things
    - title: Digital signage
      path: /internet-of-things/digital-signage
    - title: Robotics
      path: /robotics
    - title: Gateways
      path: /internet-of-things/gateways
    - title: App store
      path: /internet-of-things/appstore
    - title: Embedded Linux
      path: /embedded
    - title: Automotive
      path: /automotive
    - title: EdgeX
      path: /internet-of-things/edgex
    - title: Networking
      path: /internet-of-things/networking

    - title: Thank you
      path: /internet-of-things/newsletter-thank-you
      hidden: True
    - title: Contact us
      path: /internet-of-things/contact-us
      hidden: True

      children:
        - title: Thank you
          path: /internet-of-things/thank-you
          hidden: True

support:
  title: Support
  path: /support

  children:
    - title: Overview
      path: /support
    - title: Your subscriptions
      path: /advantage
      persist: True
    - title: Community support
      path: /support/community-support
    - title: Contact us
      path: /support/contact-us
      hidden: True

      children:
        - title: Thank you
          path: /support/thank-you
          hidden: True

download:
  title: Downloads
  path: /download

  children:
    - title: Overview
      path: /download
    - title: Cloud
      path: /download/cloud
    - title: IoT
      path: /download/iot

      children:
        - title: Intel IEI TANK 870
          path: /download/intel-iei-tank-870
          hidden: True
        - title: Raspberry Pi 2, 3 or 4
          path: /download/raspberry-pi
          hidden: True
        - title: Raspberry Pi with Ubuntu Core
          path: /download/raspberry-pi-core
          hidden: True
        - title: Raspberry Pi Compute Module 3
          path: /download/raspberry-pi-compute-module-3
          hidden: True
        - title: Qualcomm Dragonboard 410c
          path: /download/qualcomm-dragonboard-410c
          hidden: True
        - title: Intel NUC
          path: /download/intel-nuc
          hidden: True
        - title: Intel NUC Desktop
          path: /download/intel-nuc-desktop
          hidden: True
        - title: KVM
          path: /download/kvm
          hidden: True
        - title: UP Squared IoT Grove
          path: /download/up-squared-iot-grove-server
          hidden: True
        - title: Installation media
          path: /download/iot/installation-media
          hidden: True

    - title: Raspberry Pi
      path: /download/raspberry-pi

      children:
        - title: Thank you
          path: /download/raspberry-pi/thank-you
          hidden: True

    - title: Server
      path: /download/server

      children:
        - title: ARM
          path: /download/server/arm
        - title: POWER
          path: /download/server/power
        - title: s390x
          path: /download/server/s390x
        - title: Provisioning
          path: /download/server/provisioning

        - title: Thank you
          path: /download/server/thank-you
          hidden: True
        - title: Thank you
          path: /download/server/thank-you-s360x
          hidden: True

    - title: Desktop
      path: /download/desktop

      children:
        - title: Thank you
          path: /download/desktop/thank-you
          hidden: True

    - title: Alternative downloads
      path: /download/alternative-downloads
    - title: Ubuntu flavours
      path: /download/flavours

contact-us:
  title: Contact us
  path: /contact-us

  children:
    - title: Contact us
      path: /contact-us
      hidden: True

    - title: Contact us
      path: /contact-us/form
      hidden: True

      children:
        - title: Thank you
          path: /contact-us/form/thank-you
          hidden: True

legal:
  title: Legal
  path: /legal

  children:
    - title: Overview
      path: /legal
    - title: Terms and policies
      path: /legal/terms-and-policies

      children:
        - title: Terms and conditions
          path: /legal/terms
          hidden: True
        - title: Intellectual property
          path: /legal/intellectual-property-policy
          hidden: True
        - title: Intellectual property - 14th May 2013
          path: /legal/intellectual-property-policy/2013-05-14
          hidden: True
        - title: Online accounts
          path: /legal/online-account-terms
          hidden: True
        - title: U1
          path: /legal/terms-of-service
          hidden: True
        - title: Confidentiality agreement
          path: /legal/confidentiality-agreement
          hidden: True
        - title: Developers
          path: /legal/developer-terms-and-conditions
          hidden: True
        - title: Launchpad
          path: /legal/launchpad-terms-of-service
          hidden: True
        - title: Livepatch
          path: /legal/livepatch-terms-of-service
          hidden: True
        - title: JAAS
          path: /legal/jaas-beta-terms-of-service
          hidden: True
        - title: System Information
          path: /legal/systems-information-notice
          hidden: True
        - title: Partner Portal
          path: /legal/partner-portal-terms
          hidden: True
        - title: MOTD
          path: /legal/motd
          hidden: True
        - title: Ubuntu font
          path: /legal/font-licence
          hidden: True

          children:
            - title: FAQ
              path: /legal/font-licence/faq
              hidden: True
            - title: Differences
              path: /legal/font-licence/differences
              hidden: True

    - title: Data privacy
      path: /legal/data-privacy

      children:
        - title: Data protection enquiry
          path: /legal/data-privacy/enquiry
        - title: Newsletter
          path: /legal/data-privacy/newsletter
          hidden: True
        - title: Webinar
          path: /legal/data-privacy/webinar
          hidden: True
        - title: ESXi
          path: /legal/data-privacy/esxi
          hidden: True
        - title: Online purchase
          path: /legal/data-privacy/online-purchase
          hidden: True
        - title: User surveys
          path: /legal/data-privacy/user-survey
          hidden: True
        - title: Snap store
          path: /legal/data-privacy/snap-store
          hidden: True
        - title: Snapcraft NPS
          path: /legal/data-privacy/snapcraft-nps
          hidden: True
        - title: Partner Portal
          path: /legal/data-privacy/partner-portal
          hidden: True
        - title: SSO
          path: /legal/data-privacy/sso
          hidden: True
        - title: Contact us & enquiries
          path: /legal/data-privacy/contact
          hidden: True
        - title: Survey
          path: /legal/data-privacy/survey
          hidden: True
        - title: Events
          path: /legal/data-privacy/events
          hidden: True

    - title: Trademarks
      path: /legal/trademarks
    - title: Ubuntu Advantage
      path: /legal/ubuntu-advantage

      children:
        - title: Service description
          path: /legal/ubuntu-advantage-service-description
        - title: サービス範囲
          path: /legal/ubuntu-advantage-service-description/ja
          hidden: True
        - title: Ubuntu Assurance
          path: /legal/ubuntu-advantage-assurance
        - title: UA terms
          path: /legal/ubuntu-advantage/ua-terms
        - title: UA-I Personal terms
          path: /legal/ubuntu-advantage/personal

    - title: Contributors
      path: /legal/contributors

      children:
        - title: FAQ
          path: /legal/contributors/faq
        - title: Agreement
          path: /legal/contributors/agreement

        - title: Thank you
          path: /legal/contributors/thank-you
          hidden: True

    - title: Service terms
      path: /legal/ubuntu-advantage-service-terms

      children:
        - title: JA
          path: /legal/ubuntu-advantage-service-terms/ja
          hidden: True
        - title: 2016-06-24
          path: /legal/ubuntu-advantage-service-terms/2016-06-24
          hidden: True
        - title: 2016-05-20
          path: /legal/ubuntu-advantage-service-terms/2016-05-20
          hidden: True
        - title: 2015-09-09
          path: /legal/ubuntu-advantage-service-terms/2015-09-09
          hidden: True
        - title: 2015-06-24
          path: /legal/ubuntu-advantage-service-terms/2015-06-24
          hidden: True

    - title: Contact us
      path: /legal/terms-and-policies/contact-us
      hidden: True

      children:
        - title: Thank you
          path: /legal/terms-and-policies/thank-you
          hidden: True

security:
  title: Security
  path: /security

  children:
    - title: Overview
      path: /security
    - title: ESM
      path: /security/esm
    - title: Livepatch
      path: /security/livepatch
    - title: FIPS
      path: /security/certifications#fips
    - title: Hardening
      path: /security/certifications#cis
    - title: Certifications
      path: /security/certifications
    - title: CVEs
      path: /security/cve
    - title: Notices
      path: /security/notices
      persist: True
    - title: OVAL
      path: /security/oval
    - title: Docker Images
      path: /security/docker-images
    - title: Contact us
      path: /security/contact-us
      hidden: True
    - title: Thank you
      path: /security/thank-you
      hidden: True

licensing:
  title: Licensing
  path: /licensing

  children:
    - title: Overview
      path: /licensing

community:
  title: Community
  path: /community

  children:
    - title: Overview
      path: /community
    - title: Canonical
      path: /community/canonical
    - title: Code of Conduct
      path: /community/code-of-conduct
    - title: Debian
      path: /community/debian
    - title: Diversity
      path: /community/diversity
    - title: Governance
      path: /community/governance
    - title: Mission
      path: /community/mission

engage:
  title: Engage
  path: /engage

  children:
    - title: VMWare to OpenStack
      path: /engage/vmware-to-openstack
    - title: Deutsche Version
      path: /engage/de/vmware-to-openstack

about:
  title: About
  path: /about

  children:
    - title: Overview
      path: /about
    - title: Release cycle
      path: /about/release-cycle
    - title: Packages
      path: /about/packages

pricing:
  title: Pricing
  path: /pricing

  children:
    - title: Overview
      path: /pricing
    - title: Support
      path: /pricing/infra
    - title: Consulting
      path: /pricing/consulting
    - title: Devices
      path: /pricing/devices

documentation:
  title: Docs
  path: /0_docs

  children:
    - title: Overview
      path: /0_docs
    - title: Hero strips
      path: /0_docs/strips
    - title: Takeovers
      path: /0_docs/takeovers
    - title: Engage pages
      path: /0_docs/engage_pages
    - title: Content strips
      path: /0_docs/content_strips

kernel:
  title: Kernel
  path: /kernel

  children:
    - title: Overview
      path: /kernel
    - title: Lifecycle
      path: /kernel/lifecycle
    - title: Variants
      path: /kernel/variants

robotics:
  title: Robotics
  path: /robotics

  children:
    - title: Overview
      path: /robotics
    - title: What is ROS
      path: /robotics/what-is-ros
    - title: Community
      path: /robotics/community<|MERGE_RESOLUTION|>--- conflicted
+++ resolved
@@ -1018,13 +1018,11 @@
       path: /core/docs
       persist: True
 
-<<<<<<< HEAD
     - title: Features
       path: /core/features
-=======
+      
     - title: Success stories
       path: /core/stories
->>>>>>> 541342ef
 
     - title: Contact us
       path: /core/contact-us
