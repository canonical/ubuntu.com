<<<<<<< HEAD
# Local environments and dependencies
env/
node_modules/
.bundle/
.docker-project
static/components

# Version control
.bzr/
bzr-repo/
=======
# [os] OS & editor files
Desktop.ini
Thumbs.db
._*
*.DS_Store
*~
\#*\#
__*
.AppleDouble
.LSOverride
.spelling
>>>>>>> f7616351

# [cache] Cache and backup
*.bak
*.pyc
*-cache/

# [data] Local data
*.sqlite*
*.log
logs/
pids
*.pid
*.seed
.*-metadata

# [deps] Local dependencies
.bundle/
node_modules/
bower_components/
vendor/

# [build] Build files
/build/
_site/

# [env] Local environment settings
.docker-project
.envrc
env/
env3/

# [sass] Files generated by Sass
*.css
*.css.map

# Project-specific ignores
etc/ubuntu-mirrors-rss.xml<|MERGE_RESOLUTION|>--- conflicted
+++ resolved
@@ -1,15 +1,3 @@
-<<<<<<< HEAD
-# Local environments and dependencies
-env/
-node_modules/
-.bundle/
-.docker-project
-static/components
-
-# Version control
-.bzr/
-bzr-repo/
-=======
 # [os] OS & editor files
 Desktop.ini
 Thumbs.db
@@ -21,7 +9,6 @@
 .AppleDouble
 .LSOverride
 .spelling
->>>>>>> f7616351
 
 # [cache] Cache and backup
 *.bak
