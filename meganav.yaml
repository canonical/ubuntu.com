--- conflicted
+++ resolved
@@ -436,9 +436,6 @@
             - title: Industry 4.0 webinar
               url: /engage/bridge-the-IT-OT-gap-Industry4
 
-<<<<<<< HEAD
-use_cases:
-=======
     - title: Developer tools
       primary_links:
         - links:
@@ -475,8 +472,7 @@
             - title: Write your first charm
               url: https://juju.is/docs/sdk/from-zero-to-hero-write-your-first-kubernetes-charm
 
-use_case:
->>>>>>> e941dea9
+use_cases:
   primary_links:
     - title: By solution
       links:
